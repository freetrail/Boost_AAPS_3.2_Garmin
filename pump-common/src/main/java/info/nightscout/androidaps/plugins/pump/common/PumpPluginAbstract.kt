package info.nightscout.androidaps.plugins.pump.common

import android.content.Context
import android.content.Intent
import android.content.ServiceConnection
import android.text.format.DateFormat
import com.google.gson.GsonBuilder
import dagger.android.HasAndroidInjector
import info.nightscout.androidaps.data.DetailedBolusInfo
import info.nightscout.androidaps.data.PumpEnactResult
import info.nightscout.androidaps.events.EventAppExit
import info.nightscout.androidaps.events.EventCustomActionsChanged
import info.nightscout.androidaps.extensions.convertedToAbsolute
import info.nightscout.androidaps.extensions.plannedRemainingMinutes
import info.nightscout.androidaps.extensions.toStringFull
import info.nightscout.androidaps.interfaces.*
import info.nightscout.androidaps.interfaces.PumpSync.TemporaryBasalType
import info.nightscout.androidaps.plugins.bus.RxBus
import info.nightscout.androidaps.plugins.common.ManufacturerType
import info.nightscout.androidaps.plugins.general.overview.events.EventOverviewBolusProgress
import info.nightscout.androidaps.plugins.pump.common.data.PumpStatus
import info.nightscout.androidaps.plugins.pump.common.defs.PumpDriverState
import info.nightscout.androidaps.plugins.pump.common.defs.PumpType
import info.nightscout.androidaps.plugins.pump.common.sync.PumpDbEntryCarbs
import info.nightscout.androidaps.utils.DateUtil
import info.nightscout.androidaps.utils.DecimalFormatter.to0Decimal
import info.nightscout.androidaps.utils.DecimalFormatter.to2Decimal
import info.nightscout.androidaps.utils.FabricPrivacy
<<<<<<< HEAD
=======
import info.nightscout.androidaps.interfaces.ResourceHelper
import info.nightscout.androidaps.plugins.pump.common.sync.PumpSyncStorage
>>>>>>> 48ebc097
import info.nightscout.androidaps.utils.rx.AapsSchedulers
import info.nightscout.shared.logging.AAPSLogger
import info.nightscout.shared.logging.LTag
import info.nightscout.shared.sharedPreferences.SP
import io.reactivex.rxjava3.disposables.CompositeDisposable
import org.json.JSONException
import org.json.JSONObject

/**
 * Created by andy on 23.04.18.
 */
// When using this class, make sure that your first step is to create mConnection (see MedtronicPumpPlugin)
abstract class PumpPluginAbstract protected constructor(
    pluginDescription: PluginDescription,
    pumpType: PumpType,
    injector: HasAndroidInjector,
    rh: ResourceHelper,
    aapsLogger: AAPSLogger,
    commandQueue: CommandQueue,
    var rxBus: RxBus,
    var activePlugin: ActivePlugin,
    var sp: SP,
    var context: Context,
    var fabricPrivacy: FabricPrivacy,
    var dateUtil: DateUtil,
    var aapsSchedulers: AapsSchedulers,
    var pumpSync: PumpSync,
    var pumpSyncStorage: PumpSyncStorage
) : PumpPluginBase(pluginDescription, injector, aapsLogger, rh, commandQueue), Pump, Constraints, info.nightscout.androidaps.plugins.pump.common.sync.PumpSyncEntriesCreator {

    val disposable = CompositeDisposable()

    // Pump capabilities
    final override var pumpDescription = PumpDescription()
    //protected set

    protected var serviceConnection: ServiceConnection? = null
    protected var serviceRunning = false
    protected var pumpState = PumpDriverState.NotInitialized
    protected var displayConnectionMessages = false

    var pumpType: PumpType = PumpType.GENERIC_AAPS
        get() = field
        set(value) {
            field = value
            pumpDescription.fillFor(value)
        }

    protected var gson = GsonBuilder().excludeFieldsWithoutExposeAnnotation().create()

    abstract fun initPumpStatusData()

    open fun hasService(): Boolean {
        return true
    }

    override fun onStart() {
        super.onStart()
        initPumpStatusData()
        if (hasService()) {
            val intent = Intent(context, serviceClass)
            context.bindService(intent, serviceConnection!!, Context.BIND_AUTO_CREATE)
            disposable.add(rxBus
                               .toObservable(EventAppExit::class.java)
                               .observeOn(aapsSchedulers.io)
                               .subscribe({ _ -> context.unbindService(serviceConnection!!) }) { throwable: Throwable? -> fabricPrivacy.logException(throwable!!) }
            )
        }
        serviceRunning = true
<<<<<<< HEAD
        onStartScheduledPumpActions()
=======
        disposable.add(rxBus
                           .toObservable(EventAppExit::class.java)
                           .observeOn(aapsSchedulers.io)
                           .subscribe({ context.unbindService(serviceConnection!!) }) { throwable: Throwable? -> fabricPrivacy.logException(throwable!!) }
        )
        onStartCustomActions()
>>>>>>> 48ebc097
    }

    override fun onStop() {
        aapsLogger.debug(LTag.PUMP, model().model + " onStop()")
        if (hasService()) {
            context.unbindService(serviceConnection!!)
        }
        serviceRunning = false
        disposable.clear()
        super.onStop()
    }

    /**
     * If we need to run any custom actions in onStart (triggering events, etc)
     */
    abstract fun onStartScheduledPumpActions()

    /**
     * Service class (same one you did serviceConnection for)
     *
     * @return Class
     */
    abstract val serviceClass: Class<*>?
    abstract val pumpStatusData: PumpStatus

    override fun isInitialized(): Boolean = pumpState.isInitialized()
    override fun isSuspended(): Boolean = pumpState == PumpDriverState.Suspended
    override fun isBusy(): Boolean = pumpState == PumpDriverState.Busy

    override fun isConnected(): Boolean {
        if (displayConnectionMessages) aapsLogger.debug(LTag.PUMP, "isConnected [PumpPluginAbstract].")
        return pumpState.isConnected()
    }

    override fun isConnecting(): Boolean {
        if (displayConnectionMessages) aapsLogger.debug(LTag.PUMP, "isConnecting [PumpPluginAbstract].")
        return pumpState === PumpDriverState.Connecting
    }

    override fun connect(reason: String) {
        if (displayConnectionMessages) aapsLogger.debug(LTag.PUMP, "connect (reason={}) [PumpPluginAbstract] - default (empty) implementation.$reason")
    }

    override fun disconnect(reason: String) {
        if (displayConnectionMessages) aapsLogger.debug(LTag.PUMP, "disconnect (reason={}) [PumpPluginAbstract] - default (empty) implementation.$reason")
    }

    override fun stopConnecting() {
        if (displayConnectionMessages) aapsLogger.debug(LTag.PUMP, "stopConnecting [PumpPluginAbstract] - default (empty) implementation.")
    }

    override fun isHandshakeInProgress(): Boolean {
        if (displayConnectionMessages) aapsLogger.debug(LTag.PUMP, "isHandshakeInProgress [PumpPluginAbstract] - default (empty) implementation.")
        return false
    }

    override fun finishHandshaking() {
        if (displayConnectionMessages) aapsLogger.debug(LTag.PUMP, "finishHandshaking [PumpPluginAbstract] - default (empty) implementation.")
    }

    // Upload to pump new basal profile
    override fun setNewBasalProfile(profile: Profile): PumpEnactResult {
        aapsLogger.debug(LTag.PUMP, "setNewBasalProfile [PumpPluginAbstract] - Not implemented.")
        return getOperationNotSupportedWithCustomText(R.string.pump_operation_not_supported_by_pump_driver)
    }

    override fun isThisProfileSet(profile: Profile): Boolean {
        aapsLogger.debug(LTag.PUMP, "isThisProfileSet [PumpPluginAbstract] - Not implemented.")
        return true
    }

    override fun lastDataTime(): Long {
        aapsLogger.debug(LTag.PUMP, "lastDataTime [PumpPluginAbstract].")
        return pumpStatusData.lastConnection
    }

    // base basal rate, not temp basal
    override val baseBasalRate: Double
        get() {
            aapsLogger.debug(LTag.PUMP, "getBaseBasalRate [PumpPluginAbstract] - Not implemented.")
            return 0.0
        }

    override fun stopBolusDelivering() {
        aapsLogger.debug(LTag.PUMP, "stopBolusDelivering [PumpPluginAbstract] - Not implemented.")
    }

    override fun setTempBasalAbsolute(absoluteRate: Double, durationInMinutes: Int, profile: Profile, enforceNew: Boolean, tbrType: TemporaryBasalType): PumpEnactResult {
        aapsLogger.debug(LTag.PUMP, "setTempBasalAbsolute [PumpPluginAbstract] - Not implemented.")
        return getOperationNotSupportedWithCustomText(R.string.pump_operation_not_supported_by_pump_driver)
    }

    override fun setTempBasalPercent(percent: Int, durationInMinutes: Int, profile: Profile, enforceNew: Boolean, tbrType: TemporaryBasalType): PumpEnactResult {
        aapsLogger.debug(LTag.PUMP, "setTempBasalPercent [PumpPluginAbstract] - Not implemented.")
        return getOperationNotSupportedWithCustomText(R.string.pump_operation_not_supported_by_pump_driver)
    }

    override fun setExtendedBolus(insulin: Double, durationInMinutes: Int): PumpEnactResult {
        aapsLogger.debug(LTag.PUMP, "setExtendedBolus [PumpPluginAbstract] - Not implemented.")
        return getOperationNotSupportedWithCustomText(R.string.pump_operation_not_supported_by_pump_driver)
    }

    // some pumps might set a very short temp close to 100% as cancelling a temp can be noisy
    // when the cancel request is requested by the user (forced), the pump should always do a real cancel
    override fun cancelTempBasal(enforceNew: Boolean): PumpEnactResult {
        aapsLogger.debug(LTag.PUMP, "cancelTempBasal [PumpPluginAbstract] - Not implemented.")
        return getOperationNotSupportedWithCustomText(R.string.pump_operation_not_supported_by_pump_driver)
    }

    override fun cancelExtendedBolus(): PumpEnactResult {
        aapsLogger.debug(LTag.PUMP, "cancelExtendedBolus [PumpPluginAbstract] - Not implemented.")
        return getOperationNotSupportedWithCustomText(R.string.pump_operation_not_supported_by_pump_driver)
    }

    // Status to be passed to NS
    // public JSONObject getJSONStatus(Profile profile, String profileName) {
    // return pumpDriver.getJSONStatus(profile, profileName);
    // }
    open fun deviceID(): String {
        aapsLogger.debug(LTag.PUMP, "deviceID [PumpPluginAbstract] - Not implemented.")
        return "FakeDevice"
    }

    // Short info for SMS, Wear etc
    override val isFakingTempsByExtendedBoluses: Boolean
        get() {
            aapsLogger.debug(LTag.PUMP, "isFakingTempsByExtendedBoluses [PumpPluginAbstract] - Not implemented.")
            return false
        }

    override fun loadTDDs(): PumpEnactResult {
        aapsLogger.debug(LTag.PUMP, "loadTDDs [PumpPluginAbstract] - Not implemented.")
        return getOperationNotSupportedWithCustomText(R.string.pump_operation_not_supported_by_pump_driver)
    }

    override fun getJSONStatus(profile: Profile, profileName: String, version: String): JSONObject {
        if (pumpStatusData.lastConnection + 60 * 60 * 1000L < System.currentTimeMillis()) {
            return JSONObject()
        }
        val now = System.currentTimeMillis()
        val pump = JSONObject()
        val battery = JSONObject()
        val status = JSONObject()
        val extended = JSONObject()
        try {
            battery.put("percent", pumpStatusData.batteryRemaining)
// TODO check this            status.put("status", pumpStatusData.pumpStatusType.status)
            status.put("status", pumpStatusData.pumpRunningState.status)
            extended.put("Version", version)
            try {
                extended.put("ActiveProfile", profileName)
            } catch (ignored: Exception) {
            }
            val tb = pumpSync.expectedPumpState().temporaryBasal
            if (tb != null) {
                extended.put("TempBasalAbsoluteRate", tb.convertedToAbsolute(now, profile))
                extended.put("TempBasalStart", dateUtil.dateAndTimeString(tb.timestamp))
                extended.put("TempBasalRemaining", tb.plannedRemainingMinutes)
            }
            val eb = pumpSync.expectedPumpState().extendedBolus
            if (eb != null) {
                extended.put("ExtendedBolusAbsoluteRate", eb.rate)
                extended.put("ExtendedBolusStart", dateUtil.dateAndTimeString(eb.timestamp))
                extended.put("ExtendedBolusRemaining", eb.plannedRemainingMinutes)
            }
            status.put("timestamp", dateUtil.toISOString(dateUtil.now()))
            pump.put("battery", battery)
            pump.put("status", status)
            pump.put("extended", extended)
            pump.put("reservoir", pumpStatusData.reservoirRemainingUnits)
            pump.put("clock", dateUtil.toISOString(dateUtil.now()))
        } catch (e: JSONException) {
            aapsLogger.error("Unhandled exception", e)
        }
        return pump
    }

    // FIXME i18n, null checks: iob, TDD
    override fun shortStatus(veryShort: Boolean): String {
        var ret = ""

        ret += if (pumpStatusData.lastConnection == 0L) {
            "LastConn: never\n"
        } else {
            val agoMin = ((System.currentTimeMillis() - pumpStatusData.lastConnection) / 60.0 / 1000.0).toInt()
            "LastConn: $agoMin min ago\n"
        }

        pumpStatusData.lastBolusTime?.let {
            if (it.time != 0L) {
                ret += "LastBolus: ${to2Decimal(pumpStatusData.lastBolusAmount!!)}U @${DateFormat.format("HH:mm", it)}\n"
            }
        }
        pumpSync.expectedPumpState().temporaryBasal?.let { ret += "Temp: ${it.toStringFull(dateUtil)}\n" }
        pumpSync.expectedPumpState().extendedBolus?.let { ret += "Extended: ${it.toStringFull(dateUtil)}\n" }
        ret += "IOB: ${pumpStatusData.iob}U\n"
        ret += "Reserv: ${to0Decimal(pumpStatusData.reservoirRemainingUnits)}U\n"
        ret += "Batt: ${pumpStatusData.batteryRemaining}\n"
        return ret
    }

    @Synchronized
    override fun deliverTreatment(detailedBolusInfo: DetailedBolusInfo): PumpEnactResult {
        return try {
            if (detailedBolusInfo.insulin == 0.0 && detailedBolusInfo.carbs == 0.0) {
                // neither carbs nor bolus requested
                aapsLogger.error("deliverTreatment: Invalid input")
                PumpEnactResult(injector).success(false).enacted(false).bolusDelivered(0.0).carbsDelivered(0.0)
                    .comment(R.string.invalidinput)
            } else if (detailedBolusInfo.insulin > 0) {
                // bolus needed, ask pump to deliver it
                deliverBolus(detailedBolusInfo)
            } else {
                detailedBolusInfo.timestamp = System.currentTimeMillis()

                // no bolus required, carb only treatment
                pumpSyncStorage.addCarbs(PumpDbEntryCarbs(detailedBolusInfo, this))

                val bolusingEvent = EventOverviewBolusProgress
                bolusingEvent.t = EventOverviewBolusProgress.Treatment(0.0, detailedBolusInfo.carbs.toInt(), detailedBolusInfo.bolusType === DetailedBolusInfo.BolusType.SMB, detailedBolusInfo.id)
                bolusingEvent.percent = 100
                rxBus.send(bolusingEvent)
                aapsLogger.debug(LTag.PUMP, "deliverTreatment: Carb only treatment.")
                PumpEnactResult(injector).success(true).enacted(true).bolusDelivered(0.0)
                    .carbsDelivered(detailedBolusInfo.carbs).comment(R.string.common_resultok)
            }
        } finally {
            triggerUIChange()
        }
    }

    protected fun refreshCustomActionsList() {
        rxBus.send(EventCustomActionsChanged())
    }

    override fun manufacturer(): ManufacturerType = pumpType.manufacturer!!
    override fun model(): PumpType = pumpType
    override fun canHandleDST(): Boolean = false

    protected abstract fun deliverBolus(detailedBolusInfo: DetailedBolusInfo): PumpEnactResult

    protected abstract fun triggerUIChange()

    private fun getOperationNotSupportedWithCustomText(resourceId: Int): PumpEnactResult =
        PumpEnactResult(injector).success(false).enacted(false).comment(resourceId)

    init {
        pumpDescription.fillFor(pumpType)
        this.pumpType = pumpType
    }
}<|MERGE_RESOLUTION|>--- conflicted
+++ resolved
@@ -4,7 +4,6 @@
 import android.content.Intent
 import android.content.ServiceConnection
 import android.text.format.DateFormat
-import com.google.gson.GsonBuilder
 import dagger.android.HasAndroidInjector
 import info.nightscout.androidaps.data.DetailedBolusInfo
 import info.nightscout.androidaps.data.PumpEnactResult
@@ -26,11 +25,8 @@
 import info.nightscout.androidaps.utils.DecimalFormatter.to0Decimal
 import info.nightscout.androidaps.utils.DecimalFormatter.to2Decimal
 import info.nightscout.androidaps.utils.FabricPrivacy
-<<<<<<< HEAD
-=======
 import info.nightscout.androidaps.interfaces.ResourceHelper
 import info.nightscout.androidaps.plugins.pump.common.sync.PumpSyncStorage
->>>>>>> 48ebc097
 import info.nightscout.androidaps.utils.rx.AapsSchedulers
 import info.nightscout.shared.logging.AAPSLogger
 import info.nightscout.shared.logging.LTag
@@ -61,7 +57,7 @@
     var pumpSyncStorage: PumpSyncStorage
 ) : PumpPluginBase(pluginDescription, injector, aapsLogger, rh, commandQueue), Pump, Constraints, info.nightscout.androidaps.plugins.pump.common.sync.PumpSyncEntriesCreator {
 
-    val disposable = CompositeDisposable()
+    private val disposable = CompositeDisposable()
 
     // Pump capabilities
     final override var pumpDescription = PumpDescription()
@@ -100,16 +96,7 @@
             )
         }
         serviceRunning = true
-<<<<<<< HEAD
         onStartScheduledPumpActions()
-=======
-        disposable.add(rxBus
-                           .toObservable(EventAppExit::class.java)
-                           .observeOn(aapsSchedulers.io)
-                           .subscribe({ context.unbindService(serviceConnection!!) }) { throwable: Throwable? -> fabricPrivacy.logException(throwable!!) }
-        )
-        onStartCustomActions()
->>>>>>> 48ebc097
     }
 
     override fun onStop() {
@@ -256,8 +243,7 @@
         val extended = JSONObject()
         try {
             battery.put("percent", pumpStatusData.batteryRemaining)
-// TODO check this            status.put("status", pumpStatusData.pumpStatusType.status)
-            status.put("status", pumpStatusData.pumpRunningState.status)
+            status.put("status", pumpStatusData.pumpStatusType.status)
             extended.put("Version", version)
             try {
                 extended.put("ActiveProfile", profileName)
