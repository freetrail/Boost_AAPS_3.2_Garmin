--- conflicted
+++ resolved
@@ -75,17 +75,10 @@
     }
 
     // If there is no TDD data fallback to SMB as ISF calculation may be really off
-<<<<<<< HEAD
     override fun provideDetermineBasalAdapter(): DetermineBasalAdapter = DetermineBasalAdapterSMBDynamicISFJS(ScriptReader(context), injector)
-=======
-    override fun provideDetermineBasalAdapter(): DetermineBasalAdapter =
-        if (tdd1D == null || tdd7D == null || tddLast4H == null || tddLast8to4H == null || tddLast24H == null || !dynIsfEnabled.value())
-            DetermineBasalAdapterSMBJS(ScriptReader(context), injector)
-        else DetermineBasalAdapterSMBDynamicISFJS(ScriptReader(context), injector)
 
     override fun isAutosensModeEnabled(value: Constraint<Boolean>): Constraint<Boolean> {
         value.set(false, rh.gs(R.string.autosens_disabled_in_dyn_isf), this)
         return value
     }
->>>>>>> 2ed2fa0d
 }