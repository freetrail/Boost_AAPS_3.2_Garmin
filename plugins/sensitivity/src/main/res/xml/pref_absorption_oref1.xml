<?xml version="1.0" encoding="utf-8"?>
<androidx.preference.PreferenceScreen
    xmlns:android="http://schemas.android.com/apk/res/android"
    xmlns:validate="http://schemas.android.com/apk/res-auto"
    xmlns:app="http://schemas.android.com/apk/res-auto">

    <PreferenceCategory
        android:key="@string/key_absorption_category_settings"
        android:title="@string/absorption_settings_title"
        app:initialExpandedChildrenCount="0">

<<<<<<< HEAD
        <info.nightscout.core.validators.ValidatingEditTextPreference
=======
    <app.aaps.core.validators.ValidatingEditTextPreference
>>>>>>> fb25d1b9
            android:defaultValue="8.0"
            android:dialogMessage="@string/openapsama_min_5m_carb_impact_summary"
            android:inputType="numberDecimal"
            android:key="@string/key_openapsama_min_5m_carbimpact"
            android:maxLines="20"
            android:selectAllOnFocus="true"
            android:singleLine="true"
            android:title="@string/openapsama_min_5m_carb_impact"
            validate:floatmaxNumber="12.0"
            validate:floatminNumber="0.1"
            validate:testType="floatNumericRange" />

        <app.aaps.core.validators.ValidatingEditTextPreference
            android:defaultValue="6"
            android:dialogMessage="@string/absorption_cutoff_summary"
            android:digits="0123456789.,"
            android:inputType="number"
            android:key="@string/key_absorption_cutoff"
            android:maxLines="20"
            android:selectAllOnFocus="true"
            android:title="@string/absorption_cutoff_title"
            validate:maxNumber="10"
            validate:minNumber="4"
            validate:testType="numericRange" />

        <SwitchPreference
            android:defaultValue="false"
            android:key="@string/key_iob_use_aimi"
            android:title="@string/iob_use_aimi" />

        <androidx.preference.PreferenceScreen
            android:key="absorption_oref1_dynamic_isf"
            android:title="@string/dynamic_isf">

            <SwitchPreference
                android:defaultValue="false"
                android:key="@string/key_dynamic_isf_enable"
                android:title="@string/dynamic_isf_enable" />

            <info.nightscout.core.validators.ValidatingEditTextPreference
                android:dependency="@string/key_dynamic_isf_enable"
                android:defaultValue="100"
                android:inputType="numberDecimal"
                android:key="@string/key_dynamic_isf_velocity"
                android:title="@string/dynamic_isf_velocity_title"
                android:summary="@string/dynamic_isf_velocity_summary"
                android:dialogMessage="@string/dynamic_isf_velocity_dialogMessage"
                validate:floatmaxNumber="200"
                validate:floatminNumber="0"
                validate:testType="floatNumericRange"/>

            <info.nightscout.core.validators.ValidatingEditTextPreference
                android:dependency="@string/key_dynamic_isf_enable"
                android:defaultValue="500"
                android:inputType="numberDecimal"
                android:key="@string/key_dynamic_isf_bg_cap"
                android:title="@string/dynamic_isf_bg_cap_title"
                android:summary="@string/dynamic_isf_bg_cap_summary"
                android:dialogMessage="@string/dynamic_isf_bg_cap_dialogMessage"
                validate:floatmaxNumber="500"
                validate:floatminNumber="99"
                validate:testType="bgRange"/>

            <SwitchPreference
                android:dependency="@string/key_dynamic_isf_enable"
                android:defaultValue="false"
                android:key="@string/key_dynamic_isf_obey_profile"
                android:title="@string/dynamic_isf_obey_profile_title"
                android:summary="@string/dynamic_isf_obey_profile_summary" />

            <SwitchPreference
                android:dependency="@string/key_dynamic_isf_enable"
                android:defaultValue="true"
                android:key="@string/key_dynamic_isf_use_tdd"
                android:title="@string/dynamic_isf_use_tdd" />

            <info.nightscout.core.validators.ValidatingEditTextPreference
                android:dependency="@string/key_dynamic_isf_use_tdd"
                android:defaultValue="100"
                android:enabled="true"
                android:dialogMessage="@string/dynamic_isf_adjust_summary"
                android:inputType="numberDecimal"
                android:key="@string/key_dynamic_isf_adjust"
                android:title="@string/dynamic_isf_adjust_title"
                validate:floatmaxNumber="300"
                validate:floatminNumber="1"
                validate:testType="floatNumericRange" />

            <SwitchPreference
                android:dependency="@string/key_dynamic_isf_enable"
                android:defaultValue="false"
                android:key="@string/key_dynamic_isf_adjust_sensitivity"
                android:title="@string/dynamic_isf_adjust_sensitivity" />

        </androidx.preference.PreferenceScreen>

        <androidx.preference.PreferenceScreen
            android:key="absorption_oref1_advanced"
            android:title="@string/advanced_settings_title">

            <app.aaps.core.validators.ValidatingEditTextPreference
                android:defaultValue="1.2"
                android:dialogMessage="@string/openapsama_autosens_max_summary"
                android:digits="0123456789.,"
                android:inputType="numberDecimal"
                android:key="@string/key_openapsama_autosens_max"
                android:maxLines="20"
                android:selectAllOnFocus="true"
                android:singleLine="true"
                android:title="@string/openapsama_autosens_max"
                validate:floatmaxNumber="3"
                validate:floatminNumber="0.5"
                validate:testType="floatNumericRange" />

            <app.aaps.core.validators.ValidatingEditTextPreference
                android:defaultValue="0.7"
                android:dialogMessage="@string/openapsama_autosens_min_summary"
                android:inputType="numberDecimal"
                android:key="@string/key_openapsama_autosens_min"
                android:maxLines="20"
                android:selectAllOnFocus="true"
                android:singleLine="true"
                android:title="@string/openapsama_autosens_min"
                validate:floatmaxNumber="1.0"
                validate:floatminNumber="0.1"
                validate:testType="floatNumericRange" />

        </androidx.preference.PreferenceScreen>

    </PreferenceCategory>

</androidx.preference.PreferenceScreen><|MERGE_RESOLUTION|>--- conflicted
+++ resolved
@@ -9,11 +9,7 @@
         android:title="@string/absorption_settings_title"
         app:initialExpandedChildrenCount="0">
 
-<<<<<<< HEAD
-        <info.nightscout.core.validators.ValidatingEditTextPreference
-=======
     <app.aaps.core.validators.ValidatingEditTextPreference
->>>>>>> fb25d1b9
             android:defaultValue="8.0"
             android:dialogMessage="@string/openapsama_min_5m_carb_impact_summary"
             android:inputType="numberDecimal"
@@ -53,7 +49,7 @@
                 android:key="@string/key_dynamic_isf_enable"
                 android:title="@string/dynamic_isf_enable" />
 
-            <info.nightscout.core.validators.ValidatingEditTextPreference
+            <app.aaps.core.validators.ValidatingEditTextPreference
                 android:dependency="@string/key_dynamic_isf_enable"
                 android:defaultValue="100"
                 android:inputType="numberDecimal"
@@ -65,7 +61,7 @@
                 validate:floatminNumber="0"
                 validate:testType="floatNumericRange"/>
 
-            <info.nightscout.core.validators.ValidatingEditTextPreference
+            <app.aaps.core.validators.ValidatingEditTextPreference
                 android:dependency="@string/key_dynamic_isf_enable"
                 android:defaultValue="500"
                 android:inputType="numberDecimal"
@@ -90,7 +86,7 @@
                 android:key="@string/key_dynamic_isf_use_tdd"
                 android:title="@string/dynamic_isf_use_tdd" />
 
-            <info.nightscout.core.validators.ValidatingEditTextPreference
+            <app.aaps.core.validators.ValidatingEditTextPreference
                 android:dependency="@string/key_dynamic_isf_use_tdd"
                 android:defaultValue="100"
                 android:enabled="true"
