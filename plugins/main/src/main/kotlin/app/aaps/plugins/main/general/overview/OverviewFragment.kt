--- conflicted
+++ resolved
@@ -1099,14 +1099,8 @@
     private fun updateSensitivity() {
         _binding ?: return
         val lastAutosensData = overviewData.lastAutosensData(iobCobCalculator)
-<<<<<<< HEAD
-        if (config.NSCLIENT && sp.getBoolean(info.nightscout.core.utils.R.string.key_used_autosens_on_main_phone, false) ||
+        if (config.NSCLIENT && sp.getBoolean(app.aaps.core.utils.R.string.key_used_autosens_on_main_phone, false) ||
             !config.NSCLIENT && constraintChecker.isAutosensModeEnabled().value()) {
-=======
-        if (config.NSCLIENT && sp.getBoolean(app.aaps.core.utils.R.string.key_used_autosens_on_main_phone, false) ||
-            !config.NSCLIENT && constraintChecker.isAutosensModeEnabled().value()
-        ) {
->>>>>>> 81548b7d
             binding.infoLayout.sensitivityIcon.setImageResource(app.aaps.core.main.R.drawable.ic_swap_vert_black_48dp_green)
             binding.infoLayout.sensitivity.visibility = View.VISIBLE
             binding.infoLayout.sensitivity.text =
