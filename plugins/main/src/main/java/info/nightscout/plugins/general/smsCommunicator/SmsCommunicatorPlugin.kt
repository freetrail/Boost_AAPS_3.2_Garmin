package info.nightscout.plugins.general.smsCommunicator

import android.content.Context
import android.telephony.SmsManager
import android.telephony.SmsMessage
import android.text.TextUtils
import androidx.preference.EditTextPreference
import androidx.preference.Preference
import androidx.preference.PreferenceFragmentCompat
import androidx.work.WorkerParameters
import androidx.work.workDataOf
import dagger.android.HasAndroidInjector
import info.nightscout.annotations.OpenForTesting
import info.nightscout.core.events.EventNewNotification
import info.nightscout.core.iob.generateCOBString
import info.nightscout.core.iob.round
import info.nightscout.core.utils.fabric.FabricPrivacy
import info.nightscout.core.utils.receivers.DataWorkerStorage
import info.nightscout.core.utils.worker.LoggingWorker
import info.nightscout.core.validators.ValidatingEditTextPreference
import info.nightscout.database.entities.OfflineEvent
import info.nightscout.database.entities.TemporaryTarget
import info.nightscout.database.entities.UserEntry.Action
import info.nightscout.database.entities.UserEntry.Sources
import info.nightscout.database.entities.ValueWithUnit
import info.nightscout.database.impl.AppRepository
import info.nightscout.database.impl.transactions.CancelCurrentOfflineEventIfAnyTransaction
import info.nightscout.database.impl.transactions.CancelCurrentTemporaryTargetIfAnyTransaction
import info.nightscout.database.impl.transactions.InsertAndCancelCurrentOfflineEventTransaction
import info.nightscout.database.impl.transactions.InsertAndCancelCurrentTemporaryTargetTransaction
import info.nightscout.interfaces.ApsMode
import info.nightscout.interfaces.Config
import info.nightscout.interfaces.Constants
import info.nightscout.interfaces.GlucoseUnit
import info.nightscout.interfaces.XDripBroadcast
import info.nightscout.interfaces.aps.Loop
import info.nightscout.interfaces.constraints.Constraint
import info.nightscout.interfaces.constraints.Constraints
import info.nightscout.interfaces.iob.GlucoseStatusProvider
import info.nightscout.interfaces.iob.IobCobCalculator
import info.nightscout.interfaces.logging.UserEntryLogger
import info.nightscout.interfaces.notifications.Notification
import info.nightscout.interfaces.plugin.ActivePlugin
import info.nightscout.interfaces.plugin.PluginBase
import info.nightscout.interfaces.plugin.PluginDescription
import info.nightscout.interfaces.plugin.PluginType
import info.nightscout.interfaces.profile.ProfileFunction
import info.nightscout.interfaces.pump.DetailedBolusInfo
import info.nightscout.interfaces.pump.PumpSync
import info.nightscout.interfaces.queue.Callback
import info.nightscout.interfaces.queue.CommandQueue
import info.nightscout.interfaces.smsCommunicator.Sms
import info.nightscout.interfaces.smsCommunicator.SmsCommunicator
import info.nightscout.interfaces.utils.DecimalFormatter
import info.nightscout.plugins.R
import info.nightscout.plugins.general.smsCommunicator.events.EventSmsCommunicatorUpdateGui
import info.nightscout.plugins.general.smsCommunicator.otp.OneTimePassword
import info.nightscout.rx.AapsSchedulers
import info.nightscout.rx.bus.RxBus
import info.nightscout.rx.events.EventNSClientRestart
import info.nightscout.rx.events.EventPreferenceChange
import info.nightscout.rx.events.EventRefreshOverview
import info.nightscout.rx.logging.AAPSLogger
import info.nightscout.rx.logging.LTag
import info.nightscout.shared.SafeParse
import info.nightscout.shared.interfaces.ProfileUtil
import info.nightscout.shared.interfaces.ResourceHelper
import info.nightscout.shared.sharedPreferences.SP
import info.nightscout.shared.utils.DateUtil
import info.nightscout.shared.utils.T
import io.reactivex.rxjava3.disposables.CompositeDisposable
import io.reactivex.rxjava3.kotlin.plusAssign
import kotlinx.coroutines.Dispatchers
import org.apache.commons.lang3.StringUtils
import org.joda.time.DateTime
import java.text.Normalizer
import java.util.Locale
import java.util.concurrent.TimeUnit
import java.util.regex.Pattern
import javax.inject.Inject
import javax.inject.Singleton
import kotlin.math.max
import kotlin.math.min

@OpenForTesting
@Singleton
class SmsCommunicatorPlugin @Inject constructor(
    injector: HasAndroidInjector,
    aapsLogger: AAPSLogger,
    rh: ResourceHelper,
    private val smsManager: SmsManager?,
    private val aapsSchedulers: AapsSchedulers,
    private val sp: SP,
    private val constraintChecker: Constraints,
    private val rxBus: RxBus,
    private val profileFunction: ProfileFunction,
    private val profileUtil: ProfileUtil,
    private val fabricPrivacy: FabricPrivacy,
    private val activePlugin: ActivePlugin,
    private val commandQueue: CommandQueue,
    private val loop: Loop,
    private val iobCobCalculator: IobCobCalculator,
    private val xDripBroadcast: XDripBroadcast,
    private var otp: OneTimePassword,
    private val config: Config,
    private val dateUtil: DateUtil,
    private val uel: UserEntryLogger,
    private val glucoseStatusProvider: GlucoseStatusProvider,
    private val repository: AppRepository,
    private val decimalFormatter: DecimalFormatter
) : PluginBase(
    PluginDescription()
        .mainType(PluginType.GENERAL)
        .fragmentClass(SmsCommunicatorFragment::class.java.name)
        .pluginIcon(info.nightscout.core.main.R.drawable.ic_sms)
        .pluginName(R.string.smscommunicator)
        .shortName(R.string.smscommunicator_shortname)
        .preferencesId(R.xml.pref_smscommunicator)
        .description(R.string.description_sms_communicator),
    aapsLogger, rh, injector
), SmsCommunicator {

    private val disposable = CompositeDisposable()
    var allowedNumbers: MutableList<String> = ArrayList()
    @Volatile var messageToConfirm: AuthRequest? = null
    @Volatile var lastRemoteBolusTime: Long = 0
    override var messages = ArrayList<Sms>()

    val commands = mapOf(
        "BG" to "BG",
        "LOOP" to "LOOP STOP/DISABLE/START/ENABLE/RESUME/STATUS/CLOSED/LGS\nLOOP SUSPEND 20",
        "NSCLIENT" to "NSCLIENT RESTART",
        "PUMP" to "PUMP\nPUMP CONNECT\nPUMP DISCONNECT 30\n",
        "BASAL" to "BASAL STOP/CANCEL\nBASAL 0.3\nBASAL 0.3 20\nBASAL 30%\nBASAL 30% 20\n",
        "BOLUS" to "BOLUS 1.2\nBOLUS 1.2 MEAL",
        "EXTENDED" to "EXTENDED STOP/CANCEL\nEXTENDED 2 120",
        "CAL" to "CAL 5.6",
        "PROFILE" to "PROFILE STATUS/LIST\nPROFILE 1\nPROFILE 2 30",
        "TARGET" to "TARGET MEAL/ACTIVITY/HYPO/STOP",
        "SMS" to "SMS DISABLE/STOP",
        "CARBS" to "CARBS 12\nCARBS 12 23:05\nCARBS 12 11:05PM",
        "HELP" to "HELP\nHELP command"
    )

    override fun onStart() {
        processSettings(null)
        super.onStart()
        disposable += rxBus
            .toObservable(EventPreferenceChange::class.java)
            .observeOn(aapsSchedulers.io)
            .subscribe({ event: EventPreferenceChange? -> processSettings(event) }, fabricPrivacy::logException)
    }

    override fun onStop() {
        disposable.clear()
        super.onStop()
    }

    override fun preprocessPreferences(preferenceFragment: PreferenceFragmentCompat) {
        super.preprocessPreferences(preferenceFragment)
        val distance = preferenceFragment.findPreference(rh.gs(R.string.key_smscommunicator_remote_bolus_min_distance)) as ValidatingEditTextPreference?
            ?: return
        val allowedNumbers = preferenceFragment.findPreference(rh.gs(R.string.key_smscommunicator_allowednumbers)) as EditTextPreference?
            ?: return
        if (!areMoreNumbers(allowedNumbers.text)) {
            distance.title = (rh.gs(R.string.smscommunicator_remote_bolus_min_distance)
                + ".\n"
                + rh.gs(R.string.smscommunicator_remote_bolus_min_distance_caveat))
            distance.isEnabled = false
        } else {
            distance.title = rh.gs(R.string.smscommunicator_remote_bolus_min_distance)
            distance.isEnabled = true
        }
        allowedNumbers.onPreferenceChangeListener = Preference.OnPreferenceChangeListener { _: Preference?, newValue: Any ->
            if (!areMoreNumbers(newValue as String)) {
                distance.text = (Constants.remoteBolusMinDistance / (60 * 1000L)).toString()
                distance.title = (rh.gs(R.string.smscommunicator_remote_bolus_min_distance)
                    + ".\n"
                    + rh.gs(R.string.smscommunicator_remote_bolus_min_distance_caveat))
                distance.isEnabled = false
            } else {
                distance.title = rh.gs(R.string.smscommunicator_remote_bolus_min_distance)
                distance.isEnabled = true
            }
            true
        }
    }

    override fun updatePreferenceSummary(pref: Preference) {
        super.updatePreferenceSummary(pref)
        if (pref is EditTextPreference) {
            if (pref.getKey().contains("smscommunicator_allowednumbers") && (TextUtils.isEmpty(pref.text?.trim { it <= ' ' }))) {
                pref.setSummary(rh.gs(R.string.smscommunicator_allowednumbers_summary))
            }
        }
    }

    // cannot be inner class because of needed injection
    class SmsCommunicatorWorker(
        context: Context,
        params: WorkerParameters
    ) : LoggingWorker(context, params, Dispatchers.IO) {

        @Inject lateinit var smsCommunicatorPlugin: SmsCommunicatorPlugin
        @Inject lateinit var dataWorkerStorage: DataWorkerStorage

        override suspend fun doWorkAndLog(): Result {
            val bundle = dataWorkerStorage.pickupBundle(inputData.getLong(DataWorkerStorage.STORE_KEY, -1))
                ?: return Result.failure(workDataOf("Error" to "missing input data"))
            val format = bundle.getString("format")
                ?: return Result.failure(workDataOf("Error" to "missing format in input data"))
            @Suppress("DEPRECATION") val pdus = bundle["pdus"] as Array<*>
            for (pdu in pdus) {
                val message = SmsMessage.createFromPdu(pdu as ByteArray, format)
                smsCommunicatorPlugin.processSms(Sms(message))
            }
            return Result.success()
        }
    }

    private fun processSettings(ev: EventPreferenceChange?) {
        if (ev == null || ev.isChanged(rh.gs(R.string.key_smscommunicator_allowednumbers))) {
            val settings = sp.getString(R.string.key_smscommunicator_allowednumbers, "")
            allowedNumbers.clear()
            val substrings = settings.split(";").toTypedArray()
            for (number in substrings) {
                val cleaned = number.replace("\\s+".toRegex(), "")
                allowedNumbers.add(cleaned)
                aapsLogger.debug(LTag.SMS, "Found allowed number: $cleaned")
            }
        }
    }

    fun isCommand(command: String, number: String): Boolean {
        var found = false
        commands.forEach { (k, _) ->
            if (k == command) found = true
        }
        return found || messageToConfirm?.requester?.phoneNumber == number
    }

    fun isAllowedNumber(number: String): Boolean {
        for (num in allowedNumbers) {
            if (num == number) return true
        }
        return false
    }

    fun processSms(receivedSms: Sms) {
        if (!isEnabled()) {
            aapsLogger.debug(LTag.SMS, "Ignoring SMS. Plugin disabled.")
            return
        }
        if (!isAllowedNumber(receivedSms.phoneNumber)) {
            aapsLogger.debug(LTag.SMS, "Ignoring SMS from: " + receivedSms.phoneNumber + ". Sender not allowed")
            receivedSms.ignored = true
            messages.add(receivedSms)
            rxBus.send(EventSmsCommunicatorUpdateGui())
            return
        }
        val pump = activePlugin.activePump
        messages.add(receivedSms)
        aapsLogger.debug(LTag.SMS, receivedSms.toString())
        val divided = receivedSms.text.trim().split(Regex("\\s+")).toTypedArray()
        val remoteCommandsAllowed = sp.getBoolean(R.string.key_smscommunicator_remote_commands_allowed, false)

        val minDistance =
            if (areMoreNumbers(sp.getString(R.string.key_smscommunicator_allowednumbers, "")))
                T.mins(sp.getLong(R.string.key_smscommunicator_remote_bolus_min_distance, T.msecs(Constants.remoteBolusMinDistance).mins())).msecs()
            else Constants.remoteBolusMinDistance

        if (divided.isNotEmpty() && isCommand(divided[0].uppercase(Locale.getDefault()), receivedSms.phoneNumber)) {
            when (divided[0].uppercase(Locale.getDefault())) {
                "BG"       ->
                    if (divided.size == 1) processBG(receivedSms)
                    else sendSMS(Sms(receivedSms.phoneNumber, rh.gs(R.string.wrong_format)))

                "LOOP"     ->
                    if (!remoteCommandsAllowed) sendSMS(Sms(receivedSms.phoneNumber, rh.gs(R.string.smscommunicator_remote_command_not_allowed)))
                    else if (divided.size == 2 || divided.size == 3) processLOOP(divided, receivedSms)
                    else sendSMS(Sms(receivedSms.phoneNumber, rh.gs(R.string.wrong_format)))

                "NSCLIENT" ->
                    if (divided.size == 2) processNSCLIENT(divided, receivedSms)
                    else sendSMS(Sms(receivedSms.phoneNumber, rh.gs(R.string.wrong_format)))

                "PUMP"     ->
                    if (!remoteCommandsAllowed && divided.size > 1) sendSMS(Sms(receivedSms.phoneNumber, rh.gs(R.string.smscommunicator_remote_command_not_allowed)))
                    else if (divided.size <= 3) processPUMP(divided, receivedSms)
                    else sendSMS(Sms(receivedSms.phoneNumber, rh.gs(R.string.wrong_format)))

                "PROFILE"  ->
                    if (!remoteCommandsAllowed) sendSMS(Sms(receivedSms.phoneNumber, rh.gs(R.string.smscommunicator_remote_command_not_allowed)))
                    else if (divided.size == 2 || divided.size == 3) processPROFILE(divided, receivedSms)
                    else sendSMS(Sms(receivedSms.phoneNumber, rh.gs(R.string.wrong_format)))

                "BASAL"    ->
                    if (!remoteCommandsAllowed) sendSMS(Sms(receivedSms.phoneNumber, rh.gs(R.string.smscommunicator_remote_command_not_allowed)))
                    else if (divided.size == 2 || divided.size == 3) processBASAL(divided, receivedSms)
                    else sendSMS(Sms(receivedSms.phoneNumber, rh.gs(R.string.wrong_format)))

                "EXTENDED" ->
                    if (!remoteCommandsAllowed) sendSMS(Sms(receivedSms.phoneNumber, rh.gs(R.string.smscommunicator_remote_command_not_allowed)))
                    else if (divided.size == 2 || divided.size == 3) processEXTENDED(divided, receivedSms)
                    else sendSMS(Sms(receivedSms.phoneNumber, rh.gs(R.string.wrong_format)))

                "BOLUS"    ->
                    if (!remoteCommandsAllowed) sendSMS(Sms(receivedSms.phoneNumber, rh.gs(R.string.smscommunicator_remote_command_not_allowed)))
                    else if (commandQueue.bolusInQueue()) sendSMS(Sms(receivedSms.phoneNumber, rh.gs(R.string.smscommunicator_another_bolus_in_queue)))
                    else if (divided.size == 2 && dateUtil.now() - lastRemoteBolusTime < minDistance) sendSMS(Sms(receivedSms.phoneNumber, rh.gs(R.string.smscommunicator_remote_bolus_not_allowed)))
                    else if (divided.size == 2 && pump.isSuspended()) sendSMS(Sms(receivedSms.phoneNumber, rh.gs(info.nightscout.core.ui.R.string.pumpsuspended)))
                    else if (divided.size == 2 || divided.size == 3) processBOLUS(divided, receivedSms)
                    else sendSMS(Sms(receivedSms.phoneNumber, rh.gs(R.string.wrong_format)))

                "CARBS"    ->
                    if (!remoteCommandsAllowed) sendSMS(Sms(receivedSms.phoneNumber, rh.gs(R.string.smscommunicator_remote_command_not_allowed)))
                    else if (divided.size == 2 || divided.size == 3) processCARBS(divided, receivedSms)
                    else sendSMS(Sms(receivedSms.phoneNumber, rh.gs(R.string.wrong_format)))

                "CAL"      ->
                    if (!remoteCommandsAllowed) sendSMS(Sms(receivedSms.phoneNumber, rh.gs(R.string.smscommunicator_remote_command_not_allowed)))
                    else if (divided.size == 2) processCAL(divided, receivedSms)
                    else sendSMS(Sms(receivedSms.phoneNumber, rh.gs(R.string.wrong_format)))

                "TARGET"   ->
                    if (!remoteCommandsAllowed) sendSMS(Sms(receivedSms.phoneNumber, rh.gs(R.string.smscommunicator_remote_command_not_allowed)))
                    else if (divided.size == 2) processTARGET(divided, receivedSms)
                    else sendSMS(Sms(receivedSms.phoneNumber, rh.gs(R.string.wrong_format)))

                "SMS"      ->
                    if (!remoteCommandsAllowed) sendSMS(Sms(receivedSms.phoneNumber, rh.gs(R.string.smscommunicator_remote_command_not_allowed)))
                    else if (divided.size == 2) processSMS(divided, receivedSms)
                    else sendSMS(Sms(receivedSms.phoneNumber, rh.gs(R.string.wrong_format)))

                "HELP"     ->
                    if (divided.size == 1 || divided.size == 2) processHELP(divided, receivedSms)
                    else sendSMS(Sms(receivedSms.phoneNumber, rh.gs(R.string.wrong_format)))

                else       ->
                    if (messageToConfirm?.requester?.phoneNumber == receivedSms.phoneNumber) {
                        val execute = messageToConfirm
                        messageToConfirm = null
                        execute?.action(divided[0])
                    } else {
                        messageToConfirm = null
                        sendSMS(Sms(receivedSms.phoneNumber, rh.gs(R.string.smscommunicator_unknown_command)))
                    }
            }
        }
        rxBus.send(EventSmsCommunicatorUpdateGui())
    }

    private fun processBG(receivedSms: Sms) {
        val actualBG = iobCobCalculator.ads.actualBg()
        val lastBG = iobCobCalculator.ads.lastBg()
        var reply = ""
        val units = profileUtil.units
        if (actualBG != null) {
            reply = rh.gs(R.string.sms_actual_bg) + " " + profileUtil.fromMgdlToStringInUnits(actualBG.value) + ", "
        } else if (lastBG != null) {
            val agoMilliseconds = dateUtil.now() - lastBG.timestamp
            val agoMin = (agoMilliseconds / 60.0 / 1000.0).toInt()
            reply = rh.gs(R.string.sms_last_bg) + " " + profileUtil.valueInCurrentUnitsDetect(lastBG.value) + " " + rh.gs(R.string.sms_min_ago, agoMin) + ", "
        }
        val glucoseStatus = glucoseStatusProvider.glucoseStatusData
        if (glucoseStatus != null) reply += rh.gs(R.string.sms_delta) + " " + profileUtil.fromMgdlToUnits(glucoseStatus.delta) + " " + units + ", "
        val bolusIob = iobCobCalculator.calculateIobFromBolus().round()
        val basalIob = iobCobCalculator.calculateIobFromTempBasalsIncludingConvertedExtended().round()
        val cobInfo = iobCobCalculator.getCobInfo("SMS COB")
        reply += (rh.gs(R.string.sms_iob) + " " + decimalFormatter.to2Decimal(bolusIob.iob + basalIob.basaliob) + "U ("
            + rh.gs(R.string.sms_bolus) + " " + decimalFormatter.to2Decimal(bolusIob.iob) + "U "
            + rh.gs(R.string.sms_basal) + " " + decimalFormatter.to2Decimal(basalIob.basaliob) + "U), "
            + rh.gs(info.nightscout.core.ui.R.string.cob) + ": " + cobInfo.generateCOBString(decimalFormatter))
        sendSMS(Sms(receivedSms.phoneNumber, reply))
        receivedSms.processed = true
    }

    private fun processLOOP(divided: Array<String>, receivedSms: Sms) {
        when (divided[1].uppercase(Locale.getDefault())) {
            "DISABLE", "STOP" -> {
                if (loop.enabled) {
                    val passCode = generatePassCode()
                    val reply = rh.gs(R.string.smscommunicator_loop_disable_reply_with_code, passCode)
                    receivedSms.processed = true
                    messageToConfirm = AuthRequest(injector, receivedSms, reply, passCode, object : SmsAction(pumpCommand = false) {
                        override fun run() {
                            uel.log(Action.LOOP_DISABLED, Sources.SMS)
                            loop.enabled = false
                            commandQueue.cancelTempBasal(true, object : Callback() {
                                override fun run() {
                                    rxBus.send(EventRefreshOverview("SMS_LOOP_STOP"))
                                    val replyText = rh.gs(R.string.smscommunicator_loop_has_been_disabled) + " " +
                                        rh.gs(if (result.success) R.string.smscommunicator_tempbasal_canceled else R.string.smscommunicator_tempbasal_cancel_failed)
                                    sendSMS(Sms(receivedSms.phoneNumber, replyText))
                                }
                            })
                        }
                    })
                } else
                    sendSMS(Sms(receivedSms.phoneNumber, rh.gs(info.nightscout.core.ui.R.string.loopisdisabled)))
                receivedSms.processed = true
            }

            "ENABLE", "START" -> {
                if (!loop.enabled) {
                    val passCode = generatePassCode()
                    val reply = rh.gs(R.string.smscommunicator_loop_enable_reply_with_code, passCode)
                    receivedSms.processed = true
                    messageToConfirm = AuthRequest(injector, receivedSms, reply, passCode, object : SmsAction(pumpCommand = false) {
                        override fun run() {
                            uel.log(Action.LOOP_ENABLED, Sources.SMS)
                            loop.enabled = true
                            sendSMS(Sms(receivedSms.phoneNumber, rh.gs(R.string.smscommunicator_loop_has_been_enabled)))
                            rxBus.send(EventRefreshOverview("SMS_LOOP_START"))
                        }
                    })
                } else
                    sendSMS(Sms(receivedSms.phoneNumber, rh.gs(R.string.smscommunicator_loop_is_enabled)))
                receivedSms.processed = true
            }

            "STATUS"          -> {
                val reply = if (loop.enabled) {
                    if (loop.isSuspended) rh.gs(R.string.sms_loop_suspended_for, loop.minutesToEndOfSuspend())
                    else rh.gs(R.string.smscommunicator_loop_is_enabled) + " - " + getApsModeText()
                } else
                    rh.gs(info.nightscout.core.ui.R.string.loopisdisabled)
                sendSMS(Sms(receivedSms.phoneNumber, reply))
                receivedSms.processed = true
            }

            "RESUME"          -> {
                val passCode = generatePassCode()
                val reply = rh.gs(R.string.smscommunicator_loop_resume_reply_with_code, passCode)
                receivedSms.processed = true
                messageToConfirm = AuthRequest(injector, receivedSms, reply, passCode, object : SmsAction(pumpCommand = true) {
                    override fun run() {
                        uel.log(Action.RESUME, Sources.SMS)
                        disposable += repository.runTransactionForResult(CancelCurrentOfflineEventIfAnyTransaction(dateUtil.now()))
                            .subscribe({ result ->
                                           result.updated.forEach { aapsLogger.debug(LTag.DATABASE, "Updated OfflineEvent $it") }
                                       }, {
                                           aapsLogger.error(LTag.DATABASE, "Error while saving OfflineEvent", it)
                                       })
                        rxBus.send(EventRefreshOverview("SMS_LOOP_RESUME"))
                        commandQueue.cancelTempBasal(true, object : Callback() {
                            override fun run() {
                                if (!result.success) {
                                    var replyText = rh.gs(R.string.smscommunicator_tempbasal_failed)
                                    if (sp.getBoolean(R.string.key_smscommunicator_addpumpstatus, true))
                                        replyText += "\n" + activePlugin.activePump.shortStatus(true)
                                    sendSMS(Sms(receivedSms.phoneNumber, replyText))
                                }
                            }
                        })
                        sendReport(receivedSms.phoneNumber, rh.gs(R.string.smscommunicator_loop_resumed))
                    }
                })
            }

            "SUSPEND"         -> {
                var duration = 0
                if (divided.size == 3) duration = SafeParse.stringToInt(divided[2])
                duration = max(0, duration)
                duration = min(180, duration)
                if (duration == 0) {
                    receivedSms.processed = true
                    sendSMS(Sms(receivedSms.phoneNumber, rh.gs(R.string.smscommunicator_wrong_duration)))
                    return
                } else {
                    val passCode = generatePassCode()
                    val reply = rh.gs(R.string.smscommunicator_suspend_reply_with_code, duration, passCode)
                    receivedSms.processed = true
                    messageToConfirm = AuthRequest(injector, receivedSms, reply, passCode, object : SmsAction(pumpCommand = true, duration) {
                        override fun run() {
                            uel.log(Action.SUSPEND, Sources.SMS)
                            commandQueue.cancelTempBasal(true, object : Callback() {
                                override fun run() {
                                    if (result.success) {
                                        disposable += repository.runTransactionForResult(
                                            InsertAndCancelCurrentOfflineEventTransaction(
                                                dateUtil.now(),
                                                T.mins(anInteger().toLong()).msecs(),
                                                OfflineEvent.Reason.SUSPEND
                                            )
                                        )
                                            .subscribe({ result ->
                                                           result.updated.forEach { aapsLogger.debug(LTag.DATABASE, "Updated OfflineEvent $it") }
                                                           result.inserted.forEach { aapsLogger.debug(LTag.DATABASE, "Inserted OfflineEvent $it") }
                                                       }, {
                                                           aapsLogger.error(LTag.DATABASE, "Error while saving OfflineEvent", it)
                                                       })
                                        rxBus.send(EventRefreshOverview("SMS_LOOP_SUSPENDED"))
                                        val replyText = rh.gs(R.string.smscommunicator_loop_suspended) + " " +
                                            rh.gs(if (result.success) R.string.smscommunicator_tempbasal_canceled else R.string.smscommunicator_tempbasal_cancel_failed)
                                        sendReport(receivedSms.phoneNumber, replyText)
                                    } else {
                                        var replyText = rh.gs(R.string.smscommunicator_tempbasal_cancel_failed)
                                        if (sp.getBoolean(R.string.key_smscommunicator_addpumpstatus, true))
                                            replyText += "\n" + activePlugin.activePump.shortStatus(true)
                                        sendSMS(Sms(receivedSms.phoneNumber, replyText))
                                    }
                                }
                            })
                        }
                    })
                }
            }

            "LGS"             -> {
                val passCode = generatePassCode()
                val reply = rh.gs(R.string.smscommunicator_set_lgs_reply_with_code, passCode)
                receivedSms.processed = true
                messageToConfirm = AuthRequest(injector, receivedSms, reply, passCode, object : SmsAction(pumpCommand = false) {
                    override fun run() {
                        uel.log(Action.LGS_LOOP_MODE, Sources.SMS)
                        sp.putString(info.nightscout.core.utils.R.string.key_aps_mode, ApsMode.LGS.name)
                        rxBus.send(EventPreferenceChange(rh.gs(info.nightscout.core.ui.R.string.lowglucosesuspend)))
                        val replyText = rh.gs(R.string.smscommunicator_current_loop_mode, getApsModeText())
                        sendSMSToAllNumbers(Sms(receivedSms.phoneNumber, replyText))
                    }
                })
            }

            "CLOSED"          -> {
                val passCode = generatePassCode()
                val reply = rh.gs(R.string.smscommunicator_set_closed_loop_reply_with_code, passCode)
                receivedSms.processed = true
                messageToConfirm = AuthRequest(injector, receivedSms, reply, passCode, object : SmsAction(pumpCommand = false) {
                    override fun run() {
                        uel.log(Action.CLOSED_LOOP_MODE, Sources.SMS)
                        sp.putString(info.nightscout.core.utils.R.string.key_aps_mode, ApsMode.CLOSED.name)
                        rxBus.send(EventPreferenceChange(rh.gs(info.nightscout.core.ui.R.string.closedloop)))
                        val replyText = rh.gs(R.string.smscommunicator_current_loop_mode, getApsModeText())
                        sendSMSToAllNumbers(Sms(receivedSms.phoneNumber, replyText))
                    }
                })
            }

            else              -> sendSMS(Sms(receivedSms.phoneNumber, rh.gs(R.string.wrong_format)))
        }
    }

    private fun processNSCLIENT(divided: Array<String>, receivedSms: Sms) {
        if (divided[1].uppercase(Locale.getDefault()) == "RESTART") {
            rxBus.send(EventNSClientRestart())
            sendSMS(Sms(receivedSms.phoneNumber, "NSCLIENT RESTART SENT"))
            receivedSms.processed = true
        } else
            sendSMS(Sms(receivedSms.phoneNumber, rh.gs(R.string.wrong_format)))
    }

    private fun processHELP(divided: Array<String>, receivedSms: Sms) {
        when {
            divided.size == 1                                                             -> {
                sendSMS(Sms(receivedSms.phoneNumber, commands.keys.toString().replace("[", "").replace("]", "")))
                receivedSms.processed = true
            }

            isCommand(divided[1].uppercase(Locale.getDefault()), receivedSms.phoneNumber) -> {
                commands[divided[1].uppercase(Locale.getDefault())]?.let {
                    sendSMS(Sms(receivedSms.phoneNumber, it))
                    receivedSms.processed = true
                }
            }

            else                                                                          -> sendSMS(Sms(receivedSms.phoneNumber, rh.gs(R.string.wrong_format)))
        }
    }

    private fun processPUMP(divided: Array<String>, receivedSms: Sms) {
        if (divided.size == 1) {
            commandQueue.readStatus(rh.gs(info.nightscout.core.ui.R.string.sms), object : Callback() {
                override fun run() {
                    val pump = activePlugin.activePump
                    if (result.success) {
                        val reply = pump.shortStatus(true)
                        sendSMS(Sms(receivedSms.phoneNumber, reply))
                    } else {
                        val reply = rh.gs(R.string.sms_read_status_failed)
                        sendSMS(Sms(receivedSms.phoneNumber, reply))
                    }
                }
            })
            receivedSms.processed = true
        } else if ((divided.size == 2) && (divided[1].equals("CONNECT", ignoreCase = true))) {
            val passCode = generatePassCode()
            val reply = rh.gs(R.string.smscommunicator_pump_connect_with_code, passCode)
            receivedSms.processed = true
            messageToConfirm = AuthRequest(injector, receivedSms, reply, passCode, object : SmsAction(pumpCommand = true) {
                override fun run() {
                    uel.log(Action.RECONNECT, Sources.SMS)
                    commandQueue.cancelTempBasal(true, object : Callback() {
                        override fun run() {
                            if (!result.success) {
                                sendSMS(Sms(receivedSms.phoneNumber, rh.gs(R.string.smscommunicator_pump_connect_fail)))
                            } else {
                                disposable += repository.runTransactionForResult(CancelCurrentOfflineEventIfAnyTransaction(dateUtil.now()))
                                    .subscribe({ result ->
                                                   result.updated.forEach { aapsLogger.debug(LTag.DATABASE, "Updated OfflineEvent $it") }
                                               }, {
                                                   aapsLogger.error(LTag.DATABASE, "Error while saving OfflineEvent", it)
                                               })
                                sendSMS(Sms(receivedSms.phoneNumber, rh.gs(R.string.smscommunicator_reconnect)))
                                rxBus.send(EventRefreshOverview("SMS_PUMP_START"))
                            }
                        }
                    })
                }
            })
        } else if ((divided.size == 3) && (divided[1].equals("DISCONNECT", ignoreCase = true))) {
            var duration = SafeParse.stringToInt(divided[2])
            duration = max(0, duration)
            duration = min(120, duration)
            if (duration == 0) {
                receivedSms.processed = true
                sendSMS(Sms(receivedSms.phoneNumber, rh.gs(R.string.smscommunicator_wrong_duration)))
                return
            } else {
                val passCode = generatePassCode()
                val reply = rh.gs(R.string.smscommunicator_pump_disconnect_with_code, duration, passCode)
                receivedSms.processed = true
                messageToConfirm = AuthRequest(injector, receivedSms, reply, passCode, object : SmsAction(pumpCommand = true) {
                    override fun run() {
                        uel.log(Action.DISCONNECT, Sources.SMS)
                        val profile = profileFunction.getProfile() ?: return
                        loop.goToZeroTemp(duration, profile, OfflineEvent.Reason.DISCONNECT_PUMP)
                        rxBus.send(EventRefreshOverview("SMS_PUMP_DISCONNECT"))
                        sendSMS(Sms(receivedSms.phoneNumber, rh.gs(R.string.smscommunicator_pump_disconnected)))
                    }
                })
            }
        } else {
            sendSMS(Sms(receivedSms.phoneNumber, rh.gs(R.string.wrong_format)))
            return
        }
    }

    private fun processPROFILE(divided: Array<String>, receivedSms: Sms) { // load profiles
        val anInterface = activePlugin.activeProfileSource
        val store = anInterface.profile
        if (store == null) {
            sendSMS(Sms(receivedSms.phoneNumber, rh.gs(info.nightscout.core.ui.R.string.notconfigured)))
            receivedSms.processed = true
            return
        }
        val profileName = profileFunction.getProfileName()
        val list = store.getProfileList()
        if (divided[1].uppercase(Locale.getDefault()) == "STATUS") {
            sendSMS(Sms(receivedSms.phoneNumber, profileName))
        } else if (divided[1].uppercase(Locale.getDefault()) == "LIST") {
            if (list.isEmpty()) sendSMS(Sms(receivedSms.phoneNumber, rh.gs(info.nightscout.core.ui.R.string.invalid_profile)))
            else {
                var reply = ""
                for (i in list.indices) {
                    if (i > 0) reply += "\n"
                    reply += (i + 1).toString() + ". "
                    reply += list[i]
                }
                sendSMS(Sms(receivedSms.phoneNumber, reply))
            }
        } else {
            val pIndex = SafeParse.stringToInt(divided[1])
            var percentage = 100
            if (divided.size > 2) percentage = SafeParse.stringToInt(divided[2])
            if (pIndex > list.size) sendSMS(Sms(receivedSms.phoneNumber, rh.gs(R.string.wrong_format)))
            else if (percentage == 0) sendSMS(Sms(receivedSms.phoneNumber, rh.gs(R.string.wrong_format)))
            else if (pIndex == 0) sendSMS(Sms(receivedSms.phoneNumber, rh.gs(R.string.wrong_format)))
            else {
                val profile = store.getSpecificProfile(list[pIndex - 1] as String)
                if (profile == null) sendSMS(Sms(receivedSms.phoneNumber, rh.gs(info.nightscout.core.ui.R.string.noprofile)))
                else {
                    val passCode = generatePassCode()
                    val reply = rh.gs(R.string.smscommunicator_profile_reply_with_code, list[pIndex - 1], percentage, passCode)
                    receivedSms.processed = true
                    val finalPercentage = percentage
                    messageToConfirm = AuthRequest(injector, receivedSms, reply, passCode, object : SmsAction(pumpCommand = true, list[pIndex - 1] as String, finalPercentage) {
                        override fun run() {
                            if (profileFunction.createProfileSwitch(store, list[pIndex - 1] as String, 0, finalPercentage, 0, dateUtil.now())) {
                                val replyText = rh.gs(R.string.sms_profile_switch_created)
                                sendSMS(Sms(receivedSms.phoneNumber, replyText))
                                uel.log(
                                    Action.PROFILE_SWITCH, Sources.SMS, rh.gs(R.string.sms_profile_switch_created),
                                    ValueWithUnit.SimpleString(rh.gsNotLocalised(R.string.sms_profile_switch_created))
                                )
                            } else {
                                sendSMS(Sms(receivedSms.phoneNumber, rh.gs(info.nightscout.core.ui.R.string.invalid_profile)))
                            }
                        }
                    })
                }
            }
        }
        receivedSms.processed = true
    }

    private fun processBASAL(divided: Array<String>, receivedSms: Sms) {
        if (divided[1].uppercase(Locale.getDefault()) == "CANCEL" || divided[1].uppercase(Locale.getDefault()) == "STOP") {
            val passCode = generatePassCode()
            val reply = rh.gs(R.string.smscommunicator_basal_stop_reply_with_code, passCode)
            receivedSms.processed = true
            messageToConfirm = AuthRequest(injector, receivedSms, reply, passCode, object : SmsAction(pumpCommand = true) {
                override fun run() {
                    commandQueue.cancelTempBasal(true, object : Callback() {
                        override fun run() {
                            if (result.success) {
                                var replyText = rh.gs(R.string.smscommunicator_tempbasal_canceled)
                                sendReport(receivedSms.phoneNumber, replyText, true)
                                uel.log(
                                    Action.TEMP_BASAL, Sources.SMS, activePlugin.activePump.shortStatus(true) + "\n" + rh.gs(R.string.smscommunicator_tempbasal_canceled),
                                    ValueWithUnit.SimpleString(rh.gsNotLocalised(R.string.smscommunicator_tempbasal_canceled))
                                )
                            } else {
                                var replyText = rh.gs(R.string.smscommunicator_tempbasal_cancel_failed)
                                if (sp.getBoolean(R.string.key_smscommunicator_addpumpstatus, true))
                                    replyText += "\n" + activePlugin.activePump.shortStatus(true)
                                sendSMS(Sms(receivedSms.phoneNumber, replyText))
                                uel.log(
                                    Action.TEMP_BASAL, Sources.SMS, activePlugin.activePump.shortStatus(true) + "\n" + rh.gs(R.string.smscommunicator_tempbasal_cancel_failed),
                                    ValueWithUnit.SimpleString(rh.gsNotLocalised(R.string.smscommunicator_tempbasal_cancel_failed))
                                )
                            }
                        }
                    })
                }
            })
        } else if (divided[1].endsWith("%")) {
            var tempBasalPct = SafeParse.stringToInt(StringUtils.removeEnd(divided[1], "%"))
            val durationStep = activePlugin.activePump.model().tbrSettings?.durationStep ?: 60
            var duration = 30
            if (divided.size > 2) duration = SafeParse.stringToInt(divided[2])
            val profile = profileFunction.getProfile()
            if (profile == null) sendSMS(Sms(receivedSms.phoneNumber, rh.gs(info.nightscout.core.ui.R.string.noprofile)))
            else if (tempBasalPct == 0 && divided[1] != "0%") sendSMS(Sms(receivedSms.phoneNumber, rh.gs(R.string.wrong_format)))
            else if (duration <= 0 || duration % durationStep != 0) sendSMS(Sms(receivedSms.phoneNumber, rh.gs(R.string.sms_wrong_tbr_duration, durationStep)))
            else {
                tempBasalPct = constraintChecker.applyBasalPercentConstraints(Constraint(tempBasalPct), profile).value()
                val passCode = generatePassCode()
                val reply = rh.gs(R.string.smscommunicator_basal_pct_reply_with_code, tempBasalPct, duration, passCode)
                receivedSms.processed = true
                messageToConfirm = AuthRequest(injector, receivedSms, reply, passCode, object : SmsAction(pumpCommand = true, tempBasalPct, duration) {
                    override fun run() {
                        commandQueue.tempBasalPercent(anInteger(), secondInteger(), true, profile, PumpSync.TemporaryBasalType.NORMAL, object : Callback() {
                            override fun run() {
                                if (result.success) {
                                    var replyText =
                                        if (result.isPercent) rh.gs(R.string.smscommunicator_tempbasal_set_percent, result.percent, result.duration) else rh.gs(
                                            R.string.smscommunicator_tempbasal_set,
                                            result.absolute,
                                            result.duration
                                        )
                                    sendReport(receivedSms.phoneNumber, replyText, true)
                                    if (result.isPercent)
                                        uel.log(
                                            Action.TEMP_BASAL, Sources.SMS,
                                            activePlugin.activePump.shortStatus(true) + "\n" + rh.gs(R.string.smscommunicator_tempbasal_set_percent, result.percent, result.duration),
                                            ValueWithUnit.Percent(result.percent),
                                            ValueWithUnit.Minute(result.duration)
                                        )
                                    else
                                        uel.log(
                                            Action.TEMP_BASAL, Sources.SMS,
                                            activePlugin.activePump.shortStatus(true) + "\n" + rh.gs(R.string.smscommunicator_tempbasal_set, result.absolute, result.duration),
                                            ValueWithUnit.UnitPerHour(result.absolute),
                                            ValueWithUnit.Minute(result.duration)
                                        )
                                } else {
                                    var replyText = rh.gs(R.string.smscommunicator_tempbasal_failed)
                                    if (sp.getBoolean(R.string.key_smscommunicator_addpumpstatus, true))
                                        replyText += "\n" + activePlugin.activePump.shortStatus(true)
                                    sendSMS(Sms(receivedSms.phoneNumber, replyText))
                                    uel.log(
                                        Action.TEMP_BASAL, Sources.SMS, activePlugin.activePump.shortStatus(true) + "\n" + rh.gs(R.string.smscommunicator_tempbasal_failed),
                                        ValueWithUnit.SimpleString(rh.gsNotLocalised(R.string.smscommunicator_tempbasal_failed))
                                    )
                                }
                            }
                        })
                    }
                })
            }
        } else {
            var tempBasal = SafeParse.stringToDouble(divided[1])
            val durationStep = activePlugin.activePump.model().tbrSettings?.durationStep ?: 60
            var duration = 30
            if (divided.size > 2) duration = SafeParse.stringToInt(divided[2])
            val profile = profileFunction.getProfile()
            if (profile == null) sendSMS(Sms(receivedSms.phoneNumber, rh.gs(info.nightscout.core.ui.R.string.noprofile)))
            else if (tempBasal == 0.0 && divided[1] != "0") sendSMS(Sms(receivedSms.phoneNumber, rh.gs(R.string.wrong_format)))
            else if (duration <= 0 || duration % durationStep != 0) sendSMS(Sms(receivedSms.phoneNumber, rh.gs(R.string.sms_wrong_tbr_duration, durationStep)))
            else {
                tempBasal = constraintChecker.applyBasalConstraints(Constraint(tempBasal), profile).value()
                val passCode = generatePassCode()
                val reply = rh.gs(R.string.smscommunicator_basal_reply_with_code, tempBasal, duration, passCode)
                receivedSms.processed = true
                messageToConfirm = AuthRequest(injector, receivedSms, reply, passCode, object : SmsAction(pumpCommand = true, tempBasal, duration) {
                    override fun run() {
                        commandQueue.tempBasalAbsolute(aDouble(), secondInteger(), true, profile, PumpSync.TemporaryBasalType.NORMAL, object : Callback() {
                            override fun run() {
                                if (result.success) {
                                    var replyText = if (result.isPercent) rh.gs(R.string.smscommunicator_tempbasal_set_percent, result.percent, result.duration)
                                    else rh.gs(R.string.smscommunicator_tempbasal_set, result.absolute, result.duration)
                                    sendReport(receivedSms.phoneNumber, replyText, true)
                                    if (result.isPercent)
                                        uel.log(
                                            Action.TEMP_BASAL,
                                            Sources.SMS,
                                            activePlugin.activePump.shortStatus(true) + "\n" + rh.gs(R.string.smscommunicator_tempbasal_set_percent, result.percent, result.duration),
                                            ValueWithUnit.Percent(result.percent),
                                            ValueWithUnit.Minute(result.duration)
                                        )
                                    else
                                        uel.log(
                                            Action.TEMP_BASAL,
                                            Sources.SMS,
                                            activePlugin.activePump.shortStatus(true) + "\n" + rh.gs(R.string.smscommunicator_tempbasal_set, result.absolute, result.duration),
                                            ValueWithUnit.UnitPerHour(result.absolute),
                                            ValueWithUnit.Minute(result.duration)
                                        )
                                } else {
                                    var replyText = rh.gs(R.string.smscommunicator_tempbasal_failed)
                                    if (sp.getBoolean(R.string.key_smscommunicator_addpumpstatus, true))
                                        replyText += "\n" + activePlugin.activePump.shortStatus(true)
                                    sendSMS(Sms(receivedSms.phoneNumber, replyText))
                                    uel.log(
                                        Action.TEMP_BASAL, Sources.SMS, activePlugin.activePump.shortStatus(true) + "\n" + rh.gs(R.string.smscommunicator_tempbasal_failed),
                                        ValueWithUnit.SimpleString(rh.gsNotLocalised(R.string.smscommunicator_tempbasal_failed))
                                    )
                                }
                            }
                        })
                    }
                })
            }
        }
    }

    private fun processEXTENDED(divided: Array<String>, receivedSms: Sms) {
        if (divided[1].uppercase(Locale.getDefault()) == "CANCEL" || divided[1].uppercase(Locale.getDefault()) == "STOP") {
            val passCode = generatePassCode()
            val reply = rh.gs(R.string.smscommunicator_extended_stop_reply_with_code, passCode)
            receivedSms.processed = true
            messageToConfirm = AuthRequest(injector, receivedSms, reply, passCode, object : SmsAction(pumpCommand = true) {
                override fun run() {
                    commandQueue.cancelExtended(object : Callback() {
                        override fun run() {
                            if (result.success) {
                                var replyText = rh.gs(R.string.smscommunicator_extended_canceled)
                                if (sp.getBoolean(R.string.key_smscommunicator_addpumpstatus, true))
                                    replyText += "\n" + activePlugin.activePump.shortStatus(true)
                                sendReport(receivedSms.phoneNumber, replyText, true)
                            } else {
                                var replyText = rh.gs(R.string.smscommunicator_extended_cancel_failed)
                                if (sp.getBoolean(R.string.key_smscommunicator_addpumpstatus, true))
                                    replyText += "\n" + activePlugin.activePump.shortStatus(true)
                                sendSMS(Sms(receivedSms.phoneNumber, replyText))
                                uel.log(
                                    Action.EXTENDED_BOLUS, Sources.SMS, activePlugin.activePump.shortStatus(true) + "\n" + rh.gs(R.string.smscommunicator_extended_canceled),
                                    ValueWithUnit.SimpleString(rh.gsNotLocalised(R.string.smscommunicator_extended_canceled))
                                )
                            }
                        }
                    })
                }
            })
        } else if (divided.size != 3) {
            sendSMS(Sms(receivedSms.phoneNumber, rh.gs(R.string.wrong_format)))
        } else {
            var extended = SafeParse.stringToDouble(divided[1])
            val duration = SafeParse.stringToInt(divided[2])
            extended = constraintChecker.applyExtendedBolusConstraints(Constraint(extended)).value()
            if (extended == 0.0 || duration == 0) sendSMS(Sms(receivedSms.phoneNumber, rh.gs(R.string.wrong_format)))
            else {
                val passCode = generatePassCode()
                val reply = rh.gs(R.string.smscommunicator_extended_reply_with_code, extended, duration, passCode)
                receivedSms.processed = true
                messageToConfirm = AuthRequest(injector, receivedSms, reply, passCode, object : SmsAction(pumpCommand = true, extended, duration) {
                    override fun run() {
                        commandQueue.extendedBolus(aDouble(), secondInteger(), object : Callback() {
                            override fun run() {
                                if (result.success) {
                                    var replyText = rh.gs(R.string.smscommunicator_extended_set, aDouble, duration)
                                    if (config.APS) replyText += "\n" + rh.gs(info.nightscout.core.ui.R.string.loopsuspended)
                                    if (sp.getBoolean(R.string.key_smscommunicator_addpumpstatus, true))
                                        replyText += "\n" + activePlugin.activePump.shortStatus(true)
                                    sendReport(receivedSms.phoneNumber, replyText, true)
                                    if (config.APS)
                                        uel.log(
                                            Action.EXTENDED_BOLUS,
                                            Sources.SMS,
                                            activePlugin.activePump.shortStatus(true) + "\n" + rh.gs(
                                                R.string.smscommunicator_extended_set,
                                                aDouble,
                                                duration
                                            ) + " / " + rh.gs(info.nightscout.core.ui.R.string.loopsuspended),
                                            ValueWithUnit.Insulin(aDouble ?: 0.0),
                                            ValueWithUnit.Minute(duration),
                                            ValueWithUnit.SimpleString(rh.gsNotLocalised(info.nightscout.core.ui.R.string.loopsuspended))
                                        )
                                    else
                                        uel.log(
                                            Action.EXTENDED_BOLUS, Sources.SMS, activePlugin.activePump.shortStatus(true) + "\n" + rh.gs(R.string.smscommunicator_extended_set, aDouble, duration),
                                            ValueWithUnit.Insulin(aDouble ?: 0.0),
                                            ValueWithUnit.Minute(duration)
                                        )
                                } else {
                                    var replyText = rh.gs(R.string.smscommunicator_extended_failed)
                                    if (sp.getBoolean(R.string.key_smscommunicator_addpumpstatus, true))
                                        replyText += "\n" + activePlugin.activePump.shortStatus(true)
                                    sendSMS(Sms(receivedSms.phoneNumber, replyText))
                                    uel.log(
                                        Action.EXTENDED_BOLUS, Sources.SMS, activePlugin.activePump.shortStatus(true) + "\n" + rh.gs(R.string.smscommunicator_extended_failed),
                                        ValueWithUnit.SimpleString(rh.gsNotLocalised(R.string.smscommunicator_extended_failed))
                                    )
                                }
                            }
                        })
                    }
                })
            }
        }
    }

    private fun processBOLUS(divided: Array<String>, receivedSms: Sms) {
        var bolus = SafeParse.stringToDouble(divided[1])
        val isMeal = divided.size > 2 && divided[2].equals("MEAL", ignoreCase = true)
        bolus = constraintChecker.applyBolusConstraints(Constraint(bolus)).value()
        if (divided.size == 3 && !isMeal) {
            sendSMS(Sms(receivedSms.phoneNumber, rh.gs(R.string.wrong_format)))
        } else if (bolus > 0.0) {
            val passCode = generatePassCode()
            val reply = if (isMeal)
                rh.gs(R.string.smscommunicator_meal_bolus_reply_with_code, bolus, passCode)
            else
                rh.gs(R.string.smscommunicator_bolus_reply_with_code, bolus, passCode)
            receivedSms.processed = true
            messageToConfirm = AuthRequest(injector, receivedSms, reply, passCode, object : SmsAction(pumpCommand = true, bolus) {
                override fun run() {
                    val detailedBolusInfo = DetailedBolusInfo()
                    detailedBolusInfo.insulin = aDouble()
                    commandQueue.bolus(detailedBolusInfo, object : Callback() {
                        override fun run() {
                            val resultSuccess = result.success
                            val resultBolusDelivered = result.bolusDelivered
                            commandQueue.readStatus(rh.gs(info.nightscout.core.ui.R.string.sms), object : Callback() {
                                override fun run() {
                                    if (resultSuccess) {
                                        var replyText = if (isMeal)
                                            rh.gs(R.string.smscommunicator_meal_bolus_delivered, resultBolusDelivered)
                                        else
                                            rh.gs(R.string.smscommunicator_bolus_delivered, resultBolusDelivered)
                                        lastRemoteBolusTime = dateUtil.now()
                                        if (isMeal) {
                                            profileFunction.getProfile()?.let { currentProfile ->
                                                var eatingSoonTTDuration = sp.getInt(info.nightscout.core.utils.R.string.key_eatingsoon_duration, Constants.defaultEatingSoonTTDuration)
                                                eatingSoonTTDuration =
                                                    if (eatingSoonTTDuration > 0) eatingSoonTTDuration
                                                    else Constants.defaultEatingSoonTTDuration
                                                var eatingSoonTT =
                                                    sp.getDouble(
                                                        info.nightscout.core.utils.R.string.key_eatingsoon_target,
                                                        if (currentProfile.units == GlucoseUnit.MMOL) Constants.defaultEatingSoonTTmmol else Constants.defaultEatingSoonTTmgdl
                                                    )
                                                eatingSoonTT =
                                                    when {
                                                        eatingSoonTT > 0                         -> eatingSoonTT
                                                        currentProfile.units == GlucoseUnit.MMOL -> Constants.defaultEatingSoonTTmmol
                                                        else                                     -> Constants.defaultEatingSoonTTmgdl
                                                    }
                                                disposable += repository.runTransactionForResult(
                                                    InsertAndCancelCurrentTemporaryTargetTransaction(
                                                        timestamp = dateUtil.now(),
                                                        duration = TimeUnit.MINUTES.toMillis(eatingSoonTTDuration.toLong()),
                                                        reason = TemporaryTarget.Reason.EATING_SOON,
                                                        lowTarget = profileUtil.convertToMgdl(eatingSoonTT, profileUtil.units),
                                                        highTarget = profileUtil.convertToMgdl(eatingSoonTT, profileUtil.units)
                                                    )
                                                ).subscribe({ result ->
                                                                result.inserted.forEach { aapsLogger.debug(LTag.DATABASE, "Inserted temp target $it") }
                                                                result.updated.forEach { aapsLogger.debug(LTag.DATABASE, "Updated temp target $it") }
                                                            }, {
                                                                aapsLogger.error(LTag.DATABASE, "Error while saving temporary target", it)
                                                            })
                                                val tt = if (currentProfile.units == GlucoseUnit.MMOL) {
                                                    decimalFormatter.to1Decimal(eatingSoonTT)
                                                } else decimalFormatter.to0Decimal(eatingSoonTT)
                                                replyText += "\n" + rh.gs(R.string.smscommunicator_meal_bolus_delivered_tt, tt, eatingSoonTTDuration)
                                            }
                                        }
                                        sendReport(receivedSms.phoneNumber, replyText, true)
                                        uel.log(Action.BOLUS, Sources.SMS, replyText)
                                    } else {
                                        var replyText = rh.gs(R.string.smscommunicator_bolus_failed)
                                        if (sp.getBoolean(R.string.key_smscommunicator_addpumpstatus, true))
                                            replyText += "\n" + activePlugin.activePump.shortStatus(true)
                                        sendSMS(Sms(receivedSms.phoneNumber, replyText))
                                        uel.log(
                                            Action.BOLUS, Sources.SMS, activePlugin.activePump.shortStatus(true) + "\n" + rh.gs(R.string.smscommunicator_bolus_failed),
                                            ValueWithUnit.SimpleString(rh.gsNotLocalised(R.string.smscommunicator_bolus_failed))
                                        )
                                    }
                                }
                            })
                        }
                    })
                }
            })
        } else sendSMS(Sms(receivedSms.phoneNumber, rh.gs(R.string.wrong_format)))
    }

    private fun toTodayTime(hh_colon_mm: String): Long {
        val p = Pattern.compile("(\\d+):(\\d+)( a.m.| p.m.| AM| PM|AM|PM|)")
        val m = p.matcher(hh_colon_mm)
        var retVal: Long = 0
        if (m.find()) {
            var hours = SafeParse.stringToInt(m.group(1))
            val minutes = SafeParse.stringToInt(m.group(2))
            if ((m.group(3) == " a.m." || m.group(3) == " AM" || m.group(3) == "AM") && m.group(1) == "12") hours -= 12
            if ((m.group(3) == " p.m." || m.group(3) == " PM" || m.group(3) == "PM") && m.group(1) != "12") hours += 12
            val t = DateTime()
                .withHourOfDay(hours)
                .withMinuteOfHour(minutes)
                .withSecondOfMinute(0)
                .withMillisOfSecond(0)
            retVal = t.millis
        }
        return retVal
    }

    private fun processCARBS(divided: Array<String>, receivedSms: Sms) {
        var grams = SafeParse.stringToInt(divided[1])
        var time = dateUtil.now()
        if (divided.size > 2) {
            time = toTodayTime(divided[2].uppercase(Locale.getDefault()))
            if (time == 0L) {
                sendSMS(Sms(receivedSms.phoneNumber, rh.gs(R.string.wrong_format)))
                return
            }
        }
        grams = constraintChecker.applyCarbsConstraints(Constraint(grams)).value()
        if (grams == 0) sendSMS(Sms(receivedSms.phoneNumber, rh.gs(R.string.wrong_format)))
        else {
            val passCode = generatePassCode()
            val reply = rh.gs(R.string.smscommunicator_carbs_reply_with_code, grams, dateUtil.timeString(time), passCode)
            receivedSms.processed = true
            messageToConfirm = AuthRequest(injector, receivedSms, reply, passCode, object : SmsAction(pumpCommand = true, grams, time) {
                override fun run() {
                    val detailedBolusInfo = DetailedBolusInfo()
                    detailedBolusInfo.carbs = anInteger().toDouble()
                    detailedBolusInfo.timestamp = secondLong()
                    commandQueue.bolus(detailedBolusInfo, object : Callback() {
                        override fun run() {
                            if (result.success) {
                                var replyText = rh.gs(R.string.smscommunicator_carbs_set, anInteger)
                                sendReport(receivedSms.phoneNumber, replyText, true)
                                uel.log(
                                    Action.CARBS, Sources.SMS, activePlugin.activePump.shortStatus(true) + ": " + rh.gs(R.string.smscommunicator_carbs_set, anInteger),
                                    ValueWithUnit.Gram(anInteger ?: 0)
                                )
                            } else {
                                var replyText = rh.gs(R.string.smscommunicator_carbs_failed, anInteger)
                                if (sp.getBoolean(R.string.key_smscommunicator_addpumpstatus, true))
                                    replyText += "\n" + activePlugin.activePump.shortStatus(true)
                                sendSMS(Sms(receivedSms.phoneNumber, replyText))
                                uel.log(
                                    Action.CARBS, Sources.SMS, activePlugin.activePump.shortStatus(true) + ": " + rh.gs(R.string.smscommunicator_carbs_failed, anInteger),
                                    ValueWithUnit.Gram(anInteger ?: 0)
                                )
                            }
                        }
                    })
                }
            })
        }
    }

    private fun processTARGET(divided: Array<String>, receivedSms: Sms) {
        val isMeal = divided[1].equals("MEAL", ignoreCase = true)
        val isActivity = divided[1].equals("ACTIVITY", ignoreCase = true)
        val isHypo = divided[1].equals("HYPO", ignoreCase = true)
        val isStop = divided[1].equals("STOP", ignoreCase = true) || divided[1].equals("CANCEL", ignoreCase = true)
        if (isMeal || isActivity || isHypo) {
            val passCode = generatePassCode()
            val reply = rh.gs(R.string.smscommunicator_temptarget_with_code, divided[1].uppercase(Locale.getDefault()), passCode)
            receivedSms.processed = true
            messageToConfirm = AuthRequest(injector, receivedSms, reply, passCode, object : SmsAction(pumpCommand = false) {
                override fun run() {
                    val units = profileUtil.units
                    var keyDuration = 0
                    var defaultTargetDuration = 0
                    var keyTarget = 0
                    var defaultTargetMMOL = 0.0
                    var defaultTargetMGDL = 0.0
                    var reason = TemporaryTarget.Reason.EATING_SOON
                    when {
                        isMeal     -> {
                            keyDuration = info.nightscout.core.utils.R.string.key_eatingsoon_duration
                            defaultTargetDuration = Constants.defaultEatingSoonTTDuration
                            keyTarget = info.nightscout.core.utils.R.string.key_eatingsoon_target
                            defaultTargetMMOL = Constants.defaultEatingSoonTTmmol
                            defaultTargetMGDL = Constants.defaultEatingSoonTTmgdl
                            reason = TemporaryTarget.Reason.EATING_SOON
                        }

                        isActivity -> {
                            keyDuration = info.nightscout.core.utils.R.string.key_activity_duration
                            defaultTargetDuration = Constants.defaultActivityTTDuration
                            keyTarget = info.nightscout.core.utils.R.string.key_activity_target
                            defaultTargetMMOL = Constants.defaultActivityTTmmol
                            defaultTargetMGDL = Constants.defaultActivityTTmgdl
                            reason = TemporaryTarget.Reason.ACTIVITY
                        }

                        isHypo     -> {
                            keyDuration = info.nightscout.core.utils.R.string.key_hypo_duration
                            defaultTargetDuration = Constants.defaultHypoTTDuration
                            keyTarget = info.nightscout.core.utils.R.string.key_hypo_target
                            defaultTargetMMOL = Constants.defaultHypoTTmmol
                            defaultTargetMGDL = Constants.defaultHypoTTmgdl
                            reason = TemporaryTarget.Reason.HYPOGLYCEMIA
                        }
                    }
                    var ttDuration = sp.getInt(keyDuration, defaultTargetDuration)
                    ttDuration = if (ttDuration > 0) ttDuration else defaultTargetDuration
                    var tt = sp.getDouble(keyTarget, if (units == GlucoseUnit.MMOL) defaultTargetMMOL else defaultTargetMGDL)
                    tt = profileUtil.valueInCurrentUnitsDetect(tt)
                    tt = if (tt > 0) tt else if (units == GlucoseUnit.MMOL) defaultTargetMMOL else defaultTargetMGDL
                    disposable += repository.runTransactionForResult(
                        InsertAndCancelCurrentTemporaryTargetTransaction(
                            timestamp = dateUtil.now(),
                            duration = TimeUnit.MINUTES.toMillis(ttDuration.toLong()),
                            reason = reason,
                            lowTarget = profileUtil.convertToMgdl(tt, profileUtil.units),
                            highTarget = profileUtil.convertToMgdl(tt, profileUtil.units)
                        )
                    ).subscribe({ result ->
                                    result.inserted.forEach { aapsLogger.debug(LTag.DATABASE, "Inserted temp target $it") }
                                    result.updated.forEach { aapsLogger.debug(LTag.DATABASE, "Updated temp target $it") }
                                }, {
                                    aapsLogger.error(LTag.DATABASE, "Error while saving temporary target", it)
                                })
<<<<<<< HEAD
                    val ttString = if (units == GlucoseUnit.MMOL) DecimalFormatter.to1Decimal(tt) else DecimalFormatter.to0Decimal(tt)
                    sendReport(receivedSms.phoneNumber, rh.gs(R.string.smscommunicator_tt_set, ttString, ttDuration))
                    uel.log(Action.TT, Sources.SMS,
=======
                    val ttString = if (units == GlucoseUnit.MMOL) decimalFormatter.to1Decimal(tt) else decimalFormatter.to0Decimal(tt)
                    val replyText = rh.gs(R.string.smscommunicator_tt_set, ttString, ttDuration)
                    sendSMSToAllNumbers(Sms(receivedSms.phoneNumber, replyText))
                    uel.log(
                        Action.TT, Sources.SMS,
>>>>>>> ffb73ef1
                        ValueWithUnit.fromGlucoseUnit(tt, units.asText),
                        ValueWithUnit.Minute(ttDuration)
                    )
                }
            })
        } else if (isStop) {
            val passCode = generatePassCode()
            val reply = rh.gs(R.string.smscommunicator_temptarget_cancel, passCode)
            receivedSms.processed = true
            messageToConfirm = AuthRequest(injector, receivedSms, reply, passCode, object : SmsAction(pumpCommand = false) {
                override fun run() {
                    disposable += repository.runTransactionForResult(CancelCurrentTemporaryTargetIfAnyTransaction(dateUtil.now()))
                        .subscribe({ result ->
                                       result.updated.forEach { aapsLogger.debug(LTag.DATABASE, "Updated temp target $it") }
                                   }, {
                                       aapsLogger.error(LTag.DATABASE, "Error while saving temporary target", it)
                                   })
                    val replyText = rh.gs(R.string.smscommunicator_tt_canceled)
                    sendReport(receivedSms.phoneNumber, replyText)
                    uel.log(
                        Action.CANCEL_TT, Sources.SMS, rh.gs(R.string.smscommunicator_tt_canceled),
                        ValueWithUnit.SimpleString(rh.gsNotLocalised(R.string.smscommunicator_tt_canceled))
                    )
                }
            })
        } else
            sendSMS(Sms(receivedSms.phoneNumber, rh.gs(R.string.wrong_format)))
    }

    private fun processSMS(divided: Array<String>, receivedSms: Sms) {
        val isStop = (divided[1].equals("STOP", ignoreCase = true)
            || divided[1].equals("DISABLE", ignoreCase = true))
        if (isStop) {
            val passCode = generatePassCode()
            val reply = rh.gs(R.string.smscommunicator_stops_ns_with_code, passCode)
            receivedSms.processed = true
            messageToConfirm = AuthRequest(injector, receivedSms, reply, passCode, object : SmsAction(pumpCommand = false) {
                override fun run() {
                    sp.putBoolean(R.string.key_smscommunicator_remote_commands_allowed, false)
                    val replyText = rh.gs(R.string.smscommunicator_stopped_sms)
                    sendReport(receivedSms.phoneNumber, replyText)
                    uel.log(
                        Action.STOP_SMS, Sources.SMS, rh.gs(R.string.smscommunicator_stopped_sms),
                        ValueWithUnit.SimpleString(rh.gsNotLocalised(R.string.smscommunicator_stopped_sms))
                    )
                }
            })
        } else sendSMS(Sms(receivedSms.phoneNumber, rh.gs(R.string.wrong_format)))
    }

    private fun processCAL(divided: Array<String>, receivedSms: Sms) {
        val cal = SafeParse.stringToDouble(divided[1])
        if (cal > 0.0) {
            val passCode = generatePassCode()
            val reply = rh.gs(R.string.smscommunicator_calibration_reply_with_code, cal, passCode)
            receivedSms.processed = true
            messageToConfirm = AuthRequest(injector, receivedSms, reply, passCode, object : SmsAction(pumpCommand = false, cal) {
                override fun run() {
                    val result = xDripBroadcast.sendCalibration(aDouble!!)
                    val replyText =
                        if (result) rh.gs(R.string.smscommunicator_calibration_sent) else rh.gs(R.string.smscommunicator_calibration_failed)
                    sendReport(receivedSms.phoneNumber, replyText)
                    if (result)
                        uel.log(
                            Action.CALIBRATION, Sources.SMS, rh.gs(R.string.smscommunicator_calibration_sent),
                            ValueWithUnit.SimpleString(rh.gsNotLocalised(R.string.smscommunicator_calibration_sent))
                        )
                    else
                        uel.log(
                            Action.CALIBRATION, Sources.SMS, rh.gs(R.string.smscommunicator_calibration_failed),
                            ValueWithUnit.SimpleString(rh.gsNotLocalised(R.string.smscommunicator_calibration_failed))
                        )
                }
            })
        } else sendSMS(Sms(receivedSms.phoneNumber, rh.gs(R.string.wrong_format)))
    }

    override fun sendNotificationToAllNumbers(text: String): Boolean {
        var result = true
        for (i in allowedNumbers.indices) {
            val sms = Sms(allowedNumbers[i], text)
            result = result && sendSMS(sms)
        }
        return result
    }

    private fun sendSMSToAllNumbers(sms: Sms) {
        for (number in allowedNumbers) {
            sendSMS(Sms(sms, number))
        }
    }

    private fun sendReport(senderNumber: String, replyText: String, tryAddingPumpStatus: Boolean = false) {
        val message =
            if (tryAddingPumpStatus && sp.getBoolean(R.string.key_smscommunicator_addpumpstatus, true)) replyText + "\n" + activePlugin.activePump.shortStatus(true)
            else replyText
        val sms = Sms(senderNumber, message)
        if (sp.getBoolean(R.string.key_smscommunicator_reporttoall, true)) sendSMSToAllNumbers(sms)
        else sendSMS(sms)
    }

    override fun sendSMS(sms: Sms): Boolean {
        sms.text = stripAccents(sms.text)

        try {
            aapsLogger.debug(LTag.SMS, "Sending SMS to " + sms.phoneNumber + ": " + sms.text)
            if (sms.text.toByteArray().size <= 140) smsManager?.sendTextMessage(sms.phoneNumber, null, sms.text, null, null)
            else {
                val parts = smsManager?.divideMessage(sms.text)
                smsManager?.sendMultipartTextMessage(
                    sms.phoneNumber, null, parts,
                    null, null
                )
            }
            messages.add(sms)
        } catch (e: IllegalArgumentException) {
            return if (e.message == "Invalid message body") {
                val notification = Notification(Notification.INVALID_MESSAGE_BODY, rh.gs(R.string.smscommunicator_message_body), Notification.NORMAL)
                rxBus.send(EventNewNotification(notification))
                false
            } else {
                val notification = Notification(Notification.INVALID_PHONE_NUMBER, rh.gs(R.string.smscommunicator_invalid_phone_number), Notification.NORMAL)
                rxBus.send(EventNewNotification(notification))
                false
            }
        } catch (e: SecurityException) {
            val notification = Notification(Notification.MISSING_SMS_PERMISSION, rh.gs(info.nightscout.core.ui.R.string.smscommunicator_missingsmspermission), Notification.NORMAL)
            rxBus.send(EventNewNotification(notification))
            return false
        }
        rxBus.send(EventSmsCommunicatorUpdateGui())
        return true
    }

    private fun generatePassCode(): String {
        if (otp.isEnabled()) {
            // this not realy generate password - rather info to use Authenticator TOTP instead
            return rh.gs(R.string.smscommunicator_code_from_authenticator_for, otp.name())
        }

        val startChar1 = 'A'.toInt() // on iphone 1st char is uppercase :)
        var passCode = Character.toString((startChar1 + Math.random() * ('z' - 'a' + 1)).toChar())
        val startChar2: Int = if (Math.random() > 0.5) 'a'.toInt() else 'A'.toInt()
        passCode += Character.toString((startChar2 + Math.random() * ('z' - 'a' + 1)).toChar())
        val startChar3: Int = if (Math.random() > 0.5) 'a'.toInt() else 'A'.toInt()
        passCode += Character.toString((startChar3 + Math.random() * ('z' - 'a' + 1)).toChar())
        passCode = passCode.replace('l', 'k').replace('I', 'J')
        return passCode
    }


    private fun stripAccents(str: String): String {
        var s = str
        s = Normalizer.normalize(s, Normalizer.Form.NFD)
        s = s.replace("[\\p{InCombiningDiacriticalMarks}]".toRegex(), "")
        s = s.replace("ł", "l") // hack for Polish language (bug in libs)
        return s
    }

    private fun areMoreNumbers(allowedNumbers: String?): Boolean {
        return allowedNumbers?.let {
            val knownNumbers = HashSet<String>()
            val substrings = it.split(";").toTypedArray()
            for (number in substrings) {
                var cleaned = number.replace(Regex("\\s+"), "")
                if (cleaned.length < 4) continue
                cleaned = cleaned.replace("+", "")
                cleaned = cleaned.replace("-", "")
                if (!cleaned.matches(Regex("[0-9]+"))) continue
                knownNumbers.add(cleaned)
            }
            knownNumbers.size > 1
        } ?: false
    }

    private fun getApsModeText(): String =
        when (ApsMode.fromString(sp.getString(info.nightscout.core.utils.R.string.key_aps_mode, ApsMode.OPEN.name))) {
            ApsMode.OPEN   -> rh.gs(info.nightscout.core.ui.R.string.openloop)
            ApsMode.CLOSED -> rh.gs(info.nightscout.core.ui.R.string.closedloop)
            ApsMode.LGS    -> rh.gs(info.nightscout.core.ui.R.string.lowglucosesuspend)
            else           -> rh.gs(info.nightscout.core.ui.R.string.unknown)
        }
}<|MERGE_RESOLUTION|>--- conflicted
+++ resolved
@@ -1139,17 +1139,9 @@
                                 }, {
                                     aapsLogger.error(LTag.DATABASE, "Error while saving temporary target", it)
                                 })
-<<<<<<< HEAD
-                    val ttString = if (units == GlucoseUnit.MMOL) DecimalFormatter.to1Decimal(tt) else DecimalFormatter.to0Decimal(tt)
+                    val ttString = if (units == GlucoseUnit.MMOL) decimalFormatter.to1Decimal(tt) else decimalFormatter.to0Decimal(tt)
                     sendReport(receivedSms.phoneNumber, rh.gs(R.string.smscommunicator_tt_set, ttString, ttDuration))
                     uel.log(Action.TT, Sources.SMS,
-=======
-                    val ttString = if (units == GlucoseUnit.MMOL) decimalFormatter.to1Decimal(tt) else decimalFormatter.to0Decimal(tt)
-                    val replyText = rh.gs(R.string.smscommunicator_tt_set, ttString, ttDuration)
-                    sendSMSToAllNumbers(Sms(receivedSms.phoneNumber, replyText))
-                    uel.log(
-                        Action.TT, Sources.SMS,
->>>>>>> ffb73ef1
                         ValueWithUnit.fromGlucoseUnit(tt, units.asText),
                         ValueWithUnit.Minute(ttDuration)
                     )
