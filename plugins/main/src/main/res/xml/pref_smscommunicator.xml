--- conflicted
+++ resolved
@@ -19,7 +19,6 @@
             android:key="@string/key_smscommunicator_remote_commands_allowed"
             android:title="@string/smscommunicator_remote_commands_allowed" />
 
-<<<<<<< HEAD
         <SwitchPreference
             android:defaultValue="true"
             android:key="@string/key_smscommunicator_addpumpstatus"
@@ -31,10 +30,7 @@
             android:title="@string/smscommunicator_reporttoall"
             android:summary="@string/smscommunicator_reporttoall_summary"/>
 
-        <info.nightscout.core.validators.ValidatingEditTextPreference
-=======
         <app.aaps.core.validators.ValidatingEditTextPreference
->>>>>>> fb25d1b9
             android:defaultValue="15"
             android:key="@string/key_smscommunicator_remote_bolus_min_distance"
             android:summary="@string/smscommunicator_remote_bolus_min_distance_summary"
@@ -43,7 +39,6 @@
             validate:minNumber="3"
             validate:testType="numericRange" />
 
-<<<<<<< HEAD
         <SwitchPreference
             android:defaultValue="true"
             android:enabled="true"
@@ -52,10 +47,7 @@
             android:title="@string/smscommunicator_otp_enabled"
             app:isPreferenceVisible="true" />
 
-        <info.nightscout.core.validators.ValidatingEditTextPreference
-=======
         <app.aaps.core.validators.ValidatingEditTextPreference
->>>>>>> fb25d1b9
             android:dependency="@string/key_smscommunicator_remote_commands_allowed"
             android:key="@string/key_smscommunicator_otp_password"
             android:summary="@string/smscommunicator_otp_pin_summary"
