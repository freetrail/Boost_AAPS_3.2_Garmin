package info.nightscout.plugins.sync.nsShared

import android.os.Bundle
import android.view.LayoutInflater
import android.view.Menu
import android.view.MenuInflater
import android.view.MenuItem
import android.view.View
import android.view.ViewGroup
import android.widget.ScrollView
import androidx.core.view.MenuProvider
import androidx.lifecycle.Lifecycle
import dagger.android.support.DaggerFragment
import info.nightscout.core.ui.dialogs.OKDialog
import info.nightscout.core.utils.fabric.FabricPrivacy
import info.nightscout.database.entities.UserEntry
import info.nightscout.interfaces.Config
import info.nightscout.interfaces.logging.UserEntryLogger
import info.nightscout.interfaces.plugin.ActivePlugin
import info.nightscout.interfaces.plugin.PluginBase
import info.nightscout.interfaces.plugin.PluginFragment
import info.nightscout.interfaces.sync.DataSyncSelector
import info.nightscout.plugins.sync.R
import info.nightscout.plugins.sync.databinding.NsClientFragmentBinding
import info.nightscout.plugins.sync.nsShared.events.EventNSClientUpdateGUI
import info.nightscout.rx.AapsSchedulers
import info.nightscout.rx.bus.RxBus
import info.nightscout.rx.events.EventNSClientRestart
import info.nightscout.rx.logging.AAPSLogger
import info.nightscout.shared.interfaces.ResourceHelper
import info.nightscout.shared.sharedPreferences.SP
import io.reactivex.rxjava3.disposables.CompositeDisposable
import io.reactivex.rxjava3.kotlin.plusAssign
import javax.inject.Inject

class NSClientFragment : DaggerFragment(), MenuProvider, PluginFragment {

    @Inject lateinit var sp: SP
    @Inject lateinit var rh: ResourceHelper
    @Inject lateinit var rxBus: RxBus
    @Inject lateinit var fabricPrivacy: FabricPrivacy
    @Inject lateinit var aapsSchedulers: AapsSchedulers
    @Inject lateinit var dataSyncSelector: DataSyncSelector
    @Inject lateinit var uel: UserEntryLogger
    @Inject lateinit var aapsLogger: AAPSLogger
    @Inject lateinit var activePlugin: ActivePlugin
    @Inject lateinit var config: Config

    companion object {

        const val ID_MENU_CLEAR_LOG = 507
        const val ID_MENU_RESTART = 508
        const val ID_MENU_SEND_NOW = 509
        const val ID_MENU_FULL_SYNC = 510
    }

    override var plugin: PluginBase? = null
    private val nsClientPlugin
        get() = activePlugin.activeNsClient
<<<<<<< HEAD
=======

>>>>>>> ba58fb5f
    private val disposable = CompositeDisposable()

    private var _binding: NsClientFragmentBinding? = null

    // This property is only valid between onCreateView and
    // onDestroyView.
    private val binding get() = _binding!!

    override fun onCreateView(inflater: LayoutInflater, container: ViewGroup?, savedInstanceState: Bundle?): View =
        NsClientFragmentBinding.inflate(inflater, container, false).also {
            _binding = it
            requireActivity().addMenuProvider(this, viewLifecycleOwner, Lifecycle.State.RESUMED)
        }.root

    override fun onViewCreated(view: View, savedInstanceState: Bundle?) {
        super.onViewCreated(view, savedInstanceState)

        binding.autoscroll.isChecked = sp.getBoolean(R.string.key_ns_client_autoscroll, true)
        binding.autoscroll.setOnCheckedChangeListener { _, isChecked ->
            sp.putBoolean(R.string.key_ns_client_autoscroll, isChecked)
            updateGui()
        }

        binding.paused.isChecked = sp.getBoolean(R.string.key_ns_client_paused, false)
        binding.paused.setOnCheckedChangeListener { _, isChecked ->
            uel.log(if (isChecked) UserEntry.Action.NS_PAUSED else UserEntry.Action.NS_RESUME, UserEntry.Sources.NSClient)
            nsClientPlugin?.pause(isChecked)
            updateGui()
        }
    }

    override fun onCreateMenu(menu: Menu, inflater: MenuInflater) {
        menu.add(Menu.FIRST, ID_MENU_CLEAR_LOG, 0, rh.gs(R.string.clear_log)).setShowAsAction(MenuItem.SHOW_AS_ACTION_NEVER)
        menu.add(Menu.FIRST, ID_MENU_RESTART, 0, rh.gs(R.string.restart)).setShowAsAction(MenuItem.SHOW_AS_ACTION_NEVER)
        menu.add(Menu.FIRST, ID_MENU_SEND_NOW, 0, rh.gs(R.string.deliver_now)).setShowAsAction(MenuItem.SHOW_AS_ACTION_NEVER)
        menu.add(Menu.FIRST, ID_MENU_FULL_SYNC, 0, rh.gs(R.string.full_sync)).setShowAsAction(MenuItem.SHOW_AS_ACTION_NEVER)
        menu.setGroupDividerEnabled(true)
    }

    override fun onMenuItemSelected(item: MenuItem): Boolean =
        when (item.itemId) {
            ID_MENU_CLEAR_LOG -> {
                nsClientPlugin?.clearLog()
                true
            }

            ID_MENU_RESTART   -> {
                rxBus.send(EventNSClientRestart())
                true
            }

            ID_MENU_SEND_NOW  -> {
                nsClientPlugin?.resend("GUI")
                true
            }

            ID_MENU_FULL_SYNC -> {
                context?.let { context ->
                    OKDialog.showConfirmation(
                        context, rh.gs(R.string.ns_client), rh.gs(R.string.full_sync_comment),
                        Runnable { nsClientPlugin?.resetToFullSync() }
                    )
                }
                true
            }

            else              -> false
        }

    @Synchronized override fun onResume() {
        super.onResume()
        disposable += rxBus
            .toObservable(EventNSClientUpdateGUI::class.java)
            .observeOn(aapsSchedulers.main)
            .subscribe({ updateGui() }, fabricPrivacy::logException)
        updateGui()
    }

    @Synchronized override fun onPause() {
        super.onPause()
        disposable.clear()
    }

    private fun updateGui() {
        if (_binding == null) return
        binding.paused.isChecked = sp.getBoolean(R.string.key_ns_client_paused, false)
        binding.log.text = nsClientPlugin?.textLog()
        if (sp.getBoolean(R.string.key_ns_client_autoscroll, true)) binding.logScrollview.fullScroll(ScrollView.FOCUS_DOWN)
        binding.url.text = nsClientPlugin?.address
        binding.status.text = nsClientPlugin?.status
        val size = dataSyncSelector.queueSize()
        binding.queue.text = if (size >= 0) size.toString() else rh.gs(info.nightscout.core.ui.R.string.value_unavailable_short)
    }
}<|MERGE_RESOLUTION|>--- conflicted
+++ resolved
@@ -57,10 +57,7 @@
     override var plugin: PluginBase? = null
     private val nsClientPlugin
         get() = activePlugin.activeNsClient
-<<<<<<< HEAD
-=======
 
->>>>>>> ba58fb5f
     private val disposable = CompositeDisposable()
 
     private var _binding: NsClientFragmentBinding? = null
