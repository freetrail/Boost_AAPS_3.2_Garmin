--- conflicted
+++ resolved
@@ -64,11 +64,7 @@
                         // Objective0
                         sp.putBoolean(info.nightscout.core.utils.R.string.key_objectives_bg_is_available_in_ns, true)
                         // Schedule processing of fetched data and continue of loading
-<<<<<<< HEAD
-                        continueLoading = !(sgvs.size <= NSClientV3Plugin.RECORDS_TO_LOAD*0.95 || response.code == 304)
-=======
                         continueLoading = response.code != 304
->>>>>>> a4fbee46
                         nsIncomingDataProcessor.processSgvs(sgvs)
                     } else {
                         // End first load
