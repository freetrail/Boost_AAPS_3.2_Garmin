--- conflicted
+++ resolved
@@ -92,12 +92,8 @@
 
     override fun isAdvancedFilteringEnabled(value: Constraint<Boolean>): Constraint<Boolean> {
         val bgSource = activePlugin.activeBgSource
-<<<<<<< HEAD
         val ignore = sp.getBoolean(info.nightscout.core.ui.R.string.key_enableSMB_ignore, false)
-        if (!ignore && !bgSource.advancedFilteringSupported()) value.set(aapsLogger, false, rh.gs(R.string.smbalwaysdisabled), this)
-=======
-        if (!bgSource.advancedFilteringSupported()) value.set(false, rh.gs(R.string.smbalwaysdisabled), this)
->>>>>>> 2ed2fa0d
+        if (!ignore && !bgSource.advancedFilteringSupported()) value.set(false, rh.gs(R.string.smbalwaysdisabled), this)
         return value
     }
 
