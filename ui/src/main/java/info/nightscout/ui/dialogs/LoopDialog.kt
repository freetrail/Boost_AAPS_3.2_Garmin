--- conflicted
+++ resolved
@@ -162,11 +162,7 @@
         val closedLoopAllowed = constraintChecker.isClosedLoopAllowed(Constraint(true))
         val closedLoopAllowed2 = activePlugin.activeObjectives?.isAccomplished(Objectives.MAXIOB_OBJECTIVE) ?: false
         val lgsEnabled = constraintChecker.isLgsAllowed(Constraint(true))
-<<<<<<< HEAD
-        val apsMode = ApsMode.secureValueOf(sp.getString(R.string.key_aps_mode, ApsMode.OPEN.lowercase))
-=======
-        val apsMode = sp.getString(info.nightscout.core.utils.R.string.key_aps_mode, "open")
->>>>>>> 1f1a2eae
+        val apsMode = ApsMode.secureValueOf(sp.getString(info.nightscout.core.utils.R.string.key_aps_mode, ApsMode.OPEN.lowercase))
         val pump = activePlugin.activePump
 
         binding.overviewDisconnect15m.visibility = pumpDescription.tempDurationStep15mAllowed.toVisibility()
@@ -287,37 +283,22 @@
         when (v.id) {
             R.id.overview_closeloop                       -> {
                 uel.log(UserEntry.Action.CLOSED_LOOP_MODE, UserEntry.Sources.LoopDialog)
-<<<<<<< HEAD
-                sp.putString(R.string.key_aps_mode, ApsMode.CLOSED.lowercase)
-                rxBus.send(EventPreferenceChange(rh.gs(R.string.closedloop)))
-=======
-                sp.putString(info.nightscout.core.utils.R.string.key_aps_mode, "closed")
+                sp.putString(info.nightscout.core.utils.R.string.key_aps_mode, ApsMode.CLOSED.lowercase)
                 rxBus.send(EventPreferenceChange(rh.gs(info.nightscout.core.ui.R.string.closedloop)))
->>>>>>> 1f1a2eae
                 return true
             }
 
             R.id.overview_lgsloop                         -> {
                 uel.log(UserEntry.Action.LGS_LOOP_MODE, UserEntry.Sources.LoopDialog)
-<<<<<<< HEAD
-                sp.putString(R.string.key_aps_mode, ApsMode.LGS.lowercase)
-                rxBus.send(EventPreferenceChange(rh.gs(R.string.lowglucosesuspend)))
-=======
-                sp.putString(info.nightscout.core.utils.R.string.key_aps_mode, "lgs")
+                sp.putString(info.nightscout.core.utils.R.string.key_aps_mode, ApsMode.LGS.lowercase)
                 rxBus.send(EventPreferenceChange(rh.gs(info.nightscout.core.ui.R.string.lowglucosesuspend)))
->>>>>>> 1f1a2eae
                 return true
             }
 
             R.id.overview_openloop                        -> {
                 uel.log(UserEntry.Action.OPEN_LOOP_MODE, UserEntry.Sources.LoopDialog)
-<<<<<<< HEAD
-                sp.putString(R.string.key_aps_mode, ApsMode.OPEN.lowercase)
-                rxBus.send(EventPreferenceChange(rh.gs(R.string.lowglucosesuspend)))
-=======
-                sp.putString(info.nightscout.core.utils.R.string.key_aps_mode, "open")
+                sp.putString(info.nightscout.core.utils.R.string.key_aps_mode, ApsMode.OPEN.lowercase)
                 rxBus.send(EventPreferenceChange(rh.gs(info.nightscout.core.ui.R.string.lowglucosesuspend)))
->>>>>>> 1f1a2eae
                 return true
             }
 
