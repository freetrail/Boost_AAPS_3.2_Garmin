--- conflicted
+++ resolved
@@ -99,16 +99,9 @@
         if (eapMsg.attributes.size != 2) {
             aapsLogger.debug(LTag.PUMPBTCOMM, "EAP-AKA: got message: $eapMsg")
             if (eapMsg.attributes.size == 1 && eapMsg.attributes[0] is EapAkaAttributeClientErrorCode) {
-<<<<<<< HEAD
-                throw SessionEstablishmentException(
-                    "Received CLIENT_ERROR_CODE for EAP-AKA challenge: ${
-                    eapMsg.attributes[0].toByteArray().toHex()
-=======
-                // TODO: special exception for this
                 throw SessionEstablishmentException(
                     "Received CLIENT_ERROR_CODE for EAP-AKA challenge: ${
                         eapMsg.attributes[0].toByteArray().toHex()
->>>>>>> a7ee6ed3
                     }"
                 )
             }
