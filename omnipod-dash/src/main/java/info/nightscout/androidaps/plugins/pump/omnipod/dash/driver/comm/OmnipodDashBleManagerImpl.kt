package info.nightscout.androidaps.plugins.pump.omnipod.dash.driver.comm

import android.bluetooth.BluetoothAdapter
import android.bluetooth.BluetoothManager
import android.content.Context
import info.nightscout.androidaps.logging.AAPSLogger
import info.nightscout.androidaps.logging.LTag
import info.nightscout.androidaps.plugins.pump.omnipod.dash.BuildConfig
import info.nightscout.androidaps.plugins.pump.omnipod.dash.driver.comm.exceptions.*
import info.nightscout.androidaps.plugins.pump.omnipod.dash.driver.comm.pair.LTKExchanger
import info.nightscout.androidaps.plugins.pump.omnipod.dash.driver.comm.scan.PodScanner
import info.nightscout.androidaps.plugins.pump.omnipod.dash.driver.comm.session.*
import info.nightscout.androidaps.plugins.pump.omnipod.dash.driver.comm.status.ConnectionStatus
import info.nightscout.androidaps.plugins.pump.omnipod.dash.driver.event.PodEvent
import info.nightscout.androidaps.plugins.pump.omnipod.dash.driver.pod.command.base.Command
import info.nightscout.androidaps.plugins.pump.omnipod.dash.driver.pod.response.Response
import info.nightscout.androidaps.plugins.pump.omnipod.dash.driver.pod.state.OmnipodDashPodStateManager
import info.nightscout.androidaps.utils.extensions.toHex
import io.reactivex.Observable
import java.util.concurrent.atomic.AtomicBoolean
import javax.inject.Inject
import javax.inject.Singleton
import kotlin.reflect.KClass

@Singleton
class OmnipodDashBleManagerImpl @Inject constructor(
    private val context: Context,
    private val aapsLogger: AAPSLogger,
    private val podState: OmnipodDashPodStateManager
) : OmnipodDashBleManager {

    private val busy = AtomicBoolean(false)
    private val bluetoothManager: BluetoothManager =
        context.getSystemService(Context.BLUETOOTH_SERVICE) as BluetoothManager
    private val bluetoothAdapter: BluetoothAdapter = bluetoothManager.adapter
    private var connection: Connection? = null
    private var status: ConnectionStatus = ConnectionStatus.IDLE
    private val myId = Id.fromInt(CONTROLLER_ID)
    private val uniqueId = podState.uniqueId
    private val podId = uniqueId?.let(Id::fromLong)
        ?: myId.increment() // pod not activated

    override fun sendCommand(cmd: Command): Observable<PodEvent> = Observable.create { emitter ->
        if (!busy.compareAndSet(false, true)) {
            throw BusyException()
        }
        try {
            val conn = connection ?: throw NotConnectedException("Not connected")

            val session = conn.session ?: throw NotConnectedException("Missing session")

            emitter.onNext(PodEvent.CommandSending(cmd))

<<<<<<< HEAD
            when (session.sendCommand(cmd)) {
                is CommandSendErrorSending -> {
                    emitter.tryOnError(CouldNotSendCommandException())
                    return@create
                }

                is CommandSendSuccess ->
                    emitter.onNext(PodEvent.CommandSent(cmd))
                is CommandSendErrorConfirming ->
                    emitter.onNext(PodEvent.CommandSendNotConfirmed(cmd))
            }

            when (val readResult = session.readAndAckResponse()) {
                is CommandReceiveSuccess ->
                    emitter.onNext(PodEvent.ResponseReceived(readResult.result))

                is CommandAckError ->
                    emitter.onNext(PodEvent.ResponseReceived(readResult.result))

                is CommandReceiveError -> {
                    emitter.tryOnError(MessageIOException("Could not read response: $readResult"))
                    return@create
                }
            }
            emitter.onComplete()
        } catch (ex: Exception) {
            disconnect()
            emitter.tryOnError(ex)
        } finally {
            busy.set(false)
=======
    override fun sendCommand(cmd: Command, responseType: KClass<out Response>): Observable<PodEvent> =
        Observable.create { emitter ->
            try {
                val keys = sessionKeys
                val mIO = msgIO
                if (keys == null || mIO == null) {
                    throw Exception("Not connected")
                }
                emitter.onNext(PodEvent.CommandSending(cmd))
                // TODO switch to RX
                emitter.onNext(PodEvent.CommandSent(cmd))

                val enDecrypt = EnDecrypt(
                    aapsLogger,
                    keys.nonce,
                    keys.ck
                )

                val session = Session(
                    aapsLogger = aapsLogger,
                    msgIO = mIO,
                    myId = myId,
                    podId = podId,
                    sessionKeys = keys,
                    enDecrypt = enDecrypt
                )
                val response = session.sendCommand(cmd, responseType)
                emitter.onNext(PodEvent.ResponseReceived(cmd, response))
                emitter.onComplete()
            } catch (ex: Exception) {
                emitter.tryOnError(ex)
            }
>>>>>>> a7ee6ed3
        }

    override fun getStatus(): ConnectionStatus {
        var s: ConnectionStatus
        synchronized(status) {
            s = status
        }
        return s
    }

    override fun connect(): Observable<PodEvent> = Observable.create { emitter ->
        if (!busy.compareAndSet(false, true)) {
            throw BusyException()
        }
        try {
            emitter.onNext(PodEvent.BluetoothConnecting)

            val podAddress =
                podState.bluetoothAddress
                    ?: throw FailedToConnectException("Missing bluetoothAddress, activate the pod first")
            val podDevice = bluetoothAdapter.getRemoteDevice(podAddress)
            val conn = connection
                ?: Connection(podDevice, aapsLogger, context)
            connection = conn
            if (conn.connectionState() is Connected) {
                emitter.onNext(PodEvent.Connected)
                emitter.onComplete()
                return@create
            }
            conn.connect()
            emitter.onNext(PodEvent.BluetoothConnected(podAddress))

            emitter.onNext(PodEvent.EstablishingSession)
            establishSession(1.toByte())
            emitter.onNext(PodEvent.Connected)

            emitter.onComplete()
        } catch (ex: Exception) {
            disconnect()
            emitter.tryOnError(ex)
        } finally {
            busy.set(false)
        }
    }

    private fun establishSession(msgSeq: Byte) {
        val conn = connection ?: throw FailedToConnectException("connection lost")
        val ltk: ByteArray = podState.ltk ?: throw FailedToConnectException("Missing LTK, activate the pod first")
        val uniqueId = podState.uniqueId
        val podId = uniqueId?.let { Id.fromLong(uniqueId) }
            ?: myId.increment() // pod not activated

        val eapSqn = podState.increaseEapAkaSequenceNumber()
        conn.establishSession(ltk, msgSeq, myId, podId, eapSqn)
        podState.commitEapAkaSequenceNumber()
    }

    override fun pairNewPod(): Observable<PodEvent> = Observable.create { emitter ->
        if (!busy.compareAndSet(false, true)) {
            throw BusyException()
        }
        try {

            if (podState.ltk != null) {
                emitter.onNext(PodEvent.AlreadyPaired)
                emitter.onComplete()
                return@create
            }
            aapsLogger.info(LTag.PUMPBTCOMM, "Starting new pod activation")

            emitter.onNext(PodEvent.Scanning)
            val podScanner = PodScanner(aapsLogger, bluetoothAdapter)
            val podAddress = podScanner.scanForPod(
                PodScanner.SCAN_FOR_SERVICE_UUID,
                PodScanner.POD_ID_NOT_ACTIVATED
            ).scanResult.device.address
            podState.bluetoothAddress = podAddress

            emitter.onNext(PodEvent.BluetoothConnecting)
            val podDevice = bluetoothAdapter.getRemoteDevice(podAddress)
            val conn = Connection(podDevice, aapsLogger, context)
            connection = conn
            emitter.onNext(PodEvent.BluetoothConnected(podAddress))

            emitter.onNext(PodEvent.Pairing)
            val ltkExchanger = LTKExchanger(
                aapsLogger,
                conn.msgIO,
                myId,
                podId,
                Id.fromLong(
                    PodScanner
                        .POD_ID_NOT_ACTIVATED
                )
            )
            val pairResult = ltkExchanger.negotiateLTK()
            emitter.onNext(PodEvent.Paired(podId))
            podState.updateFromPairing(podId, pairResult)
            if (BuildConfig.DEBUG) {
                aapsLogger.info(LTag.PUMPCOMM, "Got LTK: ${pairResult.ltk.toHex()}")
            }

            emitter.onNext(PodEvent.EstablishingSession)
            establishSession(pairResult.msgSeq)
            emitter.onNext(PodEvent.Connected)
            emitter.onComplete()
        } catch (ex: Exception) {
            disconnect()
            emitter.tryOnError(ex)
        } finally {
            busy.set(false)
        }
    }

    override fun disconnect() {
        if (connection == null) {
            aapsLogger.info(LTag.PUMPBTCOMM, "Trying to disconnect a null connection")
        }
        connection?.disconnect()
    }

    companion object {

        const val CONTROLLER_ID = 4242 // TODO read from preferences or somewhere else.
    }
}<|MERGE_RESOLUTION|>--- conflicted
+++ resolved
@@ -40,83 +40,50 @@
     private val podId = uniqueId?.let(Id::fromLong)
         ?: myId.increment() // pod not activated
 
-    override fun sendCommand(cmd: Command): Observable<PodEvent> = Observable.create { emitter ->
-        if (!busy.compareAndSet(false, true)) {
-            throw BusyException()
-        }
-        try {
-            val conn = connection ?: throw NotConnectedException("Not connected")
-
-            val session = conn.session ?: throw NotConnectedException("Missing session")
-
-            emitter.onNext(PodEvent.CommandSending(cmd))
-
-<<<<<<< HEAD
-            when (session.sendCommand(cmd)) {
-                is CommandSendErrorSending -> {
-                    emitter.tryOnError(CouldNotSendCommandException())
-                    return@create
-                }
-
-                is CommandSendSuccess ->
-                    emitter.onNext(PodEvent.CommandSent(cmd))
-                is CommandSendErrorConfirming ->
-                    emitter.onNext(PodEvent.CommandSendNotConfirmed(cmd))
-            }
-
-            when (val readResult = session.readAndAckResponse()) {
-                is CommandReceiveSuccess ->
-                    emitter.onNext(PodEvent.ResponseReceived(readResult.result))
-
-                is CommandAckError ->
-                    emitter.onNext(PodEvent.ResponseReceived(readResult.result))
-
-                is CommandReceiveError -> {
-                    emitter.tryOnError(MessageIOException("Could not read response: $readResult"))
-                    return@create
-                }
-            }
-            emitter.onComplete()
-        } catch (ex: Exception) {
-            disconnect()
-            emitter.tryOnError(ex)
-        } finally {
-            busy.set(false)
-=======
     override fun sendCommand(cmd: Command, responseType: KClass<out Response>): Observable<PodEvent> =
         Observable.create { emitter ->
+            if (!busy.compareAndSet(false, true)) {
+                throw BusyException()
+            }
             try {
-                val keys = sessionKeys
-                val mIO = msgIO
-                if (keys == null || mIO == null) {
-                    throw Exception("Not connected")
+                val conn = connection ?: throw NotConnectedException("Not connected")
+
+                val session = conn.session ?: throw NotConnectedException("Missing session")
+
+                emitter.onNext(PodEvent.CommandSending(cmd))
+                when (session.sendCommand(cmd)) {
+                    is CommandSendErrorSending -> {
+                        emitter.tryOnError(CouldNotSendCommandException())
+                        return@create
+                    }
+
+                    is CommandSendSuccess ->
+                        emitter.onNext(PodEvent.CommandSent(cmd))
+                    is CommandSendErrorConfirming ->
+                        emitter.onNext(PodEvent.CommandSendNotConfirmed(cmd))
                 }
-                emitter.onNext(PodEvent.CommandSending(cmd))
-                // TODO switch to RX
-                emitter.onNext(PodEvent.CommandSent(cmd))
-
-                val enDecrypt = EnDecrypt(
-                    aapsLogger,
-                    keys.nonce,
-                    keys.ck
-                )
-
-                val session = Session(
-                    aapsLogger = aapsLogger,
-                    msgIO = mIO,
-                    myId = myId,
-                    podId = podId,
-                    sessionKeys = keys,
-                    enDecrypt = enDecrypt
-                )
-                val response = session.sendCommand(cmd, responseType)
-                emitter.onNext(PodEvent.ResponseReceived(cmd, response))
+
+                when (val readResult = session.readAndAckResponse(responseType)) {
+                    is CommandReceiveSuccess ->
+                        emitter.onNext(PodEvent.ResponseReceived(cmd, readResult.result))
+
+                    is CommandAckError ->
+                        emitter.onNext(PodEvent.ResponseReceived(cmd, readResult.result))
+
+                    is CommandReceiveError -> {
+                        emitter.tryOnError(MessageIOException("Could not read response: $readResult"))
+                        return@create
+                    }
+                }
                 emitter.onComplete()
             } catch (ex: Exception) {
+                disconnect()
                 emitter.tryOnError(ex)
-            }
->>>>>>> a7ee6ed3
-        }
+            } finally {
+                busy.set(false)
+            }
+        }
+
 
     override fun getStatus(): ConnectionStatus {
         var s: ConnectionStatus
