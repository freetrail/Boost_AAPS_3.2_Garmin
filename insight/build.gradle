plugins {
    id 'com.android.library'
    id 'kotlin-android'
    id 'kotlin-kapt'
    id 'kotlin-allopen'
<<<<<<< HEAD
    id 'com.hiya.jacoco-android'
=======
>>>>>>> ab74947c
}

apply from: "${project.rootDir}/core/main/android_dependencies.gradle"
apply from: "${project.rootDir}/core/main/android_module_dependencies.gradle"
apply from: "${project.rootDir}/core/main/allopen_dependencies.gradle"
apply from: "${project.rootDir}/core/main/test_dependencies.gradle"
apply from: "${project.rootDir}/core/main/jacoco_global.gradle"

android {

    namespace 'info.nightscout.androidaps.insight'
    defaultConfig {
        kapt {
            arguments {
                arg("room.incremental", "true")
                arg("room.schemaLocation", "$projectDir/schemas")
            }
        }
    }
}

dependencies {

    implementation project(':core:interfaces')
    implementation project(':core:main')
    implementation project(':core:utils')
    implementation project(':core:ui')
    implementation project(':app-wear-shared:shared')
    implementation project(':pump:pump-common')

    api "androidx.room:room-ktx:$room_version"
    api "androidx.room:room-runtime:$room_version"
    api "androidx.room:room-rxjava3:$room_version"
    kapt "androidx.room:room-compiler:$room_version"

    api "com.google.android.material:material:$material_version"
}<|MERGE_RESOLUTION|>--- conflicted
+++ resolved
@@ -3,10 +3,6 @@
     id 'kotlin-android'
     id 'kotlin-kapt'
     id 'kotlin-allopen'
-<<<<<<< HEAD
-    id 'com.hiya.jacoco-android'
-=======
->>>>>>> ab74947c
 }
 
 apply from: "${project.rootDir}/core/main/android_dependencies.gradle"
