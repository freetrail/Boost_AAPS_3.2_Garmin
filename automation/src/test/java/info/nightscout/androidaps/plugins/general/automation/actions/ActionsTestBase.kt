package info.nightscout.androidaps.plugins.general.automation.actions

import dagger.android.AndroidInjector
import dagger.android.HasAndroidInjector
import info.nightscout.androidaps.Constants
import info.nightscout.androidaps.TestBaseWithProfile
import info.nightscout.androidaps.TestPumpPlugin
import info.nightscout.androidaps.data.PumpEnactResult
import info.nightscout.androidaps.interfaces.*
import info.nightscout.androidaps.logging.AAPSLogger
import info.nightscout.androidaps.logging.UserEntryLogger
import info.nightscout.androidaps.plugins.bus.RxBusWrapper
import info.nightscout.androidaps.plugins.general.automation.triggers.Trigger
import info.nightscout.androidaps.utils.resources.ResourceHelper
import info.nightscout.androidaps.utils.sharedPreferences.SP
import org.junit.Before
import org.mockito.Mock
import org.mockito.Mockito.`when`
import org.powermock.core.classloader.annotations.PrepareForTest

@PrepareForTest(RxBusWrapper::class, ActionsTestBase.TestLoopPlugin::class, UserEntryLogger::class)
open class ActionsTestBase : TestBaseWithProfile() {

    open class TestLoopPlugin(
        aapsLogger: AAPSLogger,
        resourceHelper: ResourceHelper,
        injector: HasAndroidInjector,
        pluginDescription: PluginDescription
    ) : PluginBase(
        pluginDescription, aapsLogger, resourceHelper, injector
    ), LoopInterface {

        private var suspended = false
        override var lastRun: LoopInterface.LastRun? = LoopInterface.LastRun()
        override val isSuspended: Boolean = suspended
        override fun suspendTo(endTime: Long) {}
        override fun createOfflineEvent(durationInMinutes: Int) {}
        override fun suspendLoop(durationInMinutes: Int) {}
    }

    @Mock lateinit var sp: SP
    @Mock lateinit var commandQueue: CommandQueueProvider
    @Mock lateinit var configBuilderPlugin: ConfigBuilderInterface
    @Mock lateinit var activePlugin: ActivePluginProvider
    @Mock lateinit var profilePlugin: ProfileInterface
    @Mock lateinit var smsCommunicatorPlugin: SmsCommunicatorInterface
    @Mock lateinit var loopPlugin: TestLoopPlugin
    @Mock lateinit var uel: UserEntryLogger

    private val pluginDescription = PluginDescription()
    lateinit var testPumpPlugin: TestPumpPlugin

    var injector: HasAndroidInjector = HasAndroidInjector {
        AndroidInjector {
            if (it is ActionStopTempTarget) {
                it.aapsLogger = aapsLogger
                it.resourceHelper = resourceHelper
                it.dateUtil = dateUtil
                it.repository = repository
                it.uel = uel
            }
            if (it is ActionStartTempTarget) {
                it.aapsLogger = aapsLogger
                it.resourceHelper = resourceHelper
                it.activePlugin = activePlugin
                it.repository = repository
                it.profileFunction = profileFunction
                it.uel = uel
<<<<<<< HEAD
=======
                it.dateUtil = dateUtil
>>>>>>> dcc0b040
            }
            if (it is ActionSendSMS) {
                it.aapsLogger = aapsLogger
                it.resourceHelper = resourceHelper
                it.smsCommunicatorPlugin = smsCommunicatorPlugin
            }
            if (it is ActionProfileSwitch) {
                it.aapsLogger = aapsLogger
                it.resourceHelper = resourceHelper
                it.activePlugin = activePlugin
                it.profileFunction = profileFunction
                it.uel = uel
<<<<<<< HEAD
=======
                it.dateUtil = dateUtil
>>>>>>> dcc0b040
            }
            if (it is ActionProfileSwitchPercent) {
                it.resourceHelper = resourceHelper
                it.activePlugin = activePlugin
                it.uel = uel
            }
            if (it is ActionNotification) {
                it.resourceHelper = resourceHelper
                it.rxBus = rxBus
            }
            if (it is ActionLoopSuspend) {
                it.loopPlugin = loopPlugin
                it.resourceHelper = resourceHelper
                it.rxBus = rxBus
                it.uel = uel
            }
            if (it is ActionLoopResume) {
                it.loopPlugin = loopPlugin
                it.resourceHelper = resourceHelper
                it.configBuilderPlugin = configBuilderPlugin
                it.rxBus = rxBus
                it.uel = uel
            }
            if (it is ActionLoopEnable) {
                it.loopPlugin = loopPlugin
                it.resourceHelper = resourceHelper
                it.configBuilderPlugin = configBuilderPlugin
                it.rxBus = rxBus
                it.uel = uel
            }
            if (it is ActionLoopDisable) {
                it.loopPlugin = loopPlugin
                it.resourceHelper = resourceHelper
                it.configBuilderPlugin = configBuilderPlugin
                it.commandQueue = commandQueue
                it.rxBus = rxBus
                it.uel = uel
            }
            if (it is PumpEnactResult) {
                it.resourceHelper = resourceHelper
            }
            if (it is Trigger) {
                it.resourceHelper = resourceHelper
                it.profileFunction = profileFunction
            }
        }
    }

    @Before
    fun mock() {
        testPumpPlugin = TestPumpPlugin(pluginDescription, aapsLogger, resourceHelper, injector)
        `when`(activePlugin.activePump).thenReturn(testPumpPlugin)
        `when`(profileFunction.getUnits()).thenReturn(Constants.MGDL)
        `when`(activePlugin.activeProfileInterface).thenReturn(profilePlugin)
        `when`(profilePlugin.profile).thenReturn(getValidProfileStore())
    }
}<|MERGE_RESOLUTION|>--- conflicted
+++ resolved
@@ -66,10 +66,7 @@
                 it.repository = repository
                 it.profileFunction = profileFunction
                 it.uel = uel
-<<<<<<< HEAD
-=======
                 it.dateUtil = dateUtil
->>>>>>> dcc0b040
             }
             if (it is ActionSendSMS) {
                 it.aapsLogger = aapsLogger
@@ -82,10 +79,7 @@
                 it.activePlugin = activePlugin
                 it.profileFunction = profileFunction
                 it.uel = uel
-<<<<<<< HEAD
-=======
                 it.dateUtil = dateUtil
->>>>>>> dcc0b040
             }
             if (it is ActionProfileSwitchPercent) {
                 it.resourceHelper = resourceHelper
