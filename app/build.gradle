--- conflicted
+++ resolved
@@ -162,6 +162,7 @@
 
 dependencies {
     wearApp project(':wear')
+    compile project(path: ':ruffyscripter')
 
     compile fileTree(include: ['*.jar'], dir: 'libs')
     compile("com.crashlytics.sdk.android:crashlytics:2.6.7@aar") {
@@ -198,11 +199,6 @@
         // excluding org.json which is provided by Android
         exclude group: "org.json", module: "json"
     }
-<<<<<<< HEAD
-    compile 'com.google.code.gson:gson:2.7'
-    compile 'com.google.guava:guava:20.0'
-    compile project(path: ':ruffyscripter')
-=======
     compile "com.google.code.gson:gson:2.7"
     compile "com.google.guava:guava:20.0"
 
@@ -216,7 +212,6 @@
     testCompile "org.powermock:powermock-module-junit4-rule:${powermockVersion}"
     testCompile "org.powermock:powermock-module-junit4:${powermockVersion}"
     testCompile "joda-time:joda-time:2.9.4.2"
->>>>>>> fdbd2a2c
 
     androidTestCompile "org.mockito:mockito-core:2.7.22"
     androidTestCompile "com.google.dexmaker:dexmaker:${dexmakerVersion}"
