--- conflicted
+++ resolved
@@ -63,12 +63,8 @@
         targetSdkVersion 25
         multiDexEnabled true
         versionCode 1500
-<<<<<<< HEAD
-        // dev_version: 2.0i
+        // dev_version: 2.0
         version "medtronic-0.5"
-=======
-        version "2.0"
->>>>>>> e0a592f9
         buildConfigField "String", "VERSION", '"' + version + '"'
         buildConfigField "String", "BUILDVERSION", '"' + generateGitBuild() + '-' + generateDate() + '"'
         buildConfigField "String", "HEAD", '"' + generateGitBuild() + '"'
