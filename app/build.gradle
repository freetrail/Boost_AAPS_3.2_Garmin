buildscript {
    repositories {
        maven { url 'https://maven.fabric.io/public' }
    }

    dependencies {
        classpath 'io.fabric.tools:gradle:1.+'
    }
}
apply plugin: 'com.android.application'
apply plugin: 'io.fabric'

repositories {
    maven { url 'https://maven.fabric.io/public' }
}

def generateGitBuild = { ->

    StringBuilder stringBuilder = new StringBuilder();
    stringBuilder.append('"')
    try {
        def stdout = new ByteArrayOutputStream()
        exec {
            commandLine 'git', 'describe', '--always'
            standardOutput = stdout
        }
        String commitObject = stdout.toString().trim()
        stringBuilder.append(commitObject)
    } catch (ignored) {
        stringBuilder.append('NoGitSystemAvailable')
    }
    stringBuilder.append('-')
    stringBuilder.append((new Date()).format('yyyy.MM.dd'))
    stringBuilder.append('"')
    return stringBuilder.toString()
}

android {
    compileSdkVersion 23
    buildToolsVersion "25.0.2"

    defaultConfig {
        applicationId "info.nightscout.androidaps"
        minSdkVersion 21
        targetSdkVersion 23
        versionCode 1500
<<<<<<< HEAD
        version "1.5h-combo-dev"
=======
        version "1.53"
>>>>>>> cd7c7733
        buildConfigField "String", "VERSION", '"' + version + '"'
        buildConfigField "String", "BUILDVERSION", generateGitBuild()
    }
    lintOptions {
        disable 'MissingTranslation'
    }
    buildTypes {
        release {
            minifyEnabled false
            proguardFiles getDefaultProguardFile('proguard-android.txt'), 'proguard-rules.pro'
        }
    }
    productFlavors {
        flavorDimensions "standard", "wear"
        full {
            dimension "standard"
            resValue "string", "app_name", "AndroidAPS"
            versionName version
            manifestPlaceholders = [
                    appIcon: "@mipmap/blueowl"
            ]
            buildConfigField "boolean", "APS", "true"
            buildConfigField "boolean", "PUMPDRIVERS", "true"
            buildConfigField "boolean", "NSCLIENTOLNY", "false"
            buildConfigField "boolean", "CLOSEDLOOP", "true"
        }
        openloop {
            dimension "standard"
            resValue "string", "app_name", "AndroidAPS"
            versionName version
            manifestPlaceholders = [
                    appIcon: "@mipmap/blueowl"
            ]
            buildConfigField "boolean", "APS", "true"
            buildConfigField "boolean", "PUMPDRIVERS", "true"
            buildConfigField "boolean", "NSCLIENTOLNY", "false"
            buildConfigField "boolean", "CLOSEDLOOP", "false"
        }
        pumpcontrol {
            dimension "standard"
            resValue "string", "app_name", "AndroidAPS"
            versionName version
            manifestPlaceholders = [
                    appIcon: "@mipmap/blueowl"
            ]
            buildConfigField "boolean", "APS", "false"
            buildConfigField "boolean", "PUMPDRIVERS", "true"
            buildConfigField "boolean", "NSCLIENTOLNY", "false"
            buildConfigField "boolean", "CLOSEDLOOP", "false"
        }
        nsclient {
            dimension "standard"
            resValue "string", "app_name", "NSClient"
            versionName version + "-nsclient"
            manifestPlaceholders = [
                    appIcon: "@mipmap/yellowowl"
            ]
            buildConfigField "boolean", "APS", "false"
            buildConfigField "boolean", "PUMPDRIVERS", "false"
            buildConfigField "boolean", "NSCLIENTOLNY", "true"
            buildConfigField "boolean", "CLOSEDLOOP", "false"
        }
        wear {
            dimension "wear"
            buildConfigField "boolean", "WEAR", "true"
            buildConfigField "boolean", "WEAR_CONTROL", "false"

        }
        wearcontrol {
            dimension "wear"
            buildConfigField "boolean", "WEAR", "true"
            buildConfigField "boolean", "WEAR_CONTROL", "true"
        }
        nowear {
            dimension "wear"
            buildConfigField "boolean", "WEAR", "false"
            buildConfigField "boolean", "WEAR_CONTROL", "false"
        }
    }
}

allprojects {
    repositories {
        jcenter()
        flatDir {
            dirs 'libs'
        }
    }
}

dependencies {
    wearWearApp project(path: ':wear', configuration: 'restrictedRelease')
    wearcontrolWearApp project(path: ':wear', configuration: 'fullRelease')

    compile fileTree(include: ['*.jar'], dir: 'libs')
    compile('com.crashlytics.sdk.android:crashlytics:2.6.7@aar') {
        transitive = true;
    }
    compile('com.crashlytics.sdk.android:answers:1.3.12@aar') {
        transitive = true;
    }

    compile 'com.android.support:appcompat-v7:23.4.0'
    compile 'com.android.support:support-v4:23.4.0'
    compile 'com.android.support:cardview-v7:23.4.0'
    compile 'com.android.support:recyclerview-v7:23.4.0'
    compile 'com.android.support:gridlayout-v7:23.4.0'
    compile "com.android.support:design:23.4.0"
    compile "com.android.support:percent:23.4.0"
    compile 'com.wdullaer:materialdatetimepicker:2.3.0'
    compile 'com.squareup:otto:1.3.7'
    compile 'com.j256.ormlite:ormlite-core:4.46'
    compile 'com.j256.ormlite:ormlite-android:4.46'
    compile('com.github.tony19:logback-android-classic:1.1.1-6') {
        exclude group: 'com.google.android', module: 'android'
    }
    compile 'org.slf4j:slf4j-api:1.7.12'
    compile 'com.jjoe64:graphview:4.0.1'
    compile 'com.eclipsesource.j2v8:j2v8:3.1.6@aar'
    compile 'com.joanzapata.iconify:android-iconify-fontawesome:2.1.1'
    compile 'com.google.android.gms:play-services-wearable:7.5.0'
    compile 'junit:junit:4.12'
    testCompile 'org.json:json:20140107'
    testCompile 'org.mockito:mockito-core:2.7.22'
    androidTestCompile 'org.mockito:mockito-core:2.7.22'
    androidTestCompile 'com.google.dexmaker:dexmaker:1.2'
    androidTestCompile 'com.google.dexmaker:dexmaker-mockito:1.2'
    androidTestCompile('com.android.support.test.espresso:espresso-core:2.2.2', {
        exclude group: 'com.android.support', module: 'support-annotations'
    })
    compile(name: 'android-edittext-validator-v1.3.4-mod', ext: 'aar')
    compile ('com.google.android:flexbox:0.3.0') {
        exclude group: 'com.android.support'
    }
    compile('io.socket:socket.io-client:0.8.3') {
        // excluding org.json which is provided by Android
        exclude group: 'org.json', module: 'json'
    }
    compile 'com.google.code.gson:gson:2.7'
    compile 'com.google.guava:guava:20.0'
}<|MERGE_RESOLUTION|>--- conflicted
+++ resolved
@@ -44,11 +44,7 @@
         minSdkVersion 21
         targetSdkVersion 23
         versionCode 1500
-<<<<<<< HEAD
-        version "1.5h-combo-dev"
-=======
-        version "1.53"
->>>>>>> cd7c7733
+        version "1.53-combo-dev"
         buildConfigField "String", "VERSION", '"' + version + '"'
         buildConfigField "String", "BUILDVERSION", generateGitBuild()
     }
