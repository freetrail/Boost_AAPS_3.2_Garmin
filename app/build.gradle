buildscript {
    repositories {
        maven { url 'https://maven.fabric.io/public' }
        jcenter()
    }

    dependencies {
        classpath 'io.fabric.tools:gradle:1.+'
        classpath 'com.dicedmelon.gradle:jacoco-android:0.1.3'
    }
}
apply plugin: "com.android.application"
apply plugin: 'com.google.gms.google-services'
apply plugin: "io.fabric"
apply plugin: "jacoco-android"
apply plugin: 'com.jakewharton.butterknife'

ext {
    supportLibraryVersion = "27.1.1"
    ormLiteVersion = "4.46"
    powermockVersion = "1.7.3"
    dexmakerVersion = "1.2"
    butterknifeVersion = "8.8.1"
}


repositories {
    maven { url 'https://maven.fabric.io/public' }
    jcenter { url "https://jcenter.bintray.com/" }
}

def generateGitBuild = { ->
    StringBuilder stringBuilder = new StringBuilder();
    try {
        def stdout = new ByteArrayOutputStream()
        exec {
            commandLine 'git', 'describe', '--always'
            standardOutput = stdout
        }
        String commitObject = stdout.toString().trim()
        stringBuilder.append(commitObject)
    } catch (ignored) {
        stringBuilder.append('NoGitSystemAvailable')
    }
    return stringBuilder.toString()
}

def generateDate = { ->
    StringBuilder stringBuilder = new StringBuilder();
    stringBuilder.append((new Date()).format('yyyy.MM.dd-HH:mm'))
    return stringBuilder.toString()
}

tasks.matching { it instanceof Test }.all {
    testLogging.events = ["failed", "skipped", "started"]
    testLogging.exceptionFormat = "full"
}

android {
    compileSdkVersion 27

    defaultConfig {
        minSdkVersion 21
        targetSdkVersion 25
        multiDexEnabled true
        versionCode 1500
        version "2.2.3-dev"
        buildConfigField "String", "VERSION", '"' + version + '"'
        buildConfigField "String", "BUILDVERSION", '"' + generateGitBuild() + '-' + generateDate() + '"'
        buildConfigField "String", "HEAD", '"' + generateGitBuild() + '"'
        testInstrumentationRunner "android.support.test.runner.AndroidJUnitRunner"
        // if you change minSdkVersion to less than 11, you need to change executeTask for wear

        ndk {
            moduleName "BleCommandUtil"
        }
    }
    lintOptions {
        // TODO remove once wear dependency com.google.android.gms:play-services-wearable:7.3.0
        // has been upgraded (requiring significant code changes), which currently fails release
        // build with a deprecation warning
        // abortOnError false
        // (disabled entirely to avoid reports on the error, which would still be displayed
        //  and it's easy to overlook that it's ignored)
        checkReleaseBuilds false
        disable 'MissingTranslation'
        disable 'ExtraTranslation'
    }
    buildTypes {
        release {
            minifyEnabled false
            proguardFiles getDefaultProguardFile('proguard-android.txt'), 'proguard-rules.pro'
        }
        debug {
            testCoverageEnabled(project.hasProperty('coverage'))
        }
    }
    productFlavors {
        flavorDimensions "standard"
        full {
            applicationId "info.nightscout.androidaps"
            dimension "standard"
            resValue "string", "app_name", "AndroidAPS"
            versionName version
            manifestPlaceholders = [
                    appIcon: "@mipmap/ic_launcher",
                    appIconRound: "@mipmap/ic_launcher_round"
            ]
        }
        pumpcontrol {
            applicationId "info.nightscout.aapspumpcontrol"
            dimension "standard"
            resValue "string", "app_name", "Pumpcontrol"
            versionName version + "-pumpcontrol"
            manifestPlaceholders = [
                    appIcon: "@mipmap/ic_pumpcontrol",
                    appIconRound: "@null"
            ]
        }
        nsclient {
            applicationId "info.nightscout.nsclient"
            dimension "standard"
            resValue "string", "app_name", "NSClient"
            versionName version + "-nsclient"
            manifestPlaceholders = [
                    appIcon: "@mipmap/ic_yellowowl",
                    appIconRound: "@null"
            ]
        }
        nsclient2 {
            applicationId "info.nightscout.nsclient2"
            dimension "standard"
            resValue "string", "app_name", "NSClient2"
            versionName version + "-nsclient"
            manifestPlaceholders = [
                    appIcon: "@mipmap/ic_yellowowl",
                    appIconRound: "@null"
            ]
        }
    }
    compileOptions {
        sourceCompatibility JavaVersion.VERSION_1_8
        targetCompatibility JavaVersion.VERSION_1_8
    }

    testOptions {
        unitTests.returnDefaultValues = true
        unitTests.includeAndroidResources = true
    }

    useLibrary  "org.apache.http.legacy"
}

allprojects {
    repositories {
        jcenter()
        flatDir {
            dirs 'libs'
        }
    }
}

configurations {
    libs
}

dependencies {
    wearApp project(':wear')

    implementation fileTree(include: ['*.jar'], dir: 'libs')
    implementation 'com.google.android.gms:play-services-wearable:16.0.1'
    implementation 'com.google.firebase:firebase-core:16.0.8'
    implementation("com.crashlytics.sdk.android:crashlytics:2.9.9@aar") {
        transitive = true;
    }
    libs "MilosKozak:danars-support-lib:master@zip"

    implementation "com.android.support:appcompat-v7:${supportLibraryVersion}"
    implementation "com.android.support:support-v13:${supportLibraryVersion}"
    implementation "com.android.support:support-v4:${supportLibraryVersion}"
    implementation "com.android.support:cardview-v7:${supportLibraryVersion}"
    implementation "com.android.support:recyclerview-v7:${supportLibraryVersion}"
    implementation "com.android.support:gridlayout-v7:${supportLibraryVersion}"
    implementation "com.android.support:design:${supportLibraryVersion}"
    implementation "com.android.support:percent:${supportLibraryVersion}"
    implementation "com.wdullaer:materialdatetimepicker:2.3.0"
    implementation "com.squareup:otto:1.3.7"
    implementation "com.j256.ormlite:ormlite-core:${ormLiteVersion}"
    implementation "com.j256.ormlite:ormlite-android:${ormLiteVersion}"
    implementation("com.github.tony19:logback-android-classic:1.1.1-6") {
        exclude group: "com.google.android", module: "android"
    }
    implementation "org.apache.commons:commons-lang3:3.7"
    implementation "org.slf4j:slf4j-api:1.7.21"
    // Graphview cannot be upgraded
    implementation "com.jjoe64:graphview:4.0.1"
    implementation "com.joanzapata.iconify:android-iconify-fontawesome:2.1.1"
<<<<<<< HEAD
    implementation 'com.android.support.constraint:constraint-layout:1.1.3'
    implementation 'com.google.android.gms:play-services-wearable:10.2.1'
=======
>>>>>>> 3636480c
    implementation(name: "android-edittext-validator-v1.3.4-mod", ext: "aar")
    implementation 'com.madgag.spongycastle:core:1.58.0.0'

    implementation("com.google.android:flexbox:0.3.0") {
        exclude group: "com.android.support"
    }
    implementation("io.socket:socket.io-client:1.0.0") {
        // excluding org.json which is provided by Android
        exclude group: "org.json", module: "json"
    }
    implementation "com.google.code.gson:gson:2.8.2"
    implementation "com.google.guava:guava:24.1-jre"

    implementation "net.danlew:android.joda:2.9.9.1"
    implementation "uk.com.robust-it:cloning:1.9.9"

    implementation 'org.mozilla:rhino:1.7.7.2'

    implementation "com.jakewharton:butterknife:${butterknifeVersion}"
    annotationProcessor "com.jakewharton:butterknife-compiler:${butterknifeVersion}"

    testImplementation "junit:junit:4.12"
    testImplementation "org.json:json:20140107"
    testImplementation "org.mockito:mockito-core:2.8.47"
    testImplementation "org.powermock:powermock-api-mockito2:${powermockVersion}"
    testImplementation "org.powermock:powermock-module-junit4-rule-agent:${powermockVersion}"
    testImplementation "org.powermock:powermock-module-junit4-rule:${powermockVersion}"
    testImplementation "org.powermock:powermock-module-junit4:${powermockVersion}"
    testImplementation "joda-time:joda-time:2.9.9"
    testImplementation "com.google.truth:truth:0.39"
    testImplementation 'org.robolectric:robolectric:3.8'
    testImplementation "org.skyscreamer:jsonassert:1.5.0"

    androidTestImplementation "org.mockito:mockito-core:2.8.47"
    androidTestImplementation "com.google.dexmaker:dexmaker:${dexmakerVersion}"
    androidTestImplementation "com.google.dexmaker:dexmaker-mockito:${dexmakerVersion}"
}

task unzip(type: Copy) {
    def zipPath = configurations.libs.find { it.name.startsWith("danars") }
    def zipFile = file(zipPath)
    def outputDir = file("${buildDir}/unpacked/dist")

    from zipTree(zipFile)
    into outputDir
}

task copyLibs(dependsOn: unzip, type: Copy) {
    def src = file("${buildDir}/unpacked/dist/danars-support-lib-master")
    def target = file("src/main/jniLibs/")

    from src
    into target
}

task full_clean(type: Delete) {
    delete file("src/main/jniLibs")
}

clean.dependsOn full_clean
preBuild.dependsOn copyLibs<|MERGE_RESOLUTION|>--- conflicted
+++ resolved
@@ -195,11 +195,8 @@
     // Graphview cannot be upgraded
     implementation "com.jjoe64:graphview:4.0.1"
     implementation "com.joanzapata.iconify:android-iconify-fontawesome:2.1.1"
-<<<<<<< HEAD
     implementation 'com.android.support.constraint:constraint-layout:1.1.3'
     implementation 'com.google.android.gms:play-services-wearable:10.2.1'
-=======
->>>>>>> 3636480c
     implementation(name: "android-edittext-validator-v1.3.4-mod", ext: "aar")
     implementation 'com.madgag.spongycastle:core:1.58.0.0'
 
