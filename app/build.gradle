plugins {
    id 'com.android.application'
    id 'kotlin-android'
    id 'kotlin-kapt'
    id 'kotlin-allopen'
    id 'com.hiya.jacoco-android'
    id 'kotlinx-serialization'
    id 'com.google.gms.google-services'
    id 'com.google.firebase.crashlytics'
    id 'com.vanniktech.dependency.graph.generator'

}

apply from: "${project.rootDir}/core/main/android_dependencies.gradle"
apply from: "${project.rootDir}/core/main/jacoco_global.gradle"

repositories {
    mavenCentral()
    google()
}

allOpen {
    // allows mocking for classes w/o directly opening them for release builds
    annotation 'info.nightscout.androidaps.annotations.OpenForTesting'
}

def generateGitBuild = { ->
    StringBuilder stringBuilder = new StringBuilder()
    try {
        def stdout = new ByteArrayOutputStream()
        exec {
            commandLine 'git', 'describe', '--always'
            standardOutput = stdout
        }
        String commitObject = stdout.toString().trim()
        stringBuilder.append(commitObject)
    } catch (ignored) {
        stringBuilder.append('NoGitSystemAvailable')
    }
    return stringBuilder.toString()
}

def generateGitRemote = { ->
    StringBuilder stringBuilder = new StringBuilder()
    try {
        def stdout = new ByteArrayOutputStream()
        exec {
            commandLine 'git', 'remote', 'get-url', 'origin'
            standardOutput = stdout
        }
        String commitObject = stdout.toString().trim()
        stringBuilder.append(commitObject)
    } catch (ignored) {
        stringBuilder.append('NoGitSystemAvailable')
    }
    return stringBuilder.toString()
}

def generateDate = { ->
    StringBuilder stringBuilder = new StringBuilder()
    // showing only date prevents app to rebuild everytime
    stringBuilder.append((new Date()).format('yyyy.MM.dd'))
    return stringBuilder.toString()
}

def isMaster = { ->
    return !version.contains('-')
}

def gitAvailable = { ->
    StringBuilder stringBuilder = new StringBuilder()
    try {
        def stdout = new ByteArrayOutputStream()
        exec {
            commandLine 'git', '--version'
            standardOutput = stdout
        }
        String commitObject = stdout.toString().trim()
        stringBuilder.append(commitObject)
    } catch (ignored) {
        return false // NoGitSystemAvailable
    }
    return !stringBuilder.toString().isEmpty()

}

def allCommitted = { ->
    StringBuilder stringBuilder = new StringBuilder()
    try {
        def stdout = new ByteArrayOutputStream()
        exec {
            commandLine 'git', 'status', '-s'
            standardOutput = stdout
        }
        // ignore all changes done in .idea/codeStyles
        String cleanedList = stdout.toString().replaceAll(/(?m)^\s*(M|A|D|\?\?)\s*.*?\.idea\/codeStyles\/.*?\s*$/, "")
        // ignore all files added to project dir but not staged/known to GIT
        cleanedList = cleanedList.replaceAll(/(?m)^\s*(\?\?)\s*.*?\s*$/, "")
        stringBuilder.append(cleanedList.trim())
    } catch (ignored) {
        return false // NoGitSystemAvailable
    }
    return stringBuilder.toString().isEmpty()
}

android {

    namespace 'info.nightscout.androidaps'
    ndkVersion "21.1.6352462"

    defaultConfig {
        multiDexEnabled true
        versionCode 1500
<<<<<<< HEAD
        version "3.1.0.3-dev-h"
=======
        version "3.1.0.3"
>>>>>>> 1de236a6
        buildConfigField "String", "VERSION", '"' + version + '"'
        buildConfigField "String", "BUILDVERSION", '"' + generateGitBuild() + '-' + generateDate() + '"'
        buildConfigField "String", "REMOTE", '"' + generateGitRemote() + '"'
        buildConfigField "String", "HEAD", '"' + generateGitBuild() + '"'
        buildConfigField "String", "COMMITTED", '"' + allCommitted() + '"'

    }

    flavorDimensions "standard"
    productFlavors {
        full {
            applicationId "info.nightscout.androidaps"
            dimension "standard"
            resValue "string", "app_name", "AAPS"
            versionName version
            manifestPlaceholders = [
                    appIcon     : "@mipmap/ic_launcher",
                    appIconRound: "@mipmap/ic_launcher_round"
            ]
        }
        pumpcontrol {
            applicationId "info.nightscout.aapspumpcontrol"
            dimension "standard"
            resValue "string", "app_name", "Pumpcontrol"
            versionName version + "-pumpcontrol"
            manifestPlaceholders = [
                    appIcon     : "@mipmap/ic_pumpcontrol",
                    appIconRound: "@null"
            ]
        }
        aapsclient {
            applicationId "info.nightscout.aapsclient"
            dimension "standard"
            resValue "string", "app_name", "AAPSClient"
            versionName version + "-aapsclient"
            manifestPlaceholders = [
                    appIcon     : "@mipmap/ic_yellowowl",
                    appIconRound: "@null"
            ]
        }
        aapsclient2 {
            applicationId "info.nightscout.aapsclient2"
            dimension "standard"
            resValue "string", "app_name", "AAPSClient2"
            versionName version + "-aapsclient"
            manifestPlaceholders = [
                    appIcon     : "@mipmap/ic_yellowowl",
                    appIconRound: "@null"
            ]
        }
    }

    useLibrary "org.apache.http.legacy"

    dataBinding {   //Deleting it causes a binding error
        enabled = true
    }
}

allprojects {
    repositories {
    }
}

dependencies {
    wearApp project(':wear')

    // in order to use internet's versions you'd need to enable Jetifier again
    // https://github.com/nightscout/graphview.git
    // https://github.com/nightscout/iconify.git
    implementation project(':app-wear-shared:shared')
    implementation project(':app-wear-shared:shared-impl')
    implementation project(':core:main')
    implementation project(':core:graph')
    implementation project(':core:graphview')
    implementation project(':core:interfaces')
    implementation project(':core:libraries')
    implementation project(':core:ns-sdk')
    implementation project(':core:utils')
    implementation project(':core:ui')
    implementation project(':core:validators')
    implementation project(':ui')
    implementation project(':plugins:aps')
    implementation project(':plugins:automation')
    implementation project(':plugins:configuration')
    implementation project(':plugins:constraints')
    implementation project(':plugins:insulin')
    implementation project(':plugins:main')
    implementation project(':plugins:openhumans')
    implementation project(':plugins:sensitivity')
    implementation project(':plugins:smoothing')
    implementation project(':plugins:source')
    implementation project(':plugins:sync')
    implementation project(':implementation')
    implementation project(':database:entities')
    implementation project(':database:impl')
    implementation project(':pump:combo')
    implementation project(':pump:combov2')
    implementation project(':pump:dana')
    implementation project(':pump:danars')
    implementation project(':pump:danar')
    implementation project(':pump:diaconn')
    implementation project(':pump:eopatch')
    implementation project(':insight')
    implementation project(':pump:medtronic')
    implementation project(':pump:pump-common')
    implementation project(':pump:pump-core')
    implementation project(':pump:omnipod-common')
    implementation project(':pump:omnipod-eros')
    implementation project(':pump:omnipod-dash')
    implementation project(':pump:rileylink')
    implementation project(':pump:virtual')
    implementation project(':workflow')

    implementation fileTree(include: ['*.jar'], dir: 'libs')

    /* Dagger2 - We are going to use dagger.android which includes
     * support for Activity and fragment injection so we need to include
     * the following dependencies */
    kapt "com.google.dagger:dagger-android-processor:$dagger_version"
    kapt "com.google.dagger:dagger-compiler:$dagger_version"

    // MainApp
    api "com.uber.rxdogtag2:rxdogtag:2.0.1"

}

apply from: "${project.rootDir}/core/main/test_dependencies.gradle"


/*
// Run 'adb' shell command to clear application data of main app for 'debug' variant
task clearMainAppData(type: Exec) {
    // we have to iterate to find the 'debug' variant to obtain a variant reference
    android.applicationVariants.all { variant ->
        if (variant.name == "fullDebug") {
            def applicationId = [variant.mergedFlavor.applicationId, variant.buildType.applicationIdSuffix].findAll().join()
            def clearDataCommand = ['adb', 'shell', 'pm', 'clear', applicationId]
            println "Clearing application data of ${variant.name} variant: [${clearDataCommand}]"
            def stdout = new ByteArrayOutputStream()
            exec {
                commandLine clearDataCommand
                standardOutput = stdout
            }
            String result = stdout.toString().trim()
            if (!result.startsWith("Success")) {
                println result
                throw new GradleException(clearDataCommand.join(" "))
            }
        }
    }
}
// Clear Application Data (once) before running instrumentation test
tasks.whenTaskAdded { task ->
    // Both of these targets are equivalent today, although in future connectedCheck
    // will also include connectedUiAutomatorTest (not implemented yet)
    if(task.name == "connectedAndroidTest" || task.name == "connectedCheck"){
        task.dependsOn(clearMainAppData)
    }
}
*/

printf('--------------\n')
printf('isMaster: %s\n', isMaster().toString())
printf('gitAvailable: %s\n', gitAvailable().toString())
printf('allCommitted: %s\n', allCommitted().toString())
printf('--------------\n')
if (isMaster() && !gitAvailable()) {
    throw new GradleException('GIT system is not available. On Windows try to run Android Studio as an Administrator. Check if GIT is installed and Studio have permissions to use it')
}
if (isMaster() && !allCommitted()) {
    throw new GradleException('There are uncommitted changes. Clone sources again as described in wiki and do not allow gradle update')
}
<|MERGE_RESOLUTION|>--- conflicted
+++ resolved
@@ -111,11 +111,8 @@
     defaultConfig {
         multiDexEnabled true
         versionCode 1500
-<<<<<<< HEAD
         version "3.1.0.3-dev-h"
-=======
         version "3.1.0.3"
->>>>>>> 1de236a6
         buildConfigField "String", "VERSION", '"' + version + '"'
         buildConfigField "String", "BUILDVERSION", '"' + generateGitBuild() + '-' + generateDate() + '"'
         buildConfigField "String", "REMOTE", '"' + generateGitRemote() + '"'
