plugins {
    id 'com.android.application'
    id 'kotlin-android'
    id 'kotlin-kapt'
    id 'kotlin-allopen'
    id 'com.hiya.jacoco-android'
    id 'kotlinx-serialization'
    id 'com.google.gms.google-services'
    id 'com.google.firebase.crashlytics'
    id 'com.vanniktech.dependency.graph.generator'

}

apply from: "${project.rootDir}/core/main/android_dependencies.gradle"
apply from: "${project.rootDir}/core/main/jacoco_global.gradle"

repositories {
    mavenCentral()
    google()
}

allOpen {
    // allows mocking for classes w/o directly opening them for release builds
    annotation 'info.nightscout.androidaps.annotations.OpenForTesting'
}

def generateGitBuild = { ->
    StringBuilder stringBuilder = new StringBuilder()
    try {
        def stdout = new ByteArrayOutputStream()
        exec {
            commandLine 'git', 'describe', '--always'
            standardOutput = stdout
        }
        String commitObject = stdout.toString().trim()
        stringBuilder.append(commitObject)
    } catch (ignored) {
        stringBuilder.append('NoGitSystemAvailable')
    }
    return stringBuilder.toString()
}

def generateGitRemote = { ->
    StringBuilder stringBuilder = new StringBuilder()
    try {
        def stdout = new ByteArrayOutputStream()
        exec {
            commandLine 'git', 'remote', 'get-url', 'origin'
            standardOutput = stdout
        }
        String commitObject = stdout.toString().trim()
        stringBuilder.append(commitObject)
    } catch (ignored) {
        stringBuilder.append('NoGitSystemAvailable')
    }
    return stringBuilder.toString()
}

def generateDate = { ->
    StringBuilder stringBuilder = new StringBuilder()
    // showing only date prevents app to rebuild everytime
    stringBuilder.append((new Date()).format('yyyy.MM.dd'))
    return stringBuilder.toString()
}

def isMaster = { ->
    return !version.contains('-')
}

def gitAvailable = { ->
    StringBuilder stringBuilder = new StringBuilder()
    try {
        def stdout = new ByteArrayOutputStream()
        exec {
            commandLine 'git', '--version'
            standardOutput = stdout
        }
        String commitObject = stdout.toString().trim()
        stringBuilder.append(commitObject)
    } catch (ignored) {
        return false // NoGitSystemAvailable
    }
    return !stringBuilder.toString().isEmpty()

}

def allCommitted = { ->
    StringBuilder stringBuilder = new StringBuilder()
    try {
        def stdout = new ByteArrayOutputStream()
        exec {
            commandLine 'git', 'status', '-s'
            standardOutput = stdout
        }
        // ignore all changes done in .idea/codeStyles
        String cleanedList = stdout.toString().replaceAll(/(?m)^\s*(M|A|D|\?\?)\s*.*?\.idea\/codeStyles\/.*?\s*$/, "")
        // ignore all files added to project dir but not staged/known to GIT
        cleanedList = cleanedList.replaceAll(/(?m)^\s*(\?\?)\s*.*?\s*$/, "")
        stringBuilder.append(cleanedList.trim())
    } catch (ignored) {
        return false // NoGitSystemAvailable
    }
    return stringBuilder.toString().isEmpty()
}

android {

    namespace 'info.nightscout.androidaps'
    ndkVersion "21.1.6352462"

    defaultConfig {
        multiDexEnabled true
        versionCode 1500
<<<<<<< HEAD
        version "3.2.0-dev-i-medtrum"
=======
        version "3.2.0-dev-j"
>>>>>>> 7faa34aa
        buildConfigField "String", "VERSION", '"' + version + '"'
        buildConfigField "String", "BUILDVERSION", '"' + generateGitBuild() + '-' + generateDate() + '"'
        buildConfigField "String", "REMOTE", '"' + generateGitRemote() + '"'
        buildConfigField "String", "HEAD", '"' + generateGitBuild() + '"'
        buildConfigField "String", "COMMITTED", '"' + allCommitted() + '"'

    }

    flavorDimensions "standard"
    productFlavors {
        full {
            applicationId "info.nightscout.androidaps"
            dimension "standard"
            resValue "string", "app_name", "AAPS"
            versionName version
            manifestPlaceholders = [
                    appIcon     : "@mipmap/ic_launcher",
                    appIconRound: "@mipmap/ic_launcher_round"
            ]
        }
        pumpcontrol {
            applicationId "info.nightscout.aapspumpcontrol"
            dimension "standard"
            resValue "string", "app_name", "Pumpcontrol"
            versionName version + "-pumpcontrol"
            manifestPlaceholders = [
                    appIcon     : "@mipmap/ic_pumpcontrol",
                    appIconRound: "@null"
            ]
        }
        aapsclient {
            applicationId "info.nightscout.aapsclient"
            dimension "standard"
            resValue "string", "app_name", "AAPSClient"
            versionName version + "-aapsclient"
            manifestPlaceholders = [
                    appIcon     : "@mipmap/ic_yellowowl",
                    appIconRound: "@null"
            ]
        }
        aapsclient2 {
            applicationId "info.nightscout.aapsclient2"
            dimension "standard"
            resValue "string", "app_name", "AAPSClient2"
            versionName version + "-aapsclient"
            manifestPlaceholders = [
                    appIcon     : "@mipmap/ic_yellowowl",
                    appIconRound: "@null"
            ]
        }
    }

    useLibrary "org.apache.http.legacy"

    dataBinding {   //Deleting it causes a binding error
        enabled = true
    }
}

allprojects {
    repositories {
    }
}

dependencies {
    wearApp project(':wear')

    // in order to use internet's versions you'd need to enable Jetifier again
    // https://github.com/nightscout/graphview.git
    // https://github.com/nightscout/iconify.git
    implementation project(':app-wear-shared:shared')
    implementation project(':app-wear-shared:shared-impl')
    implementation project(':core:main')
    implementation project(':core:graph')
    implementation project(':core:graphview')
    implementation project(':core:interfaces')
    implementation project(':core:libraries')
    implementation project(':core:ns-sdk')
    implementation project(':core:utils')
    implementation project(':core:ui')
    implementation project(':core:validators')
    implementation project(':ui')
    implementation project(':plugins:aps')
    implementation project(':plugins:automation')
    implementation project(':plugins:configuration')
    implementation project(':plugins:constraints')
    implementation project(':plugins:insulin')
    implementation project(':plugins:main')
    implementation project(':plugins:sensitivity')
    implementation project(':plugins:smoothing')
    implementation project(':plugins:source')
    implementation project(':plugins:sync')
    implementation project(':implementation')
    implementation project(':database:entities')
    implementation project(':database:impl')
    implementation project(':pump:combo')
    implementation project(':pump:combov2')
    implementation project(':pump:dana')
    implementation project(':pump:danars')
    implementation project(':pump:danar')
    implementation project(':pump:diaconn')
    implementation project(':pump:eopatch')
    implementation project(':pump:medtrum')
    implementation project(':insight')
    implementation project(':pump:medtronic')
    implementation project(':pump:pump-common')
    implementation project(':pump:pump-core')
    implementation project(':pump:omnipod-common')
    implementation project(':pump:omnipod-eros')
    implementation project(':pump:omnipod-dash')
    implementation project(':pump:rileylink')
    implementation project(':pump:virtual')
    implementation project(':workflow')

    implementation fileTree(include: ['*.jar'], dir: 'libs')

    /* Dagger2 - We are going to use dagger.android which includes
     * support for Activity and fragment injection so we need to include
     * the following dependencies */
    kapt "com.google.dagger:dagger-android-processor:$dagger_version"
    kapt "com.google.dagger:dagger-compiler:$dagger_version"

    // MainApp
    api "com.uber.rxdogtag2:rxdogtag:2.0.2"

}

apply from: "${project.rootDir}/core/main/test_dependencies.gradle"


/*
// Run 'adb' shell command to clear application data of main app for 'debug' variant
task clearMainAppData(type: Exec) {
    // we have to iterate to find the 'debug' variant to obtain a variant reference
    android.applicationVariants.all { variant ->
        if (variant.name == "fullDebug") {
            def applicationId = [variant.mergedFlavor.applicationId, variant.buildType.applicationIdSuffix].findAll().join()
            def clearDataCommand = ['adb', 'shell', 'pm', 'clear', applicationId]
            println "Clearing application data of ${variant.name} variant: [${clearDataCommand}]"
            def stdout = new ByteArrayOutputStream()
            exec {
                commandLine clearDataCommand
                standardOutput = stdout
            }
            String result = stdout.toString().trim()
            if (!result.startsWith("Success")) {
                println result
                throw new GradleException(clearDataCommand.join(" "))
            }
        }
    }
}
// Clear Application Data (once) before running instrumentation test
tasks.whenTaskAdded { task ->
    // Both of these targets are equivalent today, although in future connectedCheck
    // will also include connectedUiAutomatorTest (not implemented yet)
    if(task.name == "connectedAndroidTest" || task.name == "connectedCheck"){
        task.dependsOn(clearMainAppData)
    }
}
*/

printf('--------------\n')
printf('isMaster: %s\n', isMaster().toString())
printf('gitAvailable: %s\n', gitAvailable().toString())
printf('allCommitted: %s\n', allCommitted().toString())
printf('--------------\n')
if (isMaster() && !gitAvailable()) {
    throw new GradleException('GIT system is not available. On Windows try to run Android Studio as an Administrator. Check if GIT is installed and Studio have permissions to use it')
}
if (isMaster() && !allCommitted()) {
    throw new GradleException('There are uncommitted changes. Clone sources again as described in wiki and do not allow gradle update')
}
<|MERGE_RESOLUTION|>--- conflicted
+++ resolved
@@ -111,11 +111,7 @@
     defaultConfig {
         multiDexEnabled true
         versionCode 1500
-<<<<<<< HEAD
-        version "3.2.0-dev-i-medtrum"
-=======
-        version "3.2.0-dev-j"
->>>>>>> 7faa34aa
+        version "3.2.0-dev-j-medtrum"
         buildConfigField "String", "VERSION", '"' + version + '"'
         buildConfigField "String", "BUILDVERSION", '"' + generateGitBuild() + '-' + generateDate() + '"'
         buildConfigField "String", "REMOTE", '"' + generateGitRemote() + '"'
