--- conflicted
+++ resolved
@@ -114,11 +114,7 @@
     defaultConfig {
         multiDexEnabled true
         versionCode 1500
-<<<<<<< HEAD
-        version "3.2.0-dev-l"
-=======
         version "3.2.0-rc1"
->>>>>>> dd6081ef
         buildConfigField "String", "VERSION", '"' + version + '"'
         buildConfigField "String", "BUILDVERSION", '"' + generateGitBuild() + '-' + generateDate() + '-custom"'
         buildConfigField "String", "REMOTE", '"' + generateGitRemote() + '"'
