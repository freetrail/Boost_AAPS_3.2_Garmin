--- conflicted
+++ resolved
@@ -44,11 +44,7 @@
         minSdkVersion 21
         targetSdkVersion 23
         versionCode 1500
-<<<<<<< HEAD
-        version "1.53smb"
-=======
-        version "1.54-dev"
->>>>>>> a54b9e52
+        version "1.54-smb"
         buildConfigField "String", "VERSION", '"' + version + '"'
         buildConfigField "String", "BUILDVERSION", generateGitBuild()
     }
