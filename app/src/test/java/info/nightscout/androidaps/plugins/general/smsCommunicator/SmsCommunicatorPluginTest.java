package info.nightscout.androidaps.plugins.general.smsCommunicator;

import android.telephony.SmsManager;

import org.junit.Assert;
import org.junit.Before;
import org.junit.Test;
import org.junit.runner.RunWith;
import org.mockito.Mockito;
import org.mockito.stubbing.Answer;
import org.powermock.api.mockito.PowerMockito;
import org.powermock.core.classloader.annotations.PrepareForTest;
import org.powermock.modules.junit4.PowerMockRunner;

import java.util.ArrayList;
import java.util.List;

import info.AAPSMocker;
import info.nightscout.androidaps.Constants;
import info.nightscout.androidaps.MainApp;
import info.nightscout.androidaps.R;
import info.nightscout.androidaps.data.DetailedBolusInfo;
import info.nightscout.androidaps.data.PumpEnactResult;
import info.nightscout.androidaps.db.BgReading;
import info.nightscout.androidaps.interfaces.Constraint;
import info.nightscout.androidaps.interfaces.PluginType;
import info.nightscout.androidaps.interfaces.ProfileInterface;
import info.nightscout.androidaps.logging.L;
import info.nightscout.androidaps.plugins.aps.loop.LoopPlugin;
import info.nightscout.androidaps.plugins.configBuilder.ConfigBuilderPlugin;
import info.nightscout.androidaps.plugins.configBuilder.ProfileFunctions;
import info.nightscout.androidaps.plugins.general.nsclient.NSUpload;
import info.nightscout.androidaps.plugins.iob.iobCobCalculator.CobInfo;
import info.nightscout.androidaps.plugins.iob.iobCobCalculator.IobCobCalculatorPlugin;
import info.nightscout.androidaps.plugins.profile.simple.SimpleProfilePlugin;
import info.nightscout.androidaps.plugins.pump.virtual.VirtualPumpPlugin;
import info.nightscout.androidaps.plugins.treatments.TreatmentsPlugin;
import info.nightscout.androidaps.queue.Callback;
import info.nightscout.androidaps.queue.CommandQueue;
import info.nightscout.androidaps.utils.DateUtil;
import info.nightscout.androidaps.utils.SP;
import info.nightscout.androidaps.utils.XdripCalibrations;

import static org.mockito.ArgumentMatchers.any;
import static org.mockito.ArgumentMatchers.anyBoolean;
import static org.mockito.ArgumentMatchers.anyDouble;
import static org.mockito.ArgumentMatchers.anyInt;
import static org.mockito.ArgumentMatchers.anyString;
import static org.powermock.api.mockito.PowerMockito.doAnswer;
import static org.powermock.api.mockito.PowerMockito.mock;
import static org.powermock.api.mockito.PowerMockito.mockStatic;
import static org.powermock.api.mockito.PowerMockito.spy;
import static org.powermock.api.mockito.PowerMockito.when;

@RunWith(PowerMockRunner.class)
@PrepareForTest({
        L.class, SP.class, MainApp.class, DateUtil.class, ProfileFunctions.class,
        TreatmentsPlugin.class, SmsManager.class, IobCobCalculatorPlugin.class,
        CommandQueue.class, ConfigBuilderPlugin.class, NSUpload.class, ProfileInterface.class,
        SimpleProfilePlugin.class, XdripCalibrations.class, VirtualPumpPlugin.class, LoopPlugin.class
})

public class SmsCommunicatorPluginTest {

    private SmsCommunicatorPlugin smsCommunicatorPlugin;
    private LoopPlugin loopPlugin;

    private boolean hasBeenRun = false;

    private VirtualPumpPlugin virtualPumpPlugin;

    @Test
    public void processSettingsTest() {
        // called from constructor
        Assert.assertEquals("1234", smsCommunicatorPlugin.getAllowedNumbers().get(0));
        Assert.assertEquals("5678", smsCommunicatorPlugin.getAllowedNumbers().get(1));
        Assert.assertEquals(2, smsCommunicatorPlugin.getAllowedNumbers().size());
    }

    @Test
    public void isCommandTest() {
        Assert.assertTrue(smsCommunicatorPlugin.isCommand("BOLUS", ""));
        smsCommunicatorPlugin.setMessageToConfirm(null);
        Assert.assertFalse(smsCommunicatorPlugin.isCommand("BLB", ""));
        smsCommunicatorPlugin.setMessageToConfirm(new AuthRequest(smsCommunicatorPlugin, new Sms("1234", "ddd"), "RequestText", "ccode", new SmsAction() {
            @Override
            public void run() {
            }
        }));
        Assert.assertTrue(smsCommunicatorPlugin.isCommand("BLB", "1234"));
        Assert.assertFalse(smsCommunicatorPlugin.isCommand("BLB", "2345"));
        smsCommunicatorPlugin.setMessageToConfirm(null);
    }

    @Test
    public void isAllowedNumberTest() {
        Assert.assertTrue(smsCommunicatorPlugin.isAllowedNumber("5678"));
        Assert.assertFalse(smsCommunicatorPlugin.isAllowedNumber("56"));
    }

    @Test
    public void processSmsTest() {
        Sms sms;

        // SMS from not allowed number should be ignored
        smsCommunicatorPlugin.setMessages(new ArrayList<>());
        sms = new Sms("12", "aText");
        smsCommunicatorPlugin.processSms(sms);
        Assert.assertTrue(sms.ignored);
        Assert.assertEquals("aText", smsCommunicatorPlugin.getMessages().get(0).text);

        //UNKNOWN
        smsCommunicatorPlugin.setMessages(new ArrayList<>());
        sms = new Sms("1234", "UNKNOWN");
        smsCommunicatorPlugin.processSms(sms);
        Assert.assertEquals("UNKNOWN", smsCommunicatorPlugin.getMessages().get(0).text);

        //BG
        smsCommunicatorPlugin.setMessages(new ArrayList<>());
        sms = new Sms("1234", "BG");
        smsCommunicatorPlugin.processSms(sms);
        Assert.assertEquals("BG", smsCommunicatorPlugin.getMessages().get(0).text);
        Assert.assertTrue(smsCommunicatorPlugin.getMessages().get(1).text.contains("IOB:"));
        Assert.assertTrue(smsCommunicatorPlugin.getMessages().get(1).text.contains("Last BG: 100"));
        Assert.assertTrue(smsCommunicatorPlugin.getMessages().get(1).text.contains("COB: 10(2)g"));

        // LOOP : test remote control disabled
        when(SP.getBoolean(R.string.key_smscommunicator_remotecommandsallowed, false)).thenReturn(false);
        smsCommunicatorPlugin.setMessages(new ArrayList<>());
        sms = new Sms("1234", "LOOP STATUS");
        smsCommunicatorPlugin.processSms(sms);
        Assert.assertFalse(sms.ignored);
        Assert.assertEquals("LOOP STATUS", smsCommunicatorPlugin.getMessages().get(0).text);
        Assert.assertTrue(smsCommunicatorPlugin.getMessages().get(1).text.contains("Remote command is not allowed"));
        when(SP.getBoolean(R.string.key_smscommunicator_remotecommandsallowed, false)).thenReturn(true);

        //LOOP STATUS : disabled
        when(loopPlugin.isEnabled(PluginType.LOOP)).thenReturn(false);
        smsCommunicatorPlugin.setMessages(new ArrayList<>());
        sms = new Sms("1234", "LOOP STATUS");
        smsCommunicatorPlugin.processSms(sms);
        Assert.assertEquals("LOOP STATUS", smsCommunicatorPlugin.getMessages().get(0).text);
        Assert.assertEquals("Loop is disabled", smsCommunicatorPlugin.getMessages().get(1).text);

        //LOOP STATUS : suspended
        when(loopPlugin.minutesToEndOfSuspend()).thenReturn(10);
        when(loopPlugin.isEnabled(PluginType.LOOP)).thenReturn(true);
        when(loopPlugin.isSuspended()).thenReturn(true);
        smsCommunicatorPlugin.setMessages(new ArrayList<>());
        sms = new Sms("1234", "LOOP STATUS");
        smsCommunicatorPlugin.processSms(sms);
        Assert.assertEquals("LOOP STATUS", smsCommunicatorPlugin.getMessages().get(0).text);
        Assert.assertEquals("Suspended (10 m)", smsCommunicatorPlugin.getMessages().get(1).text);

        //LOOP STATUS : enabled
        when(loopPlugin.isEnabled(PluginType.LOOP)).thenReturn(true);
        when(loopPlugin.isSuspended()).thenReturn(false);
        smsCommunicatorPlugin.setMessages(new ArrayList<>());
        sms = new Sms("1234", "LOOP STATUS");
        smsCommunicatorPlugin.processSms(sms);
        Assert.assertFalse(sms.ignored);
        Assert.assertEquals("LOOP STATUS", smsCommunicatorPlugin.getMessages().get(0).text);
        Assert.assertEquals("Loop is enabled", smsCommunicatorPlugin.getMessages().get(1).text);

        //LOOP : wrong format
        when(loopPlugin.isEnabled(PluginType.LOOP)).thenReturn(true);
        smsCommunicatorPlugin.setMessages(new ArrayList<>());
        sms = new Sms("1234", "LOOP");
        smsCommunicatorPlugin.processSms(sms);
        Assert.assertFalse(sms.ignored);
        Assert.assertEquals("LOOP", smsCommunicatorPlugin.getMessages().get(0).text);
        Assert.assertEquals("Wrong format", smsCommunicatorPlugin.getMessages().get(1).text);

        //LOOP DISABLE : already disabled
        when(loopPlugin.isEnabled(PluginType.LOOP)).thenReturn(false);
        smsCommunicatorPlugin.setMessages(new ArrayList<>());
        sms = new Sms("1234", "LOOP DISABLE");
        smsCommunicatorPlugin.processSms(sms);
        Assert.assertFalse(sms.ignored);
        Assert.assertEquals("LOOP DISABLE", smsCommunicatorPlugin.getMessages().get(0).text);
        Assert.assertEquals("Loop is disabled", smsCommunicatorPlugin.getMessages().get(1).text);

        //LOOP DISABLE : from enabled
        hasBeenRun = false;
        when(loopPlugin.isEnabled(PluginType.LOOP)).thenReturn(true);
        doAnswer((Answer) invocation -> {
            hasBeenRun = true;
            return null;
        }).when(loopPlugin).setPluginEnabled(PluginType.LOOP, false);
        smsCommunicatorPlugin.setMessages(new ArrayList<>());
        sms = new Sms("1234", "LOOP DISABLE");
        smsCommunicatorPlugin.processSms(sms);
        Assert.assertFalse(sms.ignored);
        Assert.assertEquals("LOOP DISABLE", smsCommunicatorPlugin.getMessages().get(0).text);
        Assert.assertEquals("Loop has been disabled Temp basal canceled", smsCommunicatorPlugin.getMessages().get(1).text);
        Assert.assertTrue(hasBeenRun);

        //LOOP ENABLE : already enabled
        when(loopPlugin.isEnabled(PluginType.LOOP)).thenReturn(true);
        smsCommunicatorPlugin.setMessages(new ArrayList<>());
        sms = new Sms("1234", "LOOP ENABLE");
        smsCommunicatorPlugin.processSms(sms);
        Assert.assertFalse(sms.ignored);
        Assert.assertEquals("LOOP ENABLE", smsCommunicatorPlugin.getMessages().get(0).text);
        Assert.assertEquals("Loop is enabled", smsCommunicatorPlugin.getMessages().get(1).text);

        //LOOP ENABLE : from disabled
        hasBeenRun = false;
        when(loopPlugin.isEnabled(PluginType.LOOP)).thenReturn(false);
        doAnswer((Answer) invocation -> {
            hasBeenRun = true;
            return null;
        }).when(loopPlugin).setPluginEnabled(PluginType.LOOP, true);
        smsCommunicatorPlugin.setMessages(new ArrayList<>());
        sms = new Sms("1234", "LOOP ENABLE");
        smsCommunicatorPlugin.processSms(sms);
        Assert.assertFalse(sms.ignored);
        Assert.assertEquals("LOOP ENABLE", smsCommunicatorPlugin.getMessages().get(0).text);
        Assert.assertEquals("Loop has been enabled", smsCommunicatorPlugin.getMessages().get(1).text);
        Assert.assertTrue(hasBeenRun);

        //LOOP RESUME : already enabled
        smsCommunicatorPlugin.setMessages(new ArrayList<>());
        sms = new Sms("1234", "LOOP RESUME");
        smsCommunicatorPlugin.processSms(sms);
        Assert.assertFalse(sms.ignored);
        Assert.assertEquals("LOOP RESUME", smsCommunicatorPlugin.getMessages().get(0).text);
        Assert.assertEquals("Loop resumed", smsCommunicatorPlugin.getMessages().get(1).text);

        //LOOP SUSPEND 1 2: wrong format
        smsCommunicatorPlugin.setMessages(new ArrayList<>());
        sms = new Sms("1234", "LOOP SUSPEND 1 2");
        smsCommunicatorPlugin.processSms(sms);
        Assert.assertFalse(sms.ignored);
        Assert.assertEquals("LOOP SUSPEND 1 2", smsCommunicatorPlugin.getMessages().get(0).text);
        Assert.assertEquals("Wrong format", smsCommunicatorPlugin.getMessages().get(1).text);

        //LOOP SUSPEND 0 : wrong duration
        smsCommunicatorPlugin.setMessages(new ArrayList<>());
        sms = new Sms("1234", "LOOP SUSPEND 0");
        smsCommunicatorPlugin.processSms(sms);
        Assert.assertFalse(sms.ignored);
        Assert.assertEquals("LOOP SUSPEND 0", smsCommunicatorPlugin.getMessages().get(0).text);
        Assert.assertEquals("Wrong duration", smsCommunicatorPlugin.getMessages().get(1).text);

        //LOOP SUSPEND 100 : suspend for 100 min + correct answer
        smsCommunicatorPlugin.setMessages(new ArrayList<>());
        sms = new Sms("1234", "LOOP SUSPEND 100");
        smsCommunicatorPlugin.processSms(sms);
        Assert.assertFalse(sms.ignored);
        Assert.assertEquals("LOOP SUSPEND 100", smsCommunicatorPlugin.getMessages().get(0).text);
        Assert.assertTrue(smsCommunicatorPlugin.getMessages().get(1).text.contains("To suspend loop for 100 minutes reply with code "));
        String passCode = smsCommunicatorPlugin.getMessageToConfirm().confirmCode;
        smsCommunicatorPlugin.processSms(new Sms("1234", passCode));
        Assert.assertEquals(passCode, smsCommunicatorPlugin.getMessages().get(2).text);
        Assert.assertEquals("Loop suspended Temp basal canceled", smsCommunicatorPlugin.getMessages().get(3).text);

        //LOOP SUSPEND 200 : limit to 180 min + wrong answer
        smsCommunicatorPlugin.setMessages(new ArrayList<>());
        sms = new Sms("1234", "LOOP SUSPEND 200");
        smsCommunicatorPlugin.processSms(sms);
        Assert.assertFalse(sms.ignored);
        Assert.assertEquals("LOOP SUSPEND 200", smsCommunicatorPlugin.getMessages().get(0).text);
        Assert.assertTrue(smsCommunicatorPlugin.getMessages().get(1).text.contains("To suspend loop for 180 minutes reply with code "));
        passCode = smsCommunicatorPlugin.getMessageToConfirm().confirmCode;
        // ignore from other number
        smsCommunicatorPlugin.processSms(new Sms("5678", passCode));
        smsCommunicatorPlugin.processSms(new Sms("1234", "XXXX"));
        Assert.assertEquals("XXXX", smsCommunicatorPlugin.getMessages().get(3).text);
        Assert.assertEquals("Wrong code. Command cancelled.", smsCommunicatorPlugin.getMessages().get(4).text);
        //then correct code should not work
        smsCommunicatorPlugin.processSms(new Sms("1234", passCode));
        Assert.assertEquals(passCode, smsCommunicatorPlugin.getMessages().get(5).text);
        Assert.assertEquals(6, smsCommunicatorPlugin.getMessages().size()); // processed as common message

        //LOOP BLABLA
        smsCommunicatorPlugin.setMessages(new ArrayList<>());
        sms = new Sms("1234", "LOOP BLABLA");
        smsCommunicatorPlugin.processSms(sms);
        Assert.assertFalse(sms.ignored);
        Assert.assertEquals("LOOP BLABLA", smsCommunicatorPlugin.getMessages().get(0).text);
        Assert.assertEquals("Wrong format", smsCommunicatorPlugin.getMessages().get(1).text);

        //TREATMENTS REFRESH
        when(loopPlugin.isEnabled(PluginType.LOOP)).thenReturn(true);
        when(loopPlugin.isSuspended()).thenReturn(false);
        smsCommunicatorPlugin.setMessages(new ArrayList<>());
        sms = new Sms("1234", "TREATMENTS REFRESH");
        smsCommunicatorPlugin.processSms(sms);
        Assert.assertFalse(sms.ignored);
        Assert.assertEquals("TREATMENTS REFRESH", smsCommunicatorPlugin.getMessages().get(0).text);
        Assert.assertTrue(smsCommunicatorPlugin.getMessages().get(1).text.contains("TREATMENTS REFRESH"));

        //TREATMENTS BLA BLA
        when(loopPlugin.isEnabled(PluginType.LOOP)).thenReturn(true);
        when(loopPlugin.isSuspended()).thenReturn(false);
        smsCommunicatorPlugin.setMessages(new ArrayList<>());
        sms = new Sms("1234", "TREATMENTS BLA BLA");
        smsCommunicatorPlugin.processSms(sms);
        Assert.assertFalse(sms.ignored);
        Assert.assertEquals("TREATMENTS BLA BLA", smsCommunicatorPlugin.getMessages().get(0).text);
        Assert.assertEquals("Wrong format", smsCommunicatorPlugin.getMessages().get(1).text);

        //TREATMENTS BLABLA
        when(loopPlugin.isEnabled(PluginType.LOOP)).thenReturn(true);
        when(loopPlugin.isSuspended()).thenReturn(false);
        smsCommunicatorPlugin.setMessages(new ArrayList<>());
        sms = new Sms("1234", "TREATMENTS BLABLA");
        smsCommunicatorPlugin.processSms(sms);
        Assert.assertFalse(sms.ignored);
        Assert.assertEquals("TREATMENTS BLABLA", smsCommunicatorPlugin.getMessages().get(0).text);
        Assert.assertEquals("Wrong format", smsCommunicatorPlugin.getMessages().get(1).text);

        //NSCLIENT RESTART
        when(loopPlugin.isEnabled(PluginType.LOOP)).thenReturn(true);
        when(loopPlugin.isSuspended()).thenReturn(false);
        smsCommunicatorPlugin.setMessages(new ArrayList<>());
        sms = new Sms("1234", "NSCLIENT RESTART");
        smsCommunicatorPlugin.processSms(sms);
        Assert.assertFalse(sms.ignored);
        Assert.assertEquals("NSCLIENT RESTART", smsCommunicatorPlugin.getMessages().get(0).text);
        Assert.assertTrue(smsCommunicatorPlugin.getMessages().get(1).text.contains("NSCLIENT RESTART"));

        //NSCLIENT BLA BLA
        when(loopPlugin.isEnabled(PluginType.LOOP)).thenReturn(true);
        when(loopPlugin.isSuspended()).thenReturn(false);
        smsCommunicatorPlugin.setMessages(new ArrayList<>());
        sms = new Sms("1234", "NSCLIENT BLA BLA");
        smsCommunicatorPlugin.processSms(sms);
        Assert.assertFalse(sms.ignored);
        Assert.assertEquals("NSCLIENT BLA BLA", smsCommunicatorPlugin.getMessages().get(0).text);
        Assert.assertEquals("Wrong format", smsCommunicatorPlugin.getMessages().get(1).text);

        //NSCLIENT BLABLA
        when(loopPlugin.isEnabled(PluginType.LOOP)).thenReturn(true);
        when(loopPlugin.isSuspended()).thenReturn(false);
        smsCommunicatorPlugin.setMessages(new ArrayList<>());
        sms = new Sms("1234", "NSCLIENT BLABLA");
        smsCommunicatorPlugin.processSms(sms);
        Assert.assertFalse(sms.ignored);
        Assert.assertEquals("NSCLIENT BLABLA", smsCommunicatorPlugin.getMessages().get(0).text);
        Assert.assertEquals("Wrong format", smsCommunicatorPlugin.getMessages().get(1).text);

        //PUMP
        smsCommunicatorPlugin.setMessages(new ArrayList<>());
        sms = new Sms("1234", "PUMP");
        smsCommunicatorPlugin.processSms(sms);
        Assert.assertEquals("PUMP", smsCommunicatorPlugin.getMessages().get(0).text);
        Assert.assertEquals("Virtual Pump", smsCommunicatorPlugin.getMessages().get(1).text);

<<<<<<< HEAD
       //HELP
        smsCommunicatorPlugin.setMessages(new ArrayList<>());
        sms = new Sms("1234", "HELP");
        smsCommunicatorPlugin.processSms(sms);
        Assert.assertEquals("HELP", smsCommunicatorPlugin.getMessages().get(0).text);
        Assert.assertTrue(smsCommunicatorPlugin.getMessages().get(1).text.contains("PUMP"));

       //HELP PUMP
        smsCommunicatorPlugin.setMessages(new ArrayList<>());
        sms = new Sms("1234", "HELP PUMP");
        smsCommunicatorPlugin.processSms(sms);
        Assert.assertEquals("HELP PUMP", smsCommunicatorPlugin.getMessages().get(0).text);
        Assert.assertTrue(smsCommunicatorPlugin.getMessages().get(1).text.contains("PUMP"));
=======
        //SMS : wrong format
        smsCommunicatorPlugin.setMessages(new ArrayList<>());
        sms = new Sms("1234", "SMS");
        smsCommunicatorPlugin.processSms(sms);
        Assert.assertFalse(sms.ignored);
        Assert.assertEquals("SMS", smsCommunicatorPlugin.getMessages().get(0).text);
        Assert.assertEquals("Wrong format", smsCommunicatorPlugin.getMessages().get(1).text);

        //SMS STOP
        smsCommunicatorPlugin.setMessages(new ArrayList<>());
        sms = new Sms("1234", "SMS DISABLE");
        smsCommunicatorPlugin.processSms(sms);
        Assert.assertEquals("SMS DISABLE", smsCommunicatorPlugin.getMessages().get(0).text);
        Assert.assertTrue(smsCommunicatorPlugin.getMessages().get(1).text.contains("To disable the SMS Remote Service reply with code"));
        passCode = smsCommunicatorPlugin.getMessageToConfirm().confirmCode;
        smsCommunicatorPlugin.processSms(new Sms("1234", passCode));
        Assert.assertEquals(passCode, smsCommunicatorPlugin.getMessages().get(2).text);
        Assert.assertTrue(smsCommunicatorPlugin.getMessages().get(3).text.contains("SMS Remote Service stopped. To reactivate it, use AAPS on master smartphone."));

        //TARGET : wrong format
        smsCommunicatorPlugin.setMessages(new ArrayList<>());
        sms = new Sms("1234", "TARGET");
        smsCommunicatorPlugin.processSms(sms);
        Assert.assertFalse(sms.ignored);
        Assert.assertEquals("TARGET", smsCommunicatorPlugin.getMessages().get(0).text);
        Assert.assertEquals("Wrong format", smsCommunicatorPlugin.getMessages().get(1).text);

        //TARGET MEAL
        smsCommunicatorPlugin.setMessages(new ArrayList<>());
        sms = new Sms("1234", "TARGET MEAL");
        smsCommunicatorPlugin.processSms(sms);
        Assert.assertEquals("TARGET MEAL", smsCommunicatorPlugin.getMessages().get(0).text);
        Assert.assertTrue(smsCommunicatorPlugin.getMessages().get(1).text.contains("To set the Temp Target MEAL reply with code"));
        passCode = smsCommunicatorPlugin.getMessageToConfirm().confirmCode;
        smsCommunicatorPlugin.processSms(new Sms("1234", passCode));
        Assert.assertEquals(passCode, smsCommunicatorPlugin.getMessages().get(2).text);
        Assert.assertTrue(smsCommunicatorPlugin.getMessages().get(3).text.contains("Target MEAL for 45 minutes set successfully"));
>>>>>>> ebc89e75
    }

    @Test
    public void processProfileTest() {
        Sms sms;

        //PROFILE
        smsCommunicatorPlugin.setMessages(new ArrayList<>());
        sms = new Sms("1234", "PROFILE");
        smsCommunicatorPlugin.processSms(sms);
        Assert.assertEquals("PROFILE", smsCommunicatorPlugin.getMessages().get(0).text);
        Assert.assertEquals("Remote command is not allowed", smsCommunicatorPlugin.getMessages().get(1).text);

        when(SP.getBoolean(R.string.key_smscommunicator_remotecommandsallowed, false)).thenReturn(true);

        //PROFILE
        smsCommunicatorPlugin.setMessages(new ArrayList<>());
        sms = new Sms("1234", "PROFILE");
        smsCommunicatorPlugin.processSms(sms);
        Assert.assertEquals("PROFILE", smsCommunicatorPlugin.getMessages().get(0).text);
        Assert.assertEquals("Wrong format", smsCommunicatorPlugin.getMessages().get(1).text);

        //PROFILE LIST (no profile interface)
        smsCommunicatorPlugin.setMessages(new ArrayList<>());
        sms = new Sms("1234", "PROFILE LIST");
        smsCommunicatorPlugin.processSms(sms);
        Assert.assertEquals("PROFILE LIST", smsCommunicatorPlugin.getMessages().get(0).text);
        Assert.assertEquals("Not configured", smsCommunicatorPlugin.getMessages().get(1).text);

        ProfileInterface profileInterface = mock(SimpleProfilePlugin.class);
        when(ConfigBuilderPlugin.getPlugin().getActiveProfileInterface()).thenReturn(profileInterface);

        //PROFILE LIST (no profile defined)
        smsCommunicatorPlugin.setMessages(new ArrayList<>());
        sms = new Sms("1234", "PROFILE LIST");
        smsCommunicatorPlugin.processSms(sms);
        Assert.assertEquals("PROFILE LIST", smsCommunicatorPlugin.getMessages().get(0).text);
        Assert.assertEquals("Not configured", smsCommunicatorPlugin.getMessages().get(1).text);

        when(profileInterface.getProfile()).thenReturn(AAPSMocker.getValidProfileStore());

        //PROFILE STATUS
        smsCommunicatorPlugin.setMessages(new ArrayList<>());
        sms = new Sms("1234", "PROFILE STATUS");
        smsCommunicatorPlugin.processSms(sms);
        Assert.assertEquals("PROFILE STATUS", smsCommunicatorPlugin.getMessages().get(0).text);
        Assert.assertEquals(AAPSMocker.TESTPROFILENAME, smsCommunicatorPlugin.getMessages().get(1).text);

        //PROFILE LIST
        smsCommunicatorPlugin.setMessages(new ArrayList<>());
        sms = new Sms("1234", "PROFILE LIST");
        smsCommunicatorPlugin.processSms(sms);
        Assert.assertEquals("PROFILE LIST", smsCommunicatorPlugin.getMessages().get(0).text);
        Assert.assertEquals("1. " + AAPSMocker.TESTPROFILENAME, smsCommunicatorPlugin.getMessages().get(1).text);

        //PROFILE 2 (non existing)
        smsCommunicatorPlugin.setMessages(new ArrayList<>());
        sms = new Sms("1234", "PROFILE 2");
        smsCommunicatorPlugin.processSms(sms);
        Assert.assertEquals("PROFILE 2", smsCommunicatorPlugin.getMessages().get(0).text);
        Assert.assertEquals("Wrong format", smsCommunicatorPlugin.getMessages().get(1).text);

        //PROFILE 1 0(wrong percentage)
        smsCommunicatorPlugin.setMessages(new ArrayList<>());
        sms = new Sms("1234", "PROFILE 1 0");
        smsCommunicatorPlugin.processSms(sms);
        Assert.assertEquals("PROFILE 1 0", smsCommunicatorPlugin.getMessages().get(0).text);
        Assert.assertEquals("Wrong format", smsCommunicatorPlugin.getMessages().get(1).text);

        //PROFILE 0(wrong index)
        smsCommunicatorPlugin.setMessages(new ArrayList<>());
        sms = new Sms("1234", "PROFILE 0");
        smsCommunicatorPlugin.processSms(sms);
        Assert.assertEquals("PROFILE 0", smsCommunicatorPlugin.getMessages().get(0).text);
        Assert.assertEquals("Wrong format", smsCommunicatorPlugin.getMessages().get(1).text);

        //PROFILE 1(OK)
        smsCommunicatorPlugin.setMessages(new ArrayList<>());
        sms = new Sms("1234", "PROFILE 1");
        smsCommunicatorPlugin.processSms(sms);
        Assert.assertEquals("PROFILE 1", smsCommunicatorPlugin.getMessages().get(0).text);
        Assert.assertTrue(smsCommunicatorPlugin.getMessages().get(1).text.contains("To switch profile to someProfile 100% reply with code"));

        //PROFILE 1 90(OK)
        smsCommunicatorPlugin.setMessages(new ArrayList<>());
        sms = new Sms("1234", "PROFILE 1 90");
        smsCommunicatorPlugin.processSms(sms);
        Assert.assertEquals("PROFILE 1 90", smsCommunicatorPlugin.getMessages().get(0).text);
        Assert.assertTrue(smsCommunicatorPlugin.getMessages().get(1).text.contains("To switch profile to someProfile 90% reply with code"));
        String passCode = smsCommunicatorPlugin.getMessageToConfirm().confirmCode;
        smsCommunicatorPlugin.processSms(new Sms("1234", passCode));
        Assert.assertEquals(passCode, smsCommunicatorPlugin.getMessages().get(2).text);
        Assert.assertEquals("Profile switch created", smsCommunicatorPlugin.getMessages().get(3).text);
    }

    @Test
    public void processBasalTest() {
        Sms sms;

        //BASAL
        smsCommunicatorPlugin.setMessages(new ArrayList<>());
        sms = new Sms("1234", "BASAL");
        smsCommunicatorPlugin.processSms(sms);
        Assert.assertEquals("BASAL", smsCommunicatorPlugin.getMessages().get(0).text);
        Assert.assertEquals("Remote command is not allowed", smsCommunicatorPlugin.getMessages().get(1).text);

        when(SP.getBoolean(R.string.key_smscommunicator_remotecommandsallowed, false)).thenReturn(true);

        //BASAL
        smsCommunicatorPlugin.setMessages(new ArrayList<>());
        sms = new Sms("1234", "BASAL");
        smsCommunicatorPlugin.processSms(sms);
        Assert.assertEquals("BASAL", smsCommunicatorPlugin.getMessages().get(0).text);
        Assert.assertEquals("Wrong format", smsCommunicatorPlugin.getMessages().get(1).text);

        //BASAL CANCEL
        smsCommunicatorPlugin.setMessages(new ArrayList<>());
        sms = new Sms("1234", "BASAL CANCEL");
        smsCommunicatorPlugin.processSms(sms);
        Assert.assertEquals("BASAL CANCEL", smsCommunicatorPlugin.getMessages().get(0).text);
        Assert.assertTrue(smsCommunicatorPlugin.getMessages().get(1).text.contains("To stop temp basal reply with code"));
        String passCode = smsCommunicatorPlugin.getMessageToConfirm().confirmCode;
        smsCommunicatorPlugin.processSms(new Sms("1234", passCode));
        Assert.assertEquals(passCode, smsCommunicatorPlugin.getMessages().get(2).text);
        Assert.assertTrue(smsCommunicatorPlugin.getMessages().get(3).text.contains("Temp basal canceled"));

        //BASAL a%
        smsCommunicatorPlugin.setMessages(new ArrayList<>());
        sms = new Sms("1234", "BASAL a%");
        smsCommunicatorPlugin.processSms(sms);
        Assert.assertEquals("BASAL a%", smsCommunicatorPlugin.getMessages().get(0).text);
        Assert.assertEquals("Wrong format", smsCommunicatorPlugin.getMessages().get(1).text);

        //BASAL 10% 0
        smsCommunicatorPlugin.setMessages(new ArrayList<>());
        sms = new Sms("1234", "BASAL 10% 0");
        smsCommunicatorPlugin.processSms(sms);
        Assert.assertEquals("BASAL 10% 0", smsCommunicatorPlugin.getMessages().get(0).text);
        Assert.assertEquals("Wrong format", smsCommunicatorPlugin.getMessages().get(1).text);

        when(MainApp.getConstraintChecker().applyBasalPercentConstraints(any(), any())).thenReturn(new Constraint<>(20));

        //BASAL 20% 20
        smsCommunicatorPlugin.setMessages(new ArrayList<>());
        sms = new Sms("1234", "BASAL 20% 20");
        smsCommunicatorPlugin.processSms(sms);
        Assert.assertEquals("BASAL 20% 20", smsCommunicatorPlugin.getMessages().get(0).text);
        Assert.assertTrue(smsCommunicatorPlugin.getMessages().get(1).text.contains("To start basal 20% for 20 min reply with code"));
        passCode = smsCommunicatorPlugin.getMessageToConfirm().confirmCode;
        smsCommunicatorPlugin.processSms(new Sms("1234", passCode));
        Assert.assertEquals(passCode, smsCommunicatorPlugin.getMessages().get(2).text);
        Assert.assertEquals("Temp basal 20% for 20 min started successfully\nVirtual Pump", smsCommunicatorPlugin.getMessages().get(3).text);

        //BASAL a
        smsCommunicatorPlugin.setMessages(new ArrayList<>());
        sms = new Sms("1234", "BASAL a");
        smsCommunicatorPlugin.processSms(sms);
        Assert.assertEquals("BASAL a", smsCommunicatorPlugin.getMessages().get(0).text);
        Assert.assertEquals("Wrong format", smsCommunicatorPlugin.getMessages().get(1).text);

        //BASAL 1 0
        smsCommunicatorPlugin.setMessages(new ArrayList<>());
        sms = new Sms("1234", "BASAL 1 0");
        smsCommunicatorPlugin.processSms(sms);
        Assert.assertEquals("BASAL 1 0", smsCommunicatorPlugin.getMessages().get(0).text);
        Assert.assertEquals("Wrong format", smsCommunicatorPlugin.getMessages().get(1).text);

        when(MainApp.getConstraintChecker().applyBasalConstraints(any(), any())).thenReturn(new Constraint<>(1d));

        //BASAL 1 20
        smsCommunicatorPlugin.setMessages(new ArrayList<>());
        sms = new Sms("1234", "BASAL 1 20");
        smsCommunicatorPlugin.processSms(sms);
        Assert.assertEquals("BASAL 1 20", smsCommunicatorPlugin.getMessages().get(0).text);
        Assert.assertTrue(smsCommunicatorPlugin.getMessages().get(1).text.contains("To start basal 1.00U/h for 20 min reply with code"));
        passCode = smsCommunicatorPlugin.getMessageToConfirm().confirmCode;
        smsCommunicatorPlugin.processSms(new Sms("1234", passCode));
        Assert.assertEquals(passCode, smsCommunicatorPlugin.getMessages().get(2).text);
        Assert.assertEquals("Temp basal 1.00U/h for 20 min started successfully\nVirtual Pump", smsCommunicatorPlugin.getMessages().get(3).text);

    }

    @Test
    public void processExtendedTest() {
        Sms sms;

        //EXTENDED
        smsCommunicatorPlugin.setMessages(new ArrayList<>());
        sms = new Sms("1234", "EXTENDED");
        smsCommunicatorPlugin.processSms(sms);
        Assert.assertEquals("EXTENDED", smsCommunicatorPlugin.getMessages().get(0).text);
        Assert.assertEquals("Remote command is not allowed", smsCommunicatorPlugin.getMessages().get(1).text);

        when(SP.getBoolean(R.string.key_smscommunicator_remotecommandsallowed, false)).thenReturn(true);

        //EXTENDED
        smsCommunicatorPlugin.setMessages(new ArrayList<>());
        sms = new Sms("1234", "EXTENDED");
        smsCommunicatorPlugin.processSms(sms);
        Assert.assertEquals("EXTENDED", smsCommunicatorPlugin.getMessages().get(0).text);
        Assert.assertEquals("Wrong format", smsCommunicatorPlugin.getMessages().get(1).text);

        //EXTENDED CANCEL
        smsCommunicatorPlugin.setMessages(new ArrayList<>());
        sms = new Sms("1234", "EXTENDED CANCEL");
        smsCommunicatorPlugin.processSms(sms);
        Assert.assertEquals("EXTENDED CANCEL", smsCommunicatorPlugin.getMessages().get(0).text);
        Assert.assertTrue(smsCommunicatorPlugin.getMessages().get(1).text.contains("To stop extended bolus reply with code"));
        String passCode = smsCommunicatorPlugin.getMessageToConfirm().confirmCode;
        smsCommunicatorPlugin.processSms(new Sms("1234", passCode));
        Assert.assertEquals(passCode, smsCommunicatorPlugin.getMessages().get(2).text);
        Assert.assertTrue(smsCommunicatorPlugin.getMessages().get(3).text.contains("Extended bolus canceled"));

        //EXTENDED a%
        smsCommunicatorPlugin.setMessages(new ArrayList<>());
        sms = new Sms("1234", "EXTENDED a%");
        smsCommunicatorPlugin.processSms(sms);
        Assert.assertEquals("EXTENDED a%", smsCommunicatorPlugin.getMessages().get(0).text);
        Assert.assertEquals("Wrong format", smsCommunicatorPlugin.getMessages().get(1).text);

        when(MainApp.getConstraintChecker().applyExtendedBolusConstraints(any())).thenReturn(new Constraint<>(1d));

        //EXTENDED 1 0
        smsCommunicatorPlugin.setMessages(new ArrayList<>());
        sms = new Sms("1234", "EXTENDED 1 0");
        smsCommunicatorPlugin.processSms(sms);
        Assert.assertEquals("EXTENDED 1 0", smsCommunicatorPlugin.getMessages().get(0).text);
        Assert.assertEquals("Wrong format", smsCommunicatorPlugin.getMessages().get(1).text);

        //EXTENDED 1 20
        smsCommunicatorPlugin.setMessages(new ArrayList<>());
        sms = new Sms("1234", "EXTENDED 1 20");
        smsCommunicatorPlugin.processSms(sms);
        Assert.assertEquals("EXTENDED 1 20", smsCommunicatorPlugin.getMessages().get(0).text);
        Assert.assertTrue(smsCommunicatorPlugin.getMessages().get(1).text.contains("To start extended bolus 1.00U for 20 min reply with code"));
        passCode = smsCommunicatorPlugin.getMessageToConfirm().confirmCode;
        smsCommunicatorPlugin.processSms(new Sms("1234", passCode));
        Assert.assertEquals(passCode, smsCommunicatorPlugin.getMessages().get(2).text);
        Assert.assertEquals("Extended bolus 1.00U for 20 min started successfully\nVirtual Pump", smsCommunicatorPlugin.getMessages().get(3).text);
    }

    @Test
    public void processBolusTest() {
        Sms sms;

        //BOLUS
        smsCommunicatorPlugin.setMessages(new ArrayList<>());
        sms = new Sms("1234", "BOLUS");
        smsCommunicatorPlugin.processSms(sms);
        Assert.assertEquals("BOLUS", smsCommunicatorPlugin.getMessages().get(0).text);
        Assert.assertEquals("Remote command is not allowed", smsCommunicatorPlugin.getMessages().get(1).text);

        when(SP.getBoolean(R.string.key_smscommunicator_remotecommandsallowed, false)).thenReturn(true);

        //BOLUS
        smsCommunicatorPlugin.setMessages(new ArrayList<>());
        sms = new Sms("1234", "BOLUS");
        smsCommunicatorPlugin.processSms(sms);
        Assert.assertEquals("BOLUS", smsCommunicatorPlugin.getMessages().get(0).text);
        Assert.assertEquals("Wrong format", smsCommunicatorPlugin.getMessages().get(1).text);

        when(MainApp.getConstraintChecker().applyBolusConstraints(any())).thenReturn(new Constraint<>(1d));

        when(DateUtil.now()).thenReturn(1000L);
        //BOLUS 1
        smsCommunicatorPlugin.setMessages(new ArrayList<>());
        sms = new Sms("1234", "BOLUS 1");
        smsCommunicatorPlugin.processSms(sms);
        Assert.assertEquals("BOLUS 1", smsCommunicatorPlugin.getMessages().get(0).text);
        Assert.assertEquals("Remote bolus not available. Try again later.", smsCommunicatorPlugin.getMessages().get(1).text);

        when(MainApp.getConstraintChecker().applyBolusConstraints(any())).thenReturn(new Constraint<>(0d));

        when(DateUtil.now()).thenReturn(Constants.remoteBolusMinDistance + 1002L);

        //BOLUS 0
        smsCommunicatorPlugin.setMessages(new ArrayList<>());
        sms = new Sms("1234", "BOLUS 0");
        smsCommunicatorPlugin.processSms(sms);
        Assert.assertEquals("BOLUS 0", smsCommunicatorPlugin.getMessages().get(0).text);
        Assert.assertEquals("Wrong format", smsCommunicatorPlugin.getMessages().get(1).text);

        //BOLUS a
        smsCommunicatorPlugin.setMessages(new ArrayList<>());
        sms = new Sms("1234", "BOLUS a");
        smsCommunicatorPlugin.processSms(sms);
        Assert.assertEquals("BOLUS a", smsCommunicatorPlugin.getMessages().get(0).text);
        Assert.assertEquals("Wrong format", smsCommunicatorPlugin.getMessages().get(1).text);

        when(MainApp.getConstraintChecker().applyExtendedBolusConstraints(any())).thenReturn(new Constraint<>(1d));

        when(MainApp.getConstraintChecker().applyBolusConstraints(any())).thenReturn(new Constraint<>(1d));

        //BOLUS 1
        smsCommunicatorPlugin.setMessages(new ArrayList<>());
        sms = new Sms("1234", "BOLUS 1");
        smsCommunicatorPlugin.processSms(sms);
        Assert.assertEquals("BOLUS 1", smsCommunicatorPlugin.getMessages().get(0).text);
        Assert.assertTrue(smsCommunicatorPlugin.getMessages().get(1).text.contains("To deliver bolus 1.00U reply with code"));
        String passCode = smsCommunicatorPlugin.getMessageToConfirm().confirmCode;
        smsCommunicatorPlugin.processSms(new Sms("1234", passCode));
        Assert.assertEquals(passCode, smsCommunicatorPlugin.getMessages().get(2).text);
        Assert.assertTrue(smsCommunicatorPlugin.getMessages().get(3).text.contains("Bolus 1.00U delivered successfully"));

        //BOLUS 1 (Suspended pump)
        smsCommunicatorPlugin.setLastRemoteBolusTime(0);
        when(virtualPumpPlugin.isSuspended()).thenReturn(true);
        smsCommunicatorPlugin.setMessages(new ArrayList<>());
        sms = new Sms("1234", "BOLUS 1");
        smsCommunicatorPlugin.processSms(sms);
        Assert.assertEquals("BOLUS 1", smsCommunicatorPlugin.getMessages().get(0).text);
        Assert.assertEquals("Pump suspended", smsCommunicatorPlugin.getMessages().get(1).text);
        when(virtualPumpPlugin.isSuspended()).thenReturn(false);

        //BOLUS 1 a
        smsCommunicatorPlugin.setMessages(new ArrayList<>());
        sms = new Sms("1234", "BOLUS 1 a");
        smsCommunicatorPlugin.processSms(sms);
        Assert.assertEquals("BOLUS 1 a", smsCommunicatorPlugin.getMessages().get(0).text);
        Assert.assertEquals("Wrong format", smsCommunicatorPlugin.getMessages().get(1).text);

        //BOLUS 1 MEAL
        smsCommunicatorPlugin.setMessages(new ArrayList<>());
        sms = new Sms("1234", "BOLUS 1 MEAL");
        smsCommunicatorPlugin.processSms(sms);
        Assert.assertEquals("BOLUS 1 MEAL", smsCommunicatorPlugin.getMessages().get(0).text);
        Assert.assertTrue(smsCommunicatorPlugin.getMessages().get(1).text.contains("To deliver meal bolus 1.00U reply with code"));
        passCode = smsCommunicatorPlugin.getMessageToConfirm().confirmCode;
        smsCommunicatorPlugin.processSms(new Sms("1234", passCode));
        Assert.assertEquals(passCode, smsCommunicatorPlugin.getMessages().get(2).text);
        Assert.assertEquals("Meal Bolus 1.00U delivered successfully\nVirtual Pump\nTarget 5.0 for 45 minutes", smsCommunicatorPlugin.getMessages().get(3).text);
    }

    @Test
    public void processCalTest() {
        Sms sms;

        //CAL
        smsCommunicatorPlugin.setMessages(new ArrayList<>());
        sms = new Sms("1234", "CAL");
        smsCommunicatorPlugin.processSms(sms);
        Assert.assertEquals("CAL", smsCommunicatorPlugin.getMessages().get(0).text);
        Assert.assertEquals("Remote command is not allowed", smsCommunicatorPlugin.getMessages().get(1).text);

        when(SP.getBoolean(R.string.key_smscommunicator_remotecommandsallowed, false)).thenReturn(true);

        //CAL
        smsCommunicatorPlugin.setMessages(new ArrayList<>());
        sms = new Sms("1234", "CAL");
        smsCommunicatorPlugin.processSms(sms);
        Assert.assertEquals("CAL", smsCommunicatorPlugin.getMessages().get(0).text);
        Assert.assertEquals("Wrong format", smsCommunicatorPlugin.getMessages().get(1).text);

        //CAL 0
        smsCommunicatorPlugin.setMessages(new ArrayList<>());
        sms = new Sms("1234", "CAL 0");
        smsCommunicatorPlugin.processSms(sms);
        Assert.assertEquals("CAL 0", smsCommunicatorPlugin.getMessages().get(0).text);
        Assert.assertEquals("Wrong format", smsCommunicatorPlugin.getMessages().get(1).text);

        when(XdripCalibrations.sendIntent(any())).thenReturn(true);
        //CAL 1
        smsCommunicatorPlugin.setMessages(new ArrayList<>());
        sms = new Sms("1234", "CAL 1");
        smsCommunicatorPlugin.processSms(sms);
        Assert.assertEquals("CAL 1", smsCommunicatorPlugin.getMessages().get(0).text);
        Assert.assertTrue(smsCommunicatorPlugin.getMessages().get(1).text.contains("To send calibration 1.00 reply with code"));
        String passCode = smsCommunicatorPlugin.getMessageToConfirm().confirmCode;
        smsCommunicatorPlugin.processSms(new Sms("1234", passCode));
        Assert.assertEquals(passCode, smsCommunicatorPlugin.getMessages().get(2).text);
        Assert.assertEquals("Calibration sent. Receiving must be enabled in xDrip.", smsCommunicatorPlugin.getMessages().get(3).text);
    }

    @Test
    public void processCarbsTest() {
        Sms sms;

        when(DateUtil.now()).thenReturn(1000000L);
        when(SP.getBoolean(R.string.key_smscommunicator_remotecommandsallowed, false)).thenReturn(false);
        //CAL
        smsCommunicatorPlugin.setMessages(new ArrayList<>());
        sms = new Sms("1234", "CARBS");
        smsCommunicatorPlugin.processSms(sms);
        Assert.assertEquals("CARBS", smsCommunicatorPlugin.getMessages().get(0).text);
        Assert.assertEquals("Remote command is not allowed", smsCommunicatorPlugin.getMessages().get(1).text);

        when(SP.getBoolean(R.string.key_smscommunicator_remotecommandsallowed, false)).thenReturn(true);

        //CARBS
        smsCommunicatorPlugin.setMessages(new ArrayList<>());
        sms = new Sms("1234", "CARBS");
        smsCommunicatorPlugin.processSms(sms);
        Assert.assertEquals("CARBS", smsCommunicatorPlugin.getMessages().get(0).text);
        Assert.assertEquals("Wrong format", smsCommunicatorPlugin.getMessages().get(1).text);

        when(MainApp.getConstraintChecker().applyCarbsConstraints(any())).thenReturn(new Constraint<>(0));

        //CARBS 0
        smsCommunicatorPlugin.setMessages(new ArrayList<>());
        sms = new Sms("1234", "CARBS 0");
        smsCommunicatorPlugin.processSms(sms);
        Assert.assertEquals("CARBS 0", smsCommunicatorPlugin.getMessages().get(0).text);
        Assert.assertEquals("Wrong format", smsCommunicatorPlugin.getMessages().get(1).text);

        when(MainApp.getConstraintChecker().applyCarbsConstraints(any())).thenReturn(new Constraint<>(1));

        //CARBS 1
        smsCommunicatorPlugin.setMessages(new ArrayList<>());
        sms = new Sms("1234", "CARBS 1");
        smsCommunicatorPlugin.processSms(sms);
        Assert.assertEquals("CARBS 1", smsCommunicatorPlugin.getMessages().get(0).text);
        Assert.assertTrue(smsCommunicatorPlugin.getMessages().get(1).text.contains("To enter 1g at"));
        String passCode = smsCommunicatorPlugin.getMessageToConfirm().confirmCode;
        smsCommunicatorPlugin.processSms(new Sms("1234", passCode));
        Assert.assertEquals(passCode, smsCommunicatorPlugin.getMessages().get(2).text);
        Assert.assertTrue(smsCommunicatorPlugin.getMessages().get(3).text.startsWith("Carbs 1g entered successfully"));

        //CARBS 1 a
        smsCommunicatorPlugin.setMessages(new ArrayList<>());
        sms = new Sms("1234", "CARBS 1 a");
        smsCommunicatorPlugin.processSms(sms);
        Assert.assertEquals("CARBS 1 a", smsCommunicatorPlugin.getMessages().get(0).text);
        Assert.assertTrue(smsCommunicatorPlugin.getMessages().get(1).text.contains("Wrong format"));

        //CARBS 1 00
        smsCommunicatorPlugin.setMessages(new ArrayList<>());
        sms = new Sms("1234", "CARBS 1 00");
        smsCommunicatorPlugin.processSms(sms);
        Assert.assertEquals("CARBS 1 00", smsCommunicatorPlugin.getMessages().get(0).text);
        Assert.assertTrue(smsCommunicatorPlugin.getMessages().get(1).text.contains("Wrong format"));

        //CARBS 1 12:01
        smsCommunicatorPlugin.setMessages(new ArrayList<>());
        sms = new Sms("1234", "CARBS 1 12:01");
        smsCommunicatorPlugin.processSms(sms);
        Assert.assertEquals("CARBS 1 12:01", smsCommunicatorPlugin.getMessages().get(0).text);
        Assert.assertTrue(smsCommunicatorPlugin.getMessages().get(1).text.contains("To enter 1g at 12:01PM reply with code"));
        passCode = smsCommunicatorPlugin.getMessageToConfirm().confirmCode;
        smsCommunicatorPlugin.processSms(new Sms("1234", passCode));
        Assert.assertEquals(passCode, smsCommunicatorPlugin.getMessages().get(2).text);
        Assert.assertTrue(smsCommunicatorPlugin.getMessages().get(3).text.startsWith("Carbs 1g entered successfully"));

        //CARBS 1 3:01AM
        smsCommunicatorPlugin.setMessages(new ArrayList<>());
        sms = new Sms("1234", "CARBS 1 3:01AM");
        smsCommunicatorPlugin.processSms(sms);
        Assert.assertEquals("CARBS 1 3:01AM", smsCommunicatorPlugin.getMessages().get(0).text);
        Assert.assertTrue(smsCommunicatorPlugin.getMessages().get(1).text.contains("To enter 1g at 03:01AM reply with code"));
        passCode = smsCommunicatorPlugin.getMessageToConfirm().confirmCode;
        smsCommunicatorPlugin.processSms(new Sms("1234", passCode));
        Assert.assertEquals(passCode, smsCommunicatorPlugin.getMessages().get(2).text);
        Assert.assertTrue(smsCommunicatorPlugin.getMessages().get(3).text.startsWith("Carbs 1g entered successfully"));
    }

    @Test
    public void sendNotificationToAllNumbers() {
        smsCommunicatorPlugin.setMessages(new ArrayList<>());
        smsCommunicatorPlugin.sendNotificationToAllNumbers("abc");
        Assert.assertEquals("abc", smsCommunicatorPlugin.getMessages().get(0).text);
        Assert.assertEquals("abc", smsCommunicatorPlugin.getMessages().get(1).text);
    }

    @Before
    public void prepareTests() {
        AAPSMocker.mockMainApp();
        AAPSMocker.mockApplicationContext();
        AAPSMocker.mockSP();
        AAPSMocker.mockL();
        AAPSMocker.mockStrings();
        AAPSMocker.mockProfileFunctions();
        AAPSMocker.mockTreatmentPlugin();
        AAPSMocker.mockTreatmentService();
        AAPSMocker.mockIobCobCalculatorPlugin();
        AAPSMocker.mockConfigBuilder();
        AAPSMocker.mockCommandQueue();
        AAPSMocker.mockNSUpload();
        AAPSMocker.mockConstraintsChecker();

        BgReading reading = new BgReading();
        reading.value = 100;
        List<BgReading> bgList = new ArrayList<>();
        bgList.add(reading);
        PowerMockito.when(IobCobCalculatorPlugin.getPlugin().getBgReadings()).thenReturn(bgList);
        PowerMockito.when(IobCobCalculatorPlugin.getPlugin().getCobInfo(false, "SMS COB")).thenReturn(new CobInfo(10d, 2d));

        mockStatic(XdripCalibrations.class);
        spy(DateUtil.class);
        mockStatic(SmsManager.class);
        SmsManager smsManager = mock(SmsManager.class);
        when(SmsManager.getDefault()).thenReturn(smsManager);

        when(SP.getString(R.string.key_smscommunicator_allowednumbers, "")).thenReturn("1234;5678");
        smsCommunicatorPlugin = SmsCommunicatorPlugin.INSTANCE;
        smsCommunicatorPlugin.setPluginEnabled(PluginType.GENERAL, true);

        mockStatic(LoopPlugin.class);
        loopPlugin = mock(LoopPlugin.class);
        when(LoopPlugin.getPlugin()).thenReturn(loopPlugin);

        Mockito.doAnswer(invocation -> {
            Callback callback = invocation.getArgument(1);
            callback.result = new PumpEnactResult().success(true);
            callback.run();
            return null;
        }).when(AAPSMocker.queue).cancelTempBasal(anyBoolean(), any(Callback.class));

        Mockito.doAnswer(invocation -> {
            Callback callback = invocation.getArgument(0);
            callback.result = new PumpEnactResult().success(true);
            callback.run();
            return null;
        }).when(AAPSMocker.queue).cancelExtended(any(Callback.class));

        Mockito.doAnswer(invocation -> {
            Callback callback = invocation.getArgument(1);
            callback.result = new PumpEnactResult().success(true);
            callback.run();
            return null;
        }).when(AAPSMocker.queue).readStatus(anyString(), any(Callback.class));

        Mockito.doAnswer(invocation -> {
            Callback callback = invocation.getArgument(1);
            callback.result = new PumpEnactResult().success(true).bolusDelivered(1);
            callback.run();
            return null;
        }).when(AAPSMocker.queue).bolus(any(DetailedBolusInfo.class), any(Callback.class));

        Mockito.doAnswer(invocation -> {
            Callback callback = invocation.getArgument(4);
            callback.result = new PumpEnactResult().success(true).isPercent(true).percent(invocation.getArgument(0)).duration(invocation.getArgument(1));
            callback.run();
            return null;
        }).when(AAPSMocker.queue).tempBasalPercent(anyInt(), anyInt(), anyBoolean(), any(), any(Callback.class));

        Mockito.doAnswer(invocation -> {
            Callback callback = invocation.getArgument(4);
            callback.result = new PumpEnactResult().success(true).isPercent(false).absolute(invocation.getArgument(0)).duration(invocation.getArgument(1));
            callback.run();
            return null;
        }).when(AAPSMocker.queue).tempBasalAbsolute(anyDouble(), anyInt(), anyBoolean(), any(), any(Callback.class));

        Mockito.doAnswer(invocation -> {
            Callback callback = invocation.getArgument(2);
            callback.result = new PumpEnactResult().success(true).isPercent(false).absolute(invocation.getArgument(0)).duration(invocation.getArgument(1));
            callback.run();
            return null;
        }).when(AAPSMocker.queue).extendedBolus(anyDouble(), anyInt(), any(Callback.class));

        virtualPumpPlugin = mock(VirtualPumpPlugin.class);
        when(ConfigBuilderPlugin.getPlugin().getActivePump()).thenReturn(virtualPumpPlugin);
        when(virtualPumpPlugin.shortStatus(anyBoolean())).thenReturn("Virtual Pump");
        when(virtualPumpPlugin.isSuspended()).thenReturn(false);
    }

}<|MERGE_RESOLUTION|>--- conflicted
+++ resolved
@@ -348,21 +348,20 @@
         Assert.assertEquals("PUMP", smsCommunicatorPlugin.getMessages().get(0).text);
         Assert.assertEquals("Virtual Pump", smsCommunicatorPlugin.getMessages().get(1).text);
 
-<<<<<<< HEAD
-       //HELP
+        //HELP
         smsCommunicatorPlugin.setMessages(new ArrayList<>());
         sms = new Sms("1234", "HELP");
         smsCommunicatorPlugin.processSms(sms);
         Assert.assertEquals("HELP", smsCommunicatorPlugin.getMessages().get(0).text);
         Assert.assertTrue(smsCommunicatorPlugin.getMessages().get(1).text.contains("PUMP"));
 
-       //HELP PUMP
+        //HELP PUMP
         smsCommunicatorPlugin.setMessages(new ArrayList<>());
         sms = new Sms("1234", "HELP PUMP");
         smsCommunicatorPlugin.processSms(sms);
         Assert.assertEquals("HELP PUMP", smsCommunicatorPlugin.getMessages().get(0).text);
         Assert.assertTrue(smsCommunicatorPlugin.getMessages().get(1).text.contains("PUMP"));
-=======
+
         //SMS : wrong format
         smsCommunicatorPlugin.setMessages(new ArrayList<>());
         sms = new Sms("1234", "SMS");
@@ -400,7 +399,6 @@
         smsCommunicatorPlugin.processSms(new Sms("1234", passCode));
         Assert.assertEquals(passCode, smsCommunicatorPlugin.getMessages().get(2).text);
         Assert.assertTrue(smsCommunicatorPlugin.getMessages().get(3).text.contains("Target MEAL for 45 minutes set successfully"));
->>>>>>> ebc89e75
     }
 
     @Test
