--- conflicted
+++ resolved
@@ -302,16 +302,6 @@
     <string name="danar_valuenotsetproperly">Value not set properly</string>
     <string name="reloadprofile">Reload profile</string>
     <string name="danar_viewprofile">View profile</string>
-<<<<<<< HEAD
-    <string name="enacted">Enacted</string>
-    <string name="comment">Comment</string>
-    <string name="success">Success</string>
-    <string name="percent">Percent</string>
-    <string name="absolute">Absolute</string>
-    <string name="canceltemp">Cancel temp basal</string>
-    <string name="carbsreq">"%dg Additional Carbs Required Within %d Minutes</string>
-=======
->>>>>>> 15207d1b
     <string name="smscommunicator">SMS Communicator</string>
     <string name="smscommunicator_allowednumbers">Allowed phone numbers</string>
     <string name="smscommunicator_allowednumbers_summary">+XXXXXXXXXX;+YYYYYYYYYY</string>
@@ -1761,15 +1751,10 @@
     <string name="key_statuslights_copy_ns" translatable="false">statuslights_copy_ns</string>
     <string name="copyexistingvalues">Copy NS settings (if exists)?</string>
     <string name="key_statuslights_overview_advanced" translatable="false">statuslights_overview_advanced</string>
-<<<<<<< HEAD
-    <string name="cob_required">(20g needed in 45min)</string>
-    <string name="overview_carbs_required">(%dg needed in %dmin)</string>
-=======
     <string name="classic_desrciption">Original skin</string>
     <string name="buttonson_desrciption">Buttons are always displayed on bottom of screen</string>
     <string name="key_skin" translatable="false">skin</string>
     <string name="skin">Skin</string>
->>>>>>> 15207d1b
 
 
     <!-- Omnipod -->
