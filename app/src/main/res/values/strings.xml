--- conflicted
+++ resolved
@@ -557,13 +557,8 @@
     <string name="Boost">Boost</string>
     <string name="openaps_smb_dynamic_isf">Dynamic ISF</string>
     <string name="key_DynISFAdjust" translatable="false">DynISFAdjust</string>
-<<<<<<< HEAD
-    <string name="DynISFAdjust_title">DynamicISF Adjustment Factor %</string>
-    <string name="DynISFAdjust_summary">Adjustment factor for DynamicISF. Set more than 100% for more aggressive correction doses, and less than 100% for less aggressive corrections.</string>
-=======
     <string name="DynISFAdjust_title" formatted="false">DynamicISF Adjustment Factor %</string>
     <string name="DynISFAdjust_summary" formatted="false">Adjustment factor for DynamicISF. Set more than 100% for more aggressive correction doses, and less than 100% for less aggressive corrections.</string>
->>>>>>> 49f88e82
     <string name="key_use_smb" translatable="false">use_smb</string>
     <string name="key_use_uam" translatable="false">use_uam</string>
     <string name="key_smb_enable_carbs_suggestions_threshold" translatable="false">smb_enable_carbs_suggestions_threshold</string>
@@ -1312,13 +1307,10 @@
     <string name="a11y_only_on_watch">only on watch</string>
     <string name="a11y_only_on_phone">only on phone</string>
     <string name="a11y_drag_and_drop_handle">drag and drop handle</string>
-<<<<<<< HEAD
     <string name="key_Boost_InsulinReq" translatable="false">Boost_InsulinReq</string>
     <string name="Boost_InsulinReq_title">Boost Insulin required %</string>
     <string name="Boost_InsulinReq_summary">percentage of the algos determined insulin to give</string>
-=======
     <string name="search">Search</string>
->>>>>>> 49f88e82
 
     <!-- Aidex Cgms -->
     <string name="aidex">GlucoRx Aidex</string>
