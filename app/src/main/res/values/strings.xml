--- conflicted
+++ resolved
@@ -1173,13 +1173,10 @@
     <string name="low_temptarget_lowers_sensitivity_summary"><![CDATA[Lower sensitivity for temptargets < 100]]></string>
     <string name="combo_invalid_setup">Invalid pump setup, check the docs and verify that the Quick Info menu is named "QUICK INFO" using the 360 configuration software.</string>
     <string name="custom">Custom</string>
-<<<<<<< HEAD
     <string name="key_lockscreen" translatable="false">lockscreen</string>
     <string name="largetimedifftitle">Large Time Difference</string>
     <string name="largetimediff">Large time difference:\nTime in pump is off by more than 1.5 hours.\nPlease adjust the time manually on the pump and make sure that reading the history from the pump does not cause unexpected behaviour.\nIf possible, remove the history from the pump before changing the time or disable the closed loop for one DIA after the last wrong history entry but minimum one DIA from now.</string>
-=======
     <string name="key_keep_screen_on" translatable="false">keep_screen_on</string>
->>>>>>> 8c695255
     <string name="careportal_removestartedevents">Clean AndroidAPS started</string>
 
     <plurals name="objective_days">
