﻿<resources>
    <string name="treatmentssafety_title">Tratments safety</string>
    <string name="treatmentssafety_maxbolus_title">Max allowed bolus [U]</string>
    <string name="treatmentssafety_maxcarbs_title">Max allowed carbs [g]</string>

    <string name="nav_preferences">Preferences</string>
    <string name="nav_refreshtreatments">Refresh treatments from NS</string>
    <string name="nav_resetdb">Reset Databases</string>
    <string name="reset_db_confirm">Do you really want to reset the databases?</string>
    <string name="nav_exit">Exit</string>
    <string name="danar_useextended_title">Use extended boluses for >200%</string>
    <string name="danar_bt_name_title">DanaR Bluetooth device</string>
    <string name="ns_sync_use_absolute_title">Always use basal absolute values</string>
    <string name="alert_dialog_storage_permission_text">Please reboot your phone or restart AndroidAPS from the System Settings \notherwise Android APS will not have logging (important to track and verify that the algorithms are working correctly)!</string>

    <string name="objectives_objective_label_string">Objective:</string>
    <string name="objectives_gate_label_string">Gate:</string>
    <string name="objectives_button_start">Start</string>
    <string name="objectives_button_verify">Verify</string>
    <string name="nsprofileview_units_label">Units</string>
    <string name="nsprofileview_dia_label">DIA</string>
    <string name="nsprofileview_ic_label">IC</string>
    <string name="nsprofileview_isf_label">ISF</string>
    <string name="nsprofileview_basal_label">Basal</string>
    <string name="nsprofileview_target_label">Target</string>
    <string name="noprofileset">NO PROFILE SET</string>
    <string name="treatments_insulin_label_string">Insulin:</string>
    <string name="treatments_carbs_label_string">Carbs:</string>
    <string name="treatments_iob_label_string">IOB:</string>
    <string name="sms_iob">IOB:</string>
    <string name="treatments_activity_string">Activity:</string>
    <string name="treatments_iobtotal_label_string">Total IOB:</string>
    <string name="treatments_iobactivitytotal_label_string">Total IOB activity:</string>
    <string name="tempbasals_realduration_label_string">Dur:</string>
    <string name="tempbasals_netratio_label_string">Ratio:</string>
    <string name="tempbasals_netinsulin_label_string">Ins:</string>
    <string name="tempbasals_iob_label_string">IOB:</string>
    <string name="tempbasals_iobtotal_label_string">Total IOB:</string>
    <string name="treatments_newtreatment_insulinamount_label">Insulin</string>
    <string name="treatments_newtreatment_carbsamount_label">Carbs</string>
    <string name="treatments_wizard_bg_label">BG</string>
    <string name="treatments_wizard_tt_label">TT</string>
    <string name="treatments_wizard_carbs_label">Carbs</string>
    <string name="treatments_wizard_correction_label">Corr</string>
    <string name="insulin_unit_shortname">U</string>
    <string name="treatments_wizard_bolusiob_label">Bolus IOB</string>
    <string name="openapsma_run">Run now</string>
    <string name="vitualpump_label">VIRTUAL PUMP</string>
    <string name="pump_basebasalrate_label">Base basal rate</string>
    <string name="pump_tempbasal_label">Temp basal</string>
    <string name="virtualpump_extendedbolus_label">Extended bolus</string>
    <string name="pump_battery_label">Battery</string>
    <string name="pump_reservoir_label">Reservoir</string>
    <string name="virtualpump_resultok">OK</string>
    <string name="openapsma_lastrun_label">Last run</string>
    <string name="openapsma_inputparameters_label">Input parameters</string>
    <string name="openapsma_glucosestatus_label">Glucose status</string>
    <string name="openapsma_currenttemp_label">Current temp</string>
    <string name="openapsma_iobdata_label">IOB data</string>
    <string name="openapsma_profile_label">Profile</string>
    <string name="openapsma_mealdata_label">Meal data</string>
    <string name="result">Result</string>
    <string name="openapsma_noglucosedata">No glucose data available</string>
    <string name="nochangerequested">No change requested</string>
    <string name="openapsma_request_label">Request</string>
    <string name="rate">Rate</string>
    <string name="duration">Duration</string>
    <string name="reason">Reason</string>
    <string name="glucose">Glucose</string>
    <string name="delta">Delta</string>
    <string name="sms_delta">Delta:</string>

    <string name="configbuilder">Config Builder</string>
    <string name="objectives">Objectives</string>
    <string name="openapsma">OpenAPS MA</string>
    <string name="overview">Overview</string>
    <string name="profileviewer">NS Profile</string>
    <string name="simpleprofile">Simple profile</string>
    <string name="tempbasal">TempBasal</string>
    <string name="treatments">Treatments</string>
    <string name="virtualpump">Virtual Pump</string>
    <string name="careportal">Careportal</string>


    <string name="configbuilder_pump">Pump</string>
    <string name="configbuilder_treatments">Treatments</string>
    <string name="configbuilder_profile">Profile</string>
    <string name="configbuilder_aps">APS</string>
    <string name="configbuilder_general">General</string>
    <string name="days">days</string>
    <string name="objectives_minimalduration">Minimal duration</string>
    <string name="constraints">Constraints</string>

    <string name="loop">Loop</string>
    <string name="configbuilder_loop">Loop</string>
    <string name="loop_aps_label">APS</string>
    <string name="loop_constraintsprocessed_label">After processed constraints</string>
    <string name="loop_tbrsetbypump_label">Temp basal set by pump</string>
    <string name="openapsma_lastenact_label">Last enacted</string>
    <string name="ok">OK</string>
    <string name="cancel">Cancel</string>
    <string name="noapsselected">NO APS SELECTED OR PROVIDED RESULT</string>
    <string name="safety">Safety</string>
    <string name="openapsma_disabled">Plugin is disabled</string>
    <string name="constraints_violation">Constraints violation</string>
    <string name="treatmentdeliveryerror">Bolus delivery error</string>
    <string name="tempbasaldeliveryerror">Tempbasal delivery error</string>
    <string name="overview_newtempbasal_basalpercent">Basal value [%]</string>
    <string name="overview_newtempbasal_percent_label">% (100% = current)</string>
    <string name="setbasalquestion">Accept new temp basal:</string>
    <string name="overview_treatment_label">Treatment</string>
    <string name="overview_calculator_label">Calculator</string>
    <string name="constraintapllied">Constraint applied!</string>
    <string name="confirmation">Confirmation</string>
    <string name="entertreatmentquestion">Enter new treatment:</string>
    <string name="bolus">Bolus</string>
    <string name="sms_bolus">Bolus:</string>
    <string name="basal">Basal</string>
    <string name="sms_basal">Basal:</string>
    <string name="carbs">Carbs</string>
    <string name="changeyourinput">Change your input!</string>
    <string name="setextendedbolusquestion">Set new extended bolus:</string>
    <string name="configbuilder_bgsource">BG Source</string>
    <string name="xdrip">xDrip</string>
    <string name="apsmode_title">APS Mode</string>

    <string name="closedloop">Closed Loop</string>
    <string name="openloop">Open Loop</string>
    <string name="disabledloop">Loop Disabled</string>
    <string name="disableloop">Disable loop</string>
    <string name="enableloop">Enable loop</string>

    <string name="openloop_newsuggestion">New suggestion available</string>
    <string name="unsupportedclientver">Unsupported version of NSClient</string>
    <string name="unsupportednsversion">Unsupported version of Nightscout</string>
    <string name="nsclientnotinstalled">NSClient not installed. Record lost!</string>
    <string name="objectives_bgavailableinns">BG available in NS</string>
    <string name="objectives_pumpstatusavailableinns">Pump status available in NS</string>
    <string name="objectives_manualenacts">Manual enacts</string>
    <string name="loopdisabled">LOOP DISABLED BY CONSTRAINTS</string>
    <string name="cs_lang">Czech</string>
    <string name="en_lang">English</string>
    <string name="treatments_wizard_basaliob_label">Basal IOB</string>
    <string name="bolusconstraintapplied">Bolus constraint applied</string>
    <string name="carbsconstraintapplied">Carbs constraint applied</string>
    <string name="careportal_bgcheck">BG Check</string>
    <string name="careportal_announcement">Announcement</string>
    <string name="careportal_note">Note</string>
    <string name="careportal_question">Question</string>
    <string name="careportal_exercise">Exercise</string>
    <string name="careportal_pumpsitechange">Pump Site Change</string>
    <string name="careportal_cgmsensorinsert">CGM Sensor Insert</string>
    <string name="careportal_cgmsensorstart">CGM Sensor Start</string>
    <string name="careportal_insulincartridgechange">Insulin Cartridge Change</string>
    <string name="careportal_profileswitch">Profile Switch</string>
    <string name="careportal_snackbolus">Snack Bolus</string>
    <string name="careportal_mealbolus">Meal Bolus</string>
    <string name="careportal_correctionbolus">Correction Bolus</string>
    <string name="careportal_combobolus">Combo Bolus</string>
    <string name="careportal_tempbasalstart">Temp Basal Start</string>
    <string name="careportal_tempbasalend">Temp Basal End</string>
    <string name="careportal_carbscorrection">Carbs correction</string>
    <string name="careportal_openapsoffline">OpenAPS Offline</string>

    <string name="careportal_newnstreatment_eventtype">Event type</string>
    <string name="careportal_newnstreatment_other">Other</string>
    <string name="careportal_newnstreatment_meter">Meter</string>
    <string name="careportal_newnstreatment_sensor">Sensor</string>
    <string name="careportal_newnstreatment_carbs_label">Carbs</string>
    <string name="careportal_newnstreatment_insulin_label">Insulin</string>
    <string name="careportal_newnstreatment_carbtime_label">Carb time</string>
    <string name="careportal_newnstreatment_split_label">Split</string>
    <string name="careportal_newnstreatment_duration_label">Duration</string>
    <string name="careportal_newnstreatment_percent_label">Percent</string>
    <string name="careportal_newnstreatment_absolute_label">Absolute</string>
    <string name="careportal_newnstreatment_notes_label">Notes</string>
    <string name="careportal_newnstreatment_eventtime_label">Event time</string>
    <string name="careportal_newnstreatment_profile_label">Profile</string>
    <string name="careportal_newnstreatment_enteredby_title">Entered By</string>
    <string name="careportal_newnstreatment_glucosetype">Glucose type</string>
    <string name="noprofile">No profile loaded from NS yet</string>
    <string name="overview_tempbasal_button">TempBasal</string>
    <string name="overview_extendedbolus_button">Extended Bolus</string>
    <string name="configbuilder_nightscoutversion_label">Nightscout version:</string>
    <string name="missing">Missing</string>
    <string name="exported">Preferences exported</string>
    <string name="export_to">Export settings to</string>
    <string name="import_from">Import settings from</string>
    <string name="setting_imported">Settings imported</string>
    <string name="filenotfound">File not found</string>
    <string name="nav_export">Export settings</string>
    <string name="nav_import">Import settings</string>
    <string name="nl_lang">Dutch</string>
    <string name="de_lang">German</string>
    <string name="es_lang">Spanish</string>
    <string name="el_lang">Greek</string>
    <string name="it_lang">Italian</string>
    <string name="ro_lang">Romanian</string>
    <string name="ru_lang">Russian</string>
    <string name="sv_lang">Swedish</string>
    <string name="fr_lang">French</string>
    <string name="zh_lang">Chinese</string>
    <string name="openapsma_maxbasal_title">Max U/hr a Temp Basal can be set to</string>
    <string name="openapsma_maxbasal_summary">This value is called max basal in OpenAPS context</string>
    <string name="openapsma_maxiob_title">Maximum basal IOB OpenAPS can deliver [U]</string>
    <string name="openapsma_maxiob_summary">This value is called Max IOB in OpenAPS context\nThis is maximal insulin in [U] APS can deliver at once.</string>
    <string name="bg_lang">Bulgarian</string>
    <string name="dismiss">DISMISS</string>
    <string name="language">Language</string>

    <string name="danarpump">DanaR</string>
    <string name="connecting">Connecting</string>
    <string name="connected">Connected</string>
    <string name="disconnected">Disconnected</string>
    <string name="danar_pump_settings">DanaR pump settings</string>
    <string name="nightscout">Nightscout</string>
    <string name="end_user_license_agreement">End User License Agreement</string>
    <string name="end_user_license_agreement_text">MUST NOT BE USED TO MAKE MEDICAL DECISIONS. THERE IS NO WARRANTY FOR THE PROGRAM, TO THE EXTENT PERMITTED BY APPLICABLE LAW. EXCEPT WHEN OTHERWISE STATED IN WRITING THE COPYRIGHT HOLDERS AND/OR OTHER PARTIES PROVIDE THE PROGRAM “AS IS” WITHOUT WARRANTY OF ANY KIND, EITHER EXPRESSED OR IMPLIED, INCLUDING, BUT NOT LIMITED TO, THE IMPLIED WARRANTIES OF MERCHANTABILITY AND FITNESS FOR A PARTICULAR PURPOSE. THE ENTIRE RISK AS TO THE QUALITY AND PERFORMANCE OF THE PROGRAM IS WITH YOU. SHOULD THE PROGRAM PROVE DEFECTIVE, YOU ASSUME THE COST OF ALL NECESSARY SERVICING, REPAIR OR CORRECTION.</string>
    <string name="end_user_license_agreement_i_understand">I UNDERSTAND AND AGREE</string>
    <string name="save">Save</string>
    <string name="nobtadapter">No bluetooth adapter found</string>
    <string name="devicenotfound">Selected device not found</string>
    <string name="connectionerror">Pump connection error</string>
    <string name="danar_iob_label">Pump IOB</string>
    <string name="danar_dailyunits">Daily units</string>
    <string name="pump_lastbolus_label">Last bolus</string>
    <string name="hoursago">%.1fh ago</string>
    <string name="danar_invalidinput">Invalid input data</string>
    <string name="danar_valuenotsetproperly">Value not set properly</string>
    <string name="reloadprofile">Reload profile</string>
    <string name="danar_viewprofile">View profile</string>
    <string name="enacted">Enacted</string>
    <string name="comment">Comment</string>
    <string name="success">Success</string>
    <string name="percent">Percent</string>
    <string name="absolute">Absolute</string>
    <string name="canceltemp">Cancel temp basal</string>
    <string name="smscommunicator">SMS Communicator</string>
    <string name="waitingforpumpresult">Waiting for result</string>
    <string name="smscommunicator_allowednumbers">Allowed phone numbers</string>
    <string name="smscommunicator_allowednumbers_summary">+XXXXXXXXXX;+YYYYYYYYYY</string>
    <string name="smscommunicator_bolusreplywithcode" formatted="false">To deliver bolus %.2fU reply with code %s</string>
    <string name="smscommunicator_calibrationreplywithcode" formatted="false">To send calibration %.2f reply with code %s</string>
    <string name="smscommunicator_bolusfailed">Bolus failed</string>
    <string name="bolusdelivered" formatted="false">Bolus %.2fU delivered successfully</string>
    <string name="bolusrequested" formatted="false">Going to deliver %.2fU</string>
    <string name="smscommunicator_bolusdelivered" formatted="false">Bolus %.2fU delivered successfully</string>
    <string name="bolusdelivering" formatted="false">Delivering %.2fU</string>
    <string name="smscommunicator_remotecommandsallowed">Allow remote commands via SMS</string>
    <string name="smscommunicator_remotebolusnotallowed">Remote bolus not allowed</string>
    <string name="glucosetype_finger">Finger</string>
    <string name="glucosetype_sensor">Sensor</string>
    <string name="manual">Manual</string>
    <string name="careportal_temporarytarget">Temporary Target</string>
    <string name="careportal_temporarytargetcancel">Temporary Target Cancel</string>
    <string name="danarprofile">DanaR profile settings</string>
    <string name="danarprofile_dia">DIA [h]</string>
    <string name="danarprofile_dia_summary">Duration of Insulin Activity</string>
    <string name="failedupdatebasalprofile">Failed to update basal profile</string>
    <string name="danar_historyreload">Reload</string>
    <string name="uploading">Uploading</string>
    <string name="danar_ebolus">E bolus</string>
    <string name="danar_dsbolus">DS bolus</string>
    <string name="danar_debolus">DE bolus</string>
    <string name="danar_error">error</string>
    <string name="danar_refill">refill</string>
    <string name="danar_basalhour">basal hour</string>
    <string name="danar_glucose">glucose</string>
    <string name="danar_carbohydrate">carbohydrate</string>
    <string name="danar_alarm">alarm</string>
    <string name="danar_totaluploaded" formatted="false">Total %d records uploaded</string>
    <string name="danar_sbolus">S bolus</string>
    <string name="danar_history_alarm">Alarms</string>
    <string name="danar_history_basalhours">Basal Hours</string>
    <string name="danar_history_bolus">Boluses</string>
    <string name="danar_history_carbohydrates">Carbohydrates</string>
    <string name="danar_history_dailyinsulin">Daily insulin</string>
    <string name="danar_history_errors">Errors</string>
    <string name="danar_history_glucose">Glucose</string>
    <string name="danar_history_refill">Refill</string>
    <string name="danar_history_syspend">Suspend</string>
    <string name="danar_history_connectingfor" formatted="false">Connecting for %d s</string>
    <string name="danar_password_title">Pump password</string>
    <string name="wrongpumppassword">Wrong pump password!</string>
    <string name="pumpbusy">Pump is busy</string>
    <string name="overview_bolusprogress_delivered">Delivered</string>
    <string name="overview_bolusprogress_stoped">Stopped</string>
    <string name="bolusstopped">Bolus stopped</string>
    <string name="bolusstopping">Stopping bolus</string>
    <string name="occlusion">Occlusion</string>
    <string name="overview_bolusprogress_stop">Stop</string>
    <string name="overview_bolusprogress_stoppressed">STOP PRESSED</string>
    <string name="waitingforpump">Waiting for pump</string>
    <string name="overview_bolusprogress_goingtodeliver" formatted="false">Going to deliver %.2fU</string>
    <string name="objectives_0_objective">Setting up visualization and monitoring, and analyzing basals and ratios</string>
    <string name="objectives_0_gate">Verify that BG is available in Nightscout, and pump insulin data is being uploaded</string>
    <string name="objectives_1_objective">Starting on an open loop</string>
    <string name="objectives_1_gate">Run in Open Loop mode for a few days, and manually enact lots of temp basals</string>
    <string name="objectives_2_objective">Understanding your open loop, including its temp basal recommendations</string>
    <string name="objectives_2_gate">Based on that experience, decide what max basal should be, and set it on the pump and preferences</string>
    <string name="objectives_3_objective">Starting to close the loop with Low Glucose Suspend</string>
    <string name="objectives_3_gate">Run in closed loop with max IOB = 0 for a few days without too many LGS events</string>
    <string name="objectives_4_objective">Tuning the closed loop, raising max IOB above 0 and gradually lowering BG targets</string>
    <string name="objectives_4_gate">Run for a few days, and at least one night with no low BG alarms, before dropping BG</string>
    <string name="objectives_5_objective">Adjust basals and ratios if needed, and then enable auto-sens</string>
    <string name="objectives_5_gate">1 week successful daytime looping with regular carb entry</string>
    <string name="objectives_6_objective">Enabling additional features for daytime use, such as advanced meal assist</string>
    <string name="objectives_7_objective">Enabling additional features for daytime use, such as SMB</string>
    <string name="youareonallowedlimit">You reached allowed limit</string>
    <string name="noprofileselected">No profile selected</string>
    <string name="smscommunicator_loophasbeendisabled">Loop has been disabled</string>
    <string name="smscommunicator_loophasbeenenabled">Loop has been enabled</string>
    <string name="smscommunicator_loopisdisabled">Loop is disabled</string>
    <string name="smscommunicator_loopisenabled">Loop is enabled</string>
    <string name="valuelimitedto" formatted="false">%.2f limited to %.2f</string>
    <string name="valueoutofrange" formatted="false">Value %s is out of hard limits</string>
    <string name="smscommunicator_remotebasalnotallowed">Remote basal setting is not allowed</string>
    <string name="smscommunicator_remotecommandnotallowed">Remote command is not allowed</string>
    <string name="smscommunicator_basalreplywithcode" formatted="false">To start basal %.2fU/h reply with code %s</string>
    <string name="smscommunicator_suspendreplywithcode" formatted="false">To suspend loop for %d minutes reply with code %s</string>
    <string name="smscommunicator_tempbasalset" formatted="false">Temp basal %.2fU/h for %d min started successfully</string>
    <string name="smscommunicator_tempbasalfailed">Temp basal start failed</string>
    <string name="smscommunicator_basalstopreplywithcode" formatted="false">To stop temp basal reply with code %s</string>
    <string name="smscommunicator_tempbasalcanceled">Temp basal canceled</string>
    <string name="smscommunicator_tempbasalcancelfailed">Canceling temp basal failed</string>
    <string name="smscommunicator_unknowncommand">Uknown command or wrong reply</string>

    <string name="quickwizard">QuickWizard</string>
    <string name="quickwizardsettings">QuickWizard settings</string>
    <string name="overview_editquickwizard_buttontext">Button text:</string>
    <string name="overview_editquickwizard_carbs">Carbs:</string>
    <string name="overview_editquickwizard_valid">Valid:</string>
    <string name="overview_editquickwizardlistactivity_add">Add</string>
    <string name="overview_quickwizard_item_edit_button">Edit</string>
    <string name="overview_quickwizard_item_remove_button">Remove</string>
    <string name="mealbolus">Meal</string>
    <string name="correctionbous">Corr</string>
    <string name="ko_lang">Korean</string>
    <string name="actions">Actions</string>
    <string name="androidaps_start">AndroidAPS started</string>
    <string name="ns_upload_only">NS upload only (disabled sync)</string>
    <string name="ns_upload_only_summary">NS upload only. Not effective on SGV unless a local source like xDrip is selected. Not effective on Profiles while NS-Profiles is used.</string>
    <string name="pumpNotInitialized">Pump not initialized!</string>
    <string name="pumpNotInitializedProfileNotSet">Pump not initialized, profile not set!</string>
    <string name="primefill">Prime/Fill</string>
    <string name="fillwarning">Please make sure the amount matches the specification of your infusion set!</string>
    <string name="othersettings_title">Other</string>
    <string name="fillbolus_title">Fill/Prime standard insulin amounts.</string>
    <string name="button1">Button 1</string>
    <string name="button2">Button 2</string>
    <string name="button3">Button 3</string>
    <string name="units">Units:</string>
    <string name="mgdl">mg/dl</string>
    <string name="mmol">mmol/l</string>
    <string name="dia">DIA:</string>
    <string name="target_range">Target range:</string>
    <string name="prefs_range_title">Range for Visualization</string>
    <string name="prefs_range_summary">High and low mark for the charts in Overview and Smartwatch</string>
    <string name="low_mark">LOW mark</string>
    <string name="high_mark">HIGH mark</string>
    <string name="wear">Wear</string>
    <string name="resend_all_data">Resend All Data</string>
    <string name="open_settings_on_wear">Open Settings on Wear</string>
    <string name="pumperror">Pump Error</string>
    <string name="lowbattery">Low Battery</string>
    <string name="pumpshutdown">Pump Shutdown</string>
    <string name="batterydischarged">Pump Battery Discharged</string>
    <string name="danarkoreanpump">DanaR Korean</string>
    <string name="basal_rate">Basal rate:</string>
    <string name="profile_set_failed">Setting of basal profile failed</string>
    <string name="profile_set_ok">Basal profile in pump updated</string>
    <string name="danar_disableeasymode">Disable EasyUI mode in pump</string>
    <string name="danar_enableextendedbolus">Enable extended boluses on pump</string>
    <string name="danar_switchtouhmode">Change mode from U/d to U/h on pump</string>
    <string name="basalvaluebelowminimum">Basal value below minimum. Profile not set!</string>
    <string name="sms_actualbg">BG:</string>
    <string name="sms_lastbg">Last BG:</string>
    <string name="mdi">MDI</string>
    <string name="MM640g">MM640g</string>
    <string name="ongoingnotificaction">Ongoing Notification</string>
    <string name="old_data">OLD DATA</string>
    <string name="minago">%d min ago</string>
    <string name="sms_minago">%dmin ago</string>
    <string name="localprofile">Local Profile</string>
    <string name="openapsama">OpenAPS AMA</string>
    <string name="short_avgdelta">Short avg. delta</string>
    <string name="long_avgdelta">Long avg. delta</string>
    <string name="array_of_elements">Array of %d elements.\nActual value:</string>
    <string name="openapsma_autosensdata_label">Autosens data</string>
    <string name="openapsma_scriptdebugdata_label">Script debug</string>
    <string name="openapsama_useautosens">Use AMA autosens feature</string>
    <string name="refresheventsfromnightscout">Refresh events from NS</string>
    <string name="eatingsoon">Eating Soon</string>
    <string name="hypo">Hypo</string>
    <string name="activity">Activity</string>
    <string name="removerecord">Remove record:</string>
    <string name="danar_stats">DanaR Stats</string>
    <string name="danar_stats_cumulative_tdd">Cumulative TDD</string>
    <string name="danar_stats_expweight">Exponentially Weighted TDD</string>
    <string name="danar_stats_basalrate">Basal</string>
    <string name="danar_stats_bolus">Bolus</string>
    <string name="danar_stats_tdd">TDD</string>
    <string name="danar_stats_date">Date</string>
    <string name="danar_stats_ratio">Ratio</string>
    <string name="danar_stats_amount_days"># Days</string>
    <string name="danar_stats_weight">Weight</string>
    <string name="danar_stats_warning_Message">Possibly inaccurate if using boluses for priming/filling!</string>
    <string name="danar_stats_olddata_Message">Old Data Please Press "RELOAD"</string>
    <string name="danar_stats_tbb">Total Base Basal</string>
    <string name="danar_stats_tbb2">TBB * 2</string>
    <string name="initializing">Initializing ...</string>
    <string name="actions_shortname">ACT</string>
    <string name="configbuilder_shortname">CONF</string>
    <string name="loop_shortname">LOOP</string>
    <string name="simpleprofile_shortname">SP</string>
    <string name="oaps_shortname">OAPS</string>
    <string name="localprofile_shortname">LP</string>
    <string name="danarpump_shortname">DANA</string>
    <string name="overview_shortname">HOME</string>
    <string name="virtualpump_shortname">VPUMP</string>
    <string name="profileviewer_shortname">NSPROFILE</string>
    <string name="treatments_shortname">TREAT</string>
    <string name="careportal_shortname">CP</string>
    <string name="objectives_shortname">OBJ</string>
    <string name="wear_shortname">WEAR</string>
    <string name="smscommunicator_shortname">SMS</string>
    <string name="short_tabtitles">Shorten tab titles</string>
    <string name="always_use_shortavg">Always use short average delta instead of simple delta</string>
    <string name="always_use_shortavg_summary">Useful when data from unfiltered sources like xDrip gets noisy.</string>
    <string name="advancedsettings_title">Advanced Settings</string>
    <string name="danar_model" formatted="false">Model: %02X Protocol: %02X Code: %02X</string>
    <string name="profile">Profile</string>
    <string name="openapsama_max_daily_safety_multiplier_summary">Default value: 3 This is a key OpenAPS safety cap. What this does is limit your basals to be 3x (in this people) your biggest basal rate. You likely will not need to change this, but you should be aware that’s what is discussed about “3x max daily; 4x current” for safety caps.</string>
    <string name="openapsama_current_basal_safety_multiplier_summary">Default value: 4 This is the other half of the key OpenAPS safety caps, and the other half of “3x max daily; 4x current” of the safety caps. This means your basal, regardless of max basal set on your pump, cannot be any higher than this number times the current level of your basal. This is to prevent people from getting into dangerous territory by setting excessively high max basals before understanding how the algorithm works. Again, the default is 4x; most people will never need to adjust this and are instead more likely to need to adjust other settings if they feel like they are “running into” this safety cap.</string>
    <string name="openapsama_autosens_max" translatable="false">autosens_max</string>
    <string name="openapsama_autosens_max_summary">Default value: 1.2\nThis is a multiplier cap for autosens (and soon autotune) to set a 20% max limit on how high the autosens ratio can be, which in turn determines how high autosens can adjust basals, how low it can adjust ISF, and how low it can set the BG target.</string>
    <string name="openapsama_autosens_min" translatable="false">autosens_min</string>
    <string name="openapsama_autosens_min_summary">Default value: 0.7\nThe other side of the autosens safety limits, putting a cap on how low autosens can adjust basals, and how high it can adjust ISF and BG targets.</string>
    <string name="openapsama_autosens_adjusttargets" translatable="false">autosens_adjust_targets</string>
    <string name="openapsama_autosens_adjusttargets_summary">Default value: true\nThis is used to allow autosens to adjust BG targets, in addition to ISF and basals.</string>
    <string name="openapsama_bolussnooze_dia_divisor" translatable="false">bolussnooze_dia_divisor</string>
    <string name="openapsama_bolussnooze_dia_divisor_summary">Default value: 2\nBolus snooze is enacted after you do a meal bolus, so the loop won’t counteract with low temps when you’ve just eaten. The example here and default is 2; so a 3 hour DIA means that bolus snooze will be gradually phased out over 1.5 hours (3DIA/2).</string>
    <string name="openapsama_min_5m_carbimpact" translatable="false">min_5m_carbimpact</string>
    <string name="openapsama_min_5m_carbimpact_summary">Default value: 3.0 This is a setting for default carb absorption impact per 5 minutes. The default is an expected 3mg/dl/5min. This affects how fast COB are decayed, and how much carb absorption is assumed in calculating future predicted BG, when BG is falling more than expected, or not rising as much as expected.</string>
    <string name="openapsama_link_to_preferncejson_doc_txt">Attention!\nNormally you do not have to change these values below. Please CLICK HERE and READ the text and make sure you UNDERSTAND it before change any of these values.</string>
    <string name="openapsama_link_to_preferncejson_doc" translatable="false">http://openaps.readthedocs.io/en/latest/docs/walkthrough/phase-3/beyond-low-glucose-suspend.html</string>
    <string name="error_only_numeric_digits_allowed">Only numeric digits are allowed.</string>
    <string name="error_only_numeric_digits_range_allowed">Only numeric digits within the range %1$s - %2$s are allowed.</string>
    <string name="error_field_must_not_be_empty">The field must not be empty</string>
    <string name="error_phone_not_valid">Phone number not valid</string>
    <string name="smscommunicator_invalidphonennumber">Invalid SMS phone number</string>
    <string name="copy_to_clipboard">Copy To Clipboard</string>
    <string name="copied_to_clipboard">Copied to clipboard</string>
    <string name="nav_show_logcat">Show log</string>
    <string name="overview_calibration">Calibration</string>
    <string name="overview_calibration_bg_label">Calibration</string>
    <string name="send_calibration" formatted="false">Send calibration %.1f to xDrip?</string>
    <string name="xdripnotinstalled">xDrip+ not installed</string>
    <string name="calibrationsent">Calibration sent to xDrip</string>
    <string name="smscommunicator_remotecalibrationnotallowed">Remote calibration not allowed</string>
    <string name="smscommunicator_calibrationsent">Calibration sent. Receiving must be enabled in xDrip.</string>
    <string name="smscommunicator_calibrationfailed">xDrip is not receiving calibrations</string>
    <string name="pumpsuspended">Pump suspended</string>
    <string name="gettingpumpstatus">Getting pump status</string>
    <string name="settingtempbasal">Setting temp basal</string>
    <string name="stoppingtempbasal">Stopping temp basal</string>
    <string name="settingextendedbolus">Setting extended bolus</string>
    <string name="stoppingextendedbolus">Stopping extended bolus</string>
    <string name="updatingbasalrates">Updating basal rates</string>
    <string name="disconnecting">Disconnecting</string>
    <string name="executing">Executing</string>
    <string name="virtualpump_settings">Virtual pump settings</string>
    <string name="virtualpump_uploadstatus_title">Upload status to NS</string>
    <string name="wrongpassword">Wrong password</string>
    <string name="settings_password">Password for settings</string>
    <string name="unlock_settings">Unlock settings</string>
    <string name="approachingdailylimit">Approaching insulin daily limit</string>
    <string name="nsclientinternal">NSClient</string>
    <string name="nsclientinternal_shortname">NSCI</string>
    <string name="nsclientinternal_url">URL:</string>
    <string name="nsclientinternal_autoscroll">Autoscroll</string>
    <string name="restart">Restart</string>
    <string name="nsclientinternal_title">NSClient</string>
    <string name="nsclientinternal_url_title">Nightscout URL</string>
    <string name="nsclientinternal_url_dialogmessage">Enter Nightscout URL</string>
    <string name="nsclientinternal_secret_title">NS API secret</string>
    <string name="nsclientinternal_secret_dialogtitle">NS API secret</string>
    <string name="nsclientinternal_secret_dialogmessage">Enter NS API secret (min 12 chars)</string>
    <string name="deliver_now">Deliver now</string>
    <string name="clear_queue">Clear queue</string>
    <string name="show_queue">Show queue</string>
    <string name="queue">Queue:</string>
    <string name="status">Status:</string>
    <string name="paused">Paused</string>
    <string name="key_nsclientinternal_url" translatable="false">nsclientinternal_url</string>
    <string name="key_nsclientinternal_api_secret" translatable="false">nsclientinternal_api_secret</string>
    <string name="key_danar_bt_name" translatable="false">danar_bt_name</string>
    <string name="key_danar_password" translatable="false">danar_password</string>
    <string name="key_danar_useextended" translatable="false">danar_useextended</string>
    <string name="key_danar_visualizeextendedaspercentage" translatable="false">danar_visualizeextendedaspercentage"</string>
    <string name="key_danarprofile_dia" translatable="false">danarprofile_dia</string>
    <string name="clearlog">Clear log</string>
    <string name="key_nsclientinternal_autoscroll" translatable="false">nsclientinternal_autoscroll</string>
    <string name="key_nsclientinternal_paused" translatable="false">nsclientinternal_paused</string>
    <string name="nowritepermission">NSCLIENT has no write permission. Wrong API secret?</string>
    <string name="wear_settings">Wear settings</string>
    <string name="wear_detailedIOB_title">Show detailed IOB</string>
    <string name="wear_detailedIOB_summary">Break down IOB into bolus and basal IOB on the watchface</string>
    <string name="nosuccess">not successful - please check phone</string>
    <string name="notavailable">Not available</string>
    <string name="key_smscommunicator_allowednumbers" translatable="false">smscommunicator_allowednumbers</string>
    <string name="key_smscommunicator_remotecommandsallowed" translatable="false">smscommunicator_remotecommandsallowed</string>
    <string name="patientage">Patient age</string>
    <string name="child">Child</string>
    <string name="teenage">Teenage</string>
    <string name="adult">Adult</string>
    <string name="resistantadult">Insulin resistant adult</string>
    <string name="key_age" translatable="false">age</string>
    <string name="key_child" translatable="false">child</string>
    <string name="key_teenage" translatable="false">teenage</string>
    <string name="key_adult" translatable="false">adult</string>
    <string name="key_resistantadult" translatable="false">resistantadult</string>
    <string name="patientage_summary">Please select patient age to setup safety limits</string>
    <string name="key_i_understand" translatable="false">I_understand</string>
    <string name="Glimp">Glimp</string>
    <string name="batteryoptimalizationerror">Device does not appear to support battery optimization whitelisting!</string>
    <string name="pleaseallowpermission">Please Allow Permission</string>
    <string name="needwhitelisting">%s needs battery optimalization whitelisting for proper performance</string>
    <string name="loopsuspended">Loop suspended</string>
    <string name="loopsuspendedfor" formatted="false">Suspended (%d m)</string>
    <string name="loopsuperbolusfor" formatted="false">Superbolus (%d m)</string>
    <string name="suspendloopfor1h">Suspend loop for 1h</string>
    <string name="suspendloopfor2h">Suspend loop for 2h</string>
    <string name="suspendloopfor3h">Suspend loop for 3h</string>
    <string name="suspendloopfor10h">Suspend loop for 10 h</string>
    <string name="disconnectpumpfor15m">Disconnect pump for 15 min</string>
    <string name="disconnectpumpfor30m">Disconnect pump for 30 min</string>
    <string name="disconnectpumpfor1h">Disconnect pump for 1 h</string>
    <string name="disconnectpumpfor2h">Disconnect pump for 2 h</string>
    <string name="disconnectpumpfor3h">Disconnect pump for 3 h</string>
    <string name="resume">Resume</string>
    <string name="smscommunicator_wrongduration">Wrong duration</string>
    <string name="smscommunicator_loopsuspended">Loop suspended</string>
    <string name="smscommunicator_loopresumed">Loop resumed</string>
    <string name="treatments_wizard_bgtrend_label">15min trend</string>
    <string name="treatments_wizard_cob_label">COB</string>
    <string name="superbolus">Superbolus</string>
    <string name="ns_logappstartedevent">Log app start to NS</string>
    <string name="key_ns_logappstartedevent" translatable="false">ns_logappstartedevent</string>
    <string name="key_ns_localbroadcasts" translatable="false">nsclient_localbroadcasts</string>
    <string name="restartingapp">Exiting application to apply settings.</string>
    <string name="danarv2pump">DanaRv2</string>
    <string name="configbuilder_insulin">Insulin</string>
    <string name="fastactinginsulin">Fast Acting Insulin</string>
    <string name="fastactinginsulincomment">Novorapid, Novolog, Humalog</string>
    <string name="ultrafastactinginsulincomment">Fiasp</string>
    <string name="insulin_shortname">INS</string>
    <string name="fastactinginsulinprolonged">Fast Acting Insulin Prolonged</string>
    <string name="key_usesuperbolus" translatable="false">key_usersuperbolus</string>
    <string name="enablesuperbolus">Enable superbolus in wizard</string>
    <string name="enablesuperbolus_summary">Enable superbolus functionality in wizard. Do not enable until you learn what it really does. IT MAY CAUSE INSULIN OVERDOSE IF USED BLINDLY!</string>
    <string name="iob">IOB</string>
    <string name="cob">COB</string>
    <string name="virtualpump_firmware_label">Firmware</string>
    <string name="pump_lastconnection_label">Last connection</string>
    <string name="danar_bluetooth_status">Bluetooth status</string>
    <string name="nav_about">About</string>
    <string name="smscommunicator_missingsmspermission">Missing SMS permission</string>
    <string name="xdripstatus_settings">xDrip Status (watch)</string>
    <string name="xdripstatus">xDrip Statusline (watch)</string>
    <string name="xdripstatus_shortname">xds</string>
    <string name="wear_showbgi_title">Show BGI</string>
    <string name="wear_showbgi_summary">Add BGI to status line</string>
    <string name="ns_noupload">No upload to NS</string>
    <string name="ns_noupload_summary">All data sent to NS are dropped. AAPS is connected to NS but no change in NS is done</string>
    <string name="key_ns_upload_only" translatable="false">ns_upload_only</string>
    <string name="key_ns_noupload" translatable="false">ns_noupload</string>
    <string name="basal_step">Basal Step</string>
    <string name="bolus_step">Bolus Step</string>
    <string name="extendedbolus">ExtendedBolus</string>
    <string name="temptarget">TempTarget</string>
    <string name="overview_extendedbolus_cancel_button">Cancel Extended Bolus</string>
    <string name="careportal_sensorage_label">Sensor age</string>
    <string name="careportal_canulaage_label">Canula age</string>
    <string name="careportal_insulinage_label">Insulin age</string>
    <string name="hours">hours</string>
    <string name="overview_newtempbasal_basaltype_label">Basal type</string>
    <string name="invalidprofile">Invalid profile !!!</string>
    <string name="profileswitch">ProfileSwitch</string>
    <string name="careportal_pbage_label">Pump battery age</string>
    <string name="careportal_pumpbatterychange">Pump Battery Change</string>
    <string name="ns_alarmoptions">Alarm options</string>
    <string name="key_nsalarm_urgent_high" translatable="false">nsalarm_urgent_high</string>
    <string name="key_nsalarm_high" translatable="false">nsalarm_high</string>
    <string name="key_nsalarm_low" translatable="false">nsalarm_low</string>
    <string name="key_nsalarm_urgent_low" translatable="false">nsalarm_urgent_low</string>
    <string name="key_nsalarm_staledata" translatable="false">nsalarm_staledata</string>
    <string name="key_nsalarm_urgent_staledata" translatable="false">nsalarm_urgent_staledata</string>
    <string name="key_nsalarm_staledatavalue" translatable="false">nsalarm_staledatavalue</string>
    <string name="key_nsalarm_urgent_staledatavalue" translatable="false">nsalarm_urgent_staledatavalue</string>
    <string name="nsalarm_urgenthigh">Urgent high</string>
    <string name="nsalarm_high">High</string>
    <string name="nsalarm_low">Low</string>
    <string name="nsalarm_urgentlow">Urgent low</string>
    <string name="nsalarm_staledata">Stale data</string>
    <string name="nsalarm_urgentstaledata">Urgent stale data</string>
    <string name="nsalarm_staledatavalue_label">Stale data threshold [min]</string>
    <string name="nsalarm_urgent_staledatavalue_label">Urgent stale data threshold [min]</string>
    <string name="openapsama_autosens_period">Interval for autosens [h]</string>
    <string name="openapsama_autosens_period_summary">Amount of hours in the past for sensitivity detection (carbs absorption time is excluded)</string>
    <string name="key_openapsama_autosens_period" translatable="false">openapsama_autosens_period</string>
    <string name="key_nsclient_localbroadcasts" translatable="false">nsclient_localbroadcasts</string>
    <string name="pump">Pump</string>
    <string name="openaps">OpenAPS</string>
    <string name="uploader">Uploader</string>
    <string name="configbuilder_sensitivity">Sensitivity detection</string>
    <string name="sensitivity_shortname">SENS</string>
    <string name="sensitivityoref0">Sensitivity Oref0</string>
    <string name="sensitivityaaps">Sensitivity AAPS</string>
    <string name="absorptionsettings_title">Absorption settings</string>
    <string name="key_absorption_maxtime" translatable="false">absorption_maxtime</string>
    <string name="key_absorption_cutoff" translatable="false">absorption_cutoff</string>

    <string name="absorption_maxtime_title">Meal max absorption time [h]</string>
    <string name="absorption_maxtime_summary">Time in hours where is expected all carbs from meal will be absorbed</string>
    <string name="key_rangetodisplay" translatable="false">rangetodisplay</string>
    <string name="danar_visualizeextendedaspercentage_title">Visualize extended bolus as %</string>
    <string name="careportal_sensorage_label_short">SAGE</string>
    <string name="careportal_insulinage_label_short">IAGE</string>
    <string name="careportal_canulaage_label_short">CAGE</string>
    <string name="careportal_pbage_label_short">PBAGE</string>
    <string name="openaps_short">OAPS</string>
    <string name="uploader_short">UPLD</string>
    <string name="basal_short">BAS</string>
    <string name="virtualpump_extendedbolus_label_short">EXT</string>
    <string name="lock_screen">Lock screen</string>
    <string name="lock_screen_short">Lock</string>
    <string name="sensitivity_warning">By turning on Autosense feature remember to enter all eated carbs. Otherwise carbs deviations will be identified wrong as sensitivity change !!</string>
    <string name="sensitivityweightedaverage">Sensitivity WeightedAverage</string>
    <string name="mdtp_ok">OK</string>
    <string name="mdtp_cancel">Cancel</string>
    <string name="notloadedplugins">Not all profiles loaded!</string>
    <string name="valuesnotstored">Values not stored!</string>
    <string name="combopump" translatable="false">Accu-Chek Combo</string>
    <string name="combopump_shortname" translatable="false">COMBO</string>
    <string name="ns_localbroadcasts">Enable broadcasts to other apps (like xDrip).</string>
    <string name="ns_localbroadcasts_title">Enable local Broadcasts.</string>
    <string name="careportal_activity_label">ACTIVITY &amp; FEEDBACK</string>
    <string name="careportal_carbsandbolus_label">CARBS &amp; BOLUS</string>
    <string name="careportal_cgm_label">CGM &amp; OPENAPS</string>
    <string name="careportal_pump_label">PUMP</string>
    <string name="overview_newtempbasal_basalabsolute">Basal value [U/h]</string>
    <string name="careportal_newnstreatment_duration_min_label">Duration [min]</string>
    <string name="openapssmb">OpenAPS SMB</string>
    <string name="smb_shortname">SMB</string>
    <string name="key_use_smb" translatable="false">use_smb</string>
    <string name="key_use_uam" translatable="false">use_uam</string>
    <string name="enableuam">Enable UAM</string>
    <string name="enablesmb">Enable SMB</string>
    <string name="enablesmb_summary">Use Super Micro Boluses instead of temp basal for faster action</string>
    <string name="enableuam_summary">Detection of Unannounced meals</string>
    <string name="key_insulin_oref_peak" translatable="false">insulin_oref_peak</string>
    <string name="insulin_oref_peak">IOB Curve Peak Time</string>
    <string name="insulin_peak_time">Peak Time [min]</string>
    <string name="free_peak_oref">Free-Peak Oref</string>
    <string name="rapid_acting_oref">Rapid-Acting Oref</string>
    <string name="ultrarapid_oref">Ultra-Rapid Oref</string>
    <string name="dia_too_short" formatted="false">DIA of %f too short - using %f instead!</string>
    <string name="activate_profile">Activate profile</string>
    <string name="date">Date</string>
    <string name="invalid">INVALID</string>
    <string name="waitingforpairing">Waiting for pairing on pump</string>
    <string name="pairingok">Paring OK</string>
    <string name="pairingtimedout">Paring timed out</string>
    <string name="pairing">PAIRING</string>
    <string name="key_danars_pairingkey" translatable="false">danars_paring_key_</string>
    <string name="key_danars_address" translatable="false">danars_address</string>
    <string name="key_danars_name" translatable="false">danars_name</string>
    <string name="danars_nodeviceavailable">No device found so far</string>
    <string name="emptyreservoir">Empty reservoir</string>
    <string name="bloodsugarmeasurementalert">Blood sugar measurement alert</string>
    <string name="remaininsulinalert">Remaining insulin level</string>
    <string name="danarspump">DanaRS</string>
    <string name="danarspump_shortname">Dana</string>
    <string name="selectedpump">Selected pump</string>
    <string name="pairpump">Pair new pump</string>
    <string name="bolusspeed">Bolus speed</string>
    <string name="key_danars_bolusspeed" translatable="false">danars_bolusspeed</string>
    <string name="danar_setbasalstep001">Set basal step to 0.01 U/h</string>
    <string name="serialnumber">Serial number</string>
    <string name="key_wizard_include_cob" translatable="false">wizard_include_cob</string>
    <string name="key_wizard_include_trend_bg" translatable="false">wizard_include_trend_bg</string>
    <string name="careportal_newnstreatment_percentage_label">Percentage</string>
    <string name="careportal_newnstreatment_timeshift_label">Time shift</string>
    <string name="default_temptargets">Default Temp-Targets</string>
    <string name="eatingsoon_duration">eatingsoon duration</string>
    <string name="eatingsoon_target">eatingsoon target</string>
    <string name="activity_duration">activity duration</string>
    <string name="activity_target">activity target</string>
    <string name="hypo_duration">hypo duration</string>
    <string name="hypo_target">hypo target</string>
    <string name="key_eatingsoon_duration" translatable="false">eatingsoon_duration</string>
    <string name="key_eatingsoon_target" translatable="false">eatingsoon_target</string>
    <string name="key_activity_duration" translatable="false">activity_duration</string>
    <string name="key_activity_target" translatable="false">activity_target</string>
    <string name="key_hypo_duration" translatable="false">hypo_duration</string>
    <string name="key_hypo_target" translatable="false">hypo_target</string>
    <string name="danar_history_prime">Prime</string>
    <string name="gettingextendedbolusstatus">Getting extended bolus status</string>
    <string name="gettingbolusstatus">Getting bolus status</string>
    <string name="gettingtempbasalstatus">Getting temporary basal status</string>
    <string name="gettingpumpsettings">Gettings pump settings</string>
    <string name="gettingpumptime">Getting pump time</string>
    <string name="reuse">reuse</string>
    <string name="wearcontrol_title">Controls from Watch</string>
    <string name="wearcontrol_summary">Set Temp-Targets and enter Treatments from the watch.</string>
    <string name="connectiontimedout">Connection timed out</string>
    <string name="food">Food</string>
    <string name="shortgramm">g</string>
    <string name="shortminute">m</string>
    <string name="shorthour">h</string>
    <string name="none"><![CDATA[<none>]]></string>
    <string name="shortkilojoul">kJ</string>
    <string name="shortenergy">En</string>
    <string name="shortprotein">Pr</string>
    <string name="shortfat">Fat</string>
    <string name="active"><![CDATA[<Active>]]></string>
    <string name="waitingforestimatedbolusend" formatted="false">Waiting for bolus end. Remaining %d sec.</string>
    <string name="processinghistory">Processing event</string>
    <string name="startingbolus">Starting bolus delivery</string>
    <string name="executingrightnow">Command is executed right now</string>
    <string name="pumpdrivercorrected">Pump driver corrected</string>
    <string name="pump_unreachable">Pump unreachable</string>
    <string name="missed_bg_readings">Missed BG readings</string>
    <string name="key_raise_notifications_as_android_notifications" translatable="false">raise_urgent_alarms_as_android_notification</string>
    <string name="raise_notifications_as_android_notifications">Use system notifications for alerts and notifications</string>
    <string name="key_enable_pump_unreachable_alert" translatable="false">enable_pump_unreachable_alert</string>
    <string name="key_enable_missed_bg_readings_alert" translatable="false">enable_missed_bg_readings</string>
    <string name="localalertsettings_title">Local alerts</string>
    <string name="enable_missed_bg_readings_alert">Alert if no BG data is received</string>
    <string name="enable_pump_unreachable_alert">Alert if pump is unreachable</string>
    <string name="pump_unreachable_threshold">Pump unreachable threshold [min]</string>
    <string name="key_pump_unreachable_threshold" translatable="false">pump_unreachable_threshold</string>
    <string name="key_missed_bg_readings_threshold" translatable="false">missed_bg_readings_threshold</string>
    <string name="urgent_alarm">Urgent Alarm</string>
    <string name="info">INFO</string>
    <string name="key_btwatchdog" translatable="false">bt_watchdog</string>
    <string name="key_btwatchdog_lastbark" translatable="false">bt_watchdog_last</string>
    <string name="bluetooth">Bluetooth</string>
    <string name="btwatchdog_title">BT Watchdog</string>
    <string name="btwatchdog_summary">Switches off the phone\'s bluetooth for one second if no connection to the pump is possible. This may help on some phones where the bluetooth stack freezes.</string>
    <string name="DexcomG5">DexcomG5 App (patched)</string>
    <string name="dexcomg5_nsupload_title">Upload BG data to NS</string>
    <string name="key_dexcomg5_nsupload" translatable="false">dexcomg5_nsupload</string>
    <string name="dexcomg5_upload">G5 upload settings</string>
    <string name="wear_detailed_delta_title">Show detailed delta</string>
    <string name="wear_detailed_delta_summary">Show delta with one more decimal place</string>
    <string name="smbmaxminutes" translatable="false">45 60 75 90 105 120</string>
    <string name="smbmaxminutes_summary">Max minutes of basal to limit SMB to</string>
    <string name="unsupportedfirmware">Unsupported pump firmware</string>
    <string name="dexcomg5_xdripupload_title">Send BG data to xDrip+</string>
    <string name="key_dexcomg5_xdripupload" translatable="false">dexcomg5_xdripupload</string>
    <string name="dexcomg5_xdripupload_summary">In xDrip+ select 640g/Eversense data source</string>
    <string name="nsclientbg">NSClient BG</string>
    <string name="minimalbasalvaluereplaced">Basal value replaced by minimal supported value</string>
    <string name="overview_editquickwizard_usebg">BG calculation</string>
    <string name="overview_editquickwizard_usebolusiob">Bolus IOB calculation</string>
    <string name="overview_editquickwizard_usebasaliob">Basal IOB calculation</string>
    <string name="overview_editquickwizard_usetrend">Trend calculation</string>
    <string name="overview_editquickwizard_usesuperbolus">Superbolus calculation</string>
    <string name="yes">Yes</string>
    <string name="no">No</string>
    <string name="positiveonly">Positive only</string>
    <string name="negativeonly">Negative only</string>
    <string name="overview_editquickwizard_usecob">COB calculation</string>
    <string name="overview_editquickwizard_usetemptarget">Temporary target calculation</string>
    <string name="loopenabled">Loop enabled</string>
    <string name="apsselected">APS selected</string>
    <string name="nsclienthaswritepermission">NSClient has write permission</string>
    <string name="closedmodeenabled">Closed mode enabled</string>
    <string name="maxiobset">Maximal IOB set properly</string>
    <string name="hasbgdata">BG available from selected source</string>
    <string name="basalprofilenotaligned" formatted="false">Basal values not aligned to hours: %s</string>
    <string name="zerovalueinprofile" formatted="false">Invalid profile: %s</string>
    <string name="combo_programming_bolus">Programming pump for bolusing</string>
    <string name="combo_refresh">Refresh</string>
    <string name="combo_pump_state_label">State</string>
    <string name="combo_pump_activity_label">Activity</string>
    <string name="combo_no_pump_connection">No connection for %d min</string>
    <string name="combo_tbr_remaining">%d%% (%d min remaining)</string>
    <string name="combo_last_bolus" translatable="false">%.1f %s (%s)</string>
    <string name="combo_pump_state_initializing">Initializing</string>
    <string name="combo_pump_state_suspended_due_to_error">Suspended due to error</string>
    <string name="combo_pump_state_suspended_by_user">Suspended by user</string>
    <string name="combo_pump_state_running">Running</string>
    <string name="combo_pump_action_cancelling_tbr">Cancelling TBR</string>
    <string name="combo_pump_action_setting_tbr">Setting TBR (%d%% / %d min)</string>
    <string name="combo_pump_action_bolusing">Bolusing (%.1f U)</string>
    <string name="combo_pump_action_refreshing">Refreshing</string>
    <string name="combo_pump_unsupported_operation">Requested operation not supported by pump</string>
    <string name="combo_low_suspend_forced_notification">Unsafe usage: extended or multiwave boluses are active. Loop mode has been set to low-suspend only 6 hours. Only normal boluses are supported in loop mode</string>
    <string name="combo_force_disabled_notification">Unsafe usage: the pump uses a different basal rate profile than the first. The loop has been disabled. Select the first profile on the pump and refresh.</string>
    <string name="bolus_frequency_exceeded">A bolus with the same amount was requested within the last two minutes. To prevent accidental double boluses and to guard against bugs this is disallowed.</string>
    <string name="combo_pump_connected_now">Now</string>
    <string name="combo_activity_reading_pump_history">Reading pump history</string>
    <string name="danar_history">pump history</string>
    <string name="combo_activity_setting_basal_profile">Setting basal profile</string>
    <string name="combo_pump_cartridge_low_warrning">Pump cartridge level is low</string>
    <string name="combo_pump_battery_low_warrning">Pump battery is low</string>
    <string name="combo_is_in_error_state">The pump is showing the error E%d: %s</string>
    <string name="combo_reservoir_low">Low</string>
    <string name="combo_reservoir_empty">Empty</string>
    <string name="combo_reservoir_normal">Normal</string>
    <string name="combo_notification_check_time_date">Pump clock update needed</string>
    <string name="combo_warning">Warning</string>
    <string name="combo_pump_tbr_cancelled_warrning">TBR CANCELLED warning was confirmed</string>
    <string name="combo_error_no_connection_no_bolus_delivered">The pump could not be reached. No bolus was given</string>
    <string name="combo_error_no_bolus_delivered">Bolus delivery failed. It appears no bolus was delivered. To be sure, please check the pump to avoid a double bolus and then bolus again. To guard against bugs, boluses are not automatically retried.</string>
    <string name="combo_error_partial_bolus_delivered">Only %.2f U of the requested bolus of %.2f U was delivered due to an error. Please check the pump to verify this and take appropriate actions.</string>
    <string name="combo_error_bolus_verification_failed">Delivering the bolus and verifying the pump\'s history failed, please check the pump and manually create a bolus record using the Careportal tab if a bolus was delivered.</string>
    <string name="combo_error_bolus_recovery_progress">Recovering from connection loss</string>
    <string name="combo_reservoir_level_insufficient_for_bolus">Not enough insulin for bolus left in reservoir</string>
    <string name="extendedbolusdeliveryerror">Extended bolus delivery error</string>
    <string name="insightpump_shortname">Insight</string>
    <string name="insightpump">Insight Pump</string>
    <string name="status_no_colon">Status</string>
    <string name="changed">Changed</string>
    <string name="pump_stopped_uppercase">PUMP STOPPED</string>
    <string name="status_updated">Status Updated</string>
    <string name="ago">ago</string>
    <string name="with">with</string>
    <string name="insight_active_tbr">Active TBR</string>
    <string name="insight_min_left">min left</string>
    <string name="log_book">Log book</string>
    <string name="insight_last_completed_action">Last Completed Action</string>
    <string name="insight_min">min</string>
    <string name="insight_remaining_over">remaining over</string>
    <string name="insight_total_with">total with</string>
    <string name="insight_upfront_with">upfront with</string>
    <string name="insight_stay_always_connected">Stay always connected</string>
    <string name="insight_use_real_tbr_cancels">Use Real TBR cancels</string>
    <string name="insight_actually_cancel_tbr_summary">Actually cancel a TBR (creates pump alarm) instead of setting 90% for 1 minute</string>
    <string name="insight_history_idle">IDLE</string>
    <string name="insight_history_syncing">SYNCING</string>
    <string name="insight_history_busy">BUSY</string>
    <string name="insight_history_synced">SYNCED</string>
    <string name="insight_startup_uppercase">STARTUP</string>
    <string name="insight_needs">needs</string>
    <string name="insight_not_connected_to_companion_app">Not connected to companion app!</string>
    <string name="insight_companion_app_not_installed">Companion app does not appear to be installed!</string>
    <string name="insight_incompatible_compantion_app_we_need_version">Incompatible companion app, we need version</string>
    <string name="insight_unknown">Unknown</string>
    <string name="insight_waiting_for_code">Waiting for code confirmation</string>
    <string name="insight_code_rejected">Code rejected</string>
    <string name="insight_app_binding">App binding</string>
    <string name="insight_not_authorized">Not authorized</string>
    <string name="insight_incompatible">Incompatible</string>
    <string name="second">second</string>
    <string name="minute">minute</string>
    <string name="hour">hour</string>
    <string name="day">day</string>
    <string name="week">week</string>
    <string name="time_plural">s</string>
    <string name="insight_keepalive_format_string">%ds expires %s</string>
    <string name="insight_keep_alive_status">Keep-alive status</string>
    <string name="statistics">Statistics</string>
    <string name="connect_preemptively">Connect preemptively</string>
    <string name="automatically_connect_when">Automatically connect when AndroidAPS screens are opened, before any pump command is requested, to reduce connection delay</string>
    <string name="not_recommended_due_to_battery_drain">Not recommended due to battery drain</string>
    <string name="key_enableSMB_always" translatable="false">enableSMB_always</string>
    <string name="key_enableSMB_with_COB" translatable="false">enableSMB_with_COB</string>
    <string name="key_enableSMB_with_temptarget" translatable="false">enableSMB_with_temptarget</string>
    <string name="key_enableSMB_after_carbs" translatable="false">enableSMB_after_carbs</string>
    <string name="key_allowSMB_with_high_temptarget" translatable="false">enableSMB_with_high_temptarget</string>
    <string name="enablesmbalways">Enable SMB always</string>
    <string name="enablesmbalways_summary">Enable SMB always independently to boluses. Possible only with BG source with nice filtering of data like G5</string>
    <string name="enablesmbaftercarbs">Enable SMB after carbs</string>
    <string name="enablesmbaftercarbs_summary">Enable SMB for 6h after carbs, even with 0 COB. Possible only with BG source with nice filtering of data like G5</string>
    <string name="enablesmbwithcob">Enable SMB with COB</string>
    <string name="enablesmbwithcob_summary">Enable SMB when there is COB active.</string>
    <string name="enablesmbwithtemptarget">Enable SMB with temp targets</string>
    <string name="enablesmbwithtemptarget_summary">Enable SMB when there is temp target active (eating soon, exercise)</string>
    <string name="enablesmbwithhightemptarget">Enable SMB with high temp targets</string>
    <string name="enablesmbwithhightemptarget_summary">Enable SMB when there is high temp target active (exercise)</string>
    <string name="let_temp_basal_run">Let temp basal run</string>
    <string name="mute">Mute</string>
    <string name="overview_insulin_label">Insulin</string>
    <string name="overview_carbs_label">Carbs</string>
    <string name="overview_buttons_selection">Buttons</string>
    <string name="key_show_calibration_button" translatable="false">show_calibration_button</string>
    <string name="key_show_cgm_button" translatable="false">show_cgm_button</string>
    <string name="key_show_carbs_button" translatable="false">show_carbs_button</string>
    <string name="key_show_wizard_button" translatable="false">show_wizard_button</string>
    <string name="key_show_insulin_button" translatable="false">show_insulin_button</string>
    <string name="key_show_treatment_button" translatable="false">show_treatment_button</string>
    <string name="show_calibration_button_summary">Sends a calibration to xDrip+ or open G5 calibration dialog</string>
    <string name="show_cgm_button_summary">Opens xDrip+, back buttons returns to AAPS</string>
    <string name="key_insulin_button_increment_1" translatable="false">insulin_button_increment_1</string>
    <string name="key_insulin_button_increment_2" translatable="false">insulin_button_increment_2</string>
    <string name="key_insulin_button_increment_3" translatable="false">insulin_button_increment_3</string>
    <string name="key_carbs_button_increment_1" translatable="false">carbs_button_increment_1</string>
    <string name="key_carbs_button_increment_2" translatable="false">carbs_button_increment_2</string>
    <string name="key_carbs_button_increment_3" translatable="false">carbs_button_increment_3</string>
    <string name="carb_increment_button_message">Number of carbs to add when button is pressed</string>
    <string name="insulin_increment_button_message">Amount of insulin to add when button is pressed</string>
    <string name="error_starting_cgm">Could not launch CGM application.  Make sure it is installed.</string>
    <string name="overview_cgm">CGM</string>
    <string name="nav_historybrowser">History browser</string>
    <string name="wear_notifysmb_title">Notify on SMB</string>
    <string name="wear_notifysmb_summary">Show SMB on the watch like a standard bolus.</string>
    <string name="key_ns_create_announcements_from_errors" translatable="false">ns_create_announcements_from_errors</string>
    <string name="ns_create_announcements_from_errors_title">Create announcements from errors</string>
    <string name="ns_create_announcements_from_errors_summary">Create Nightscout announcement for error dialogs and local alerts (also viewable in Careportal under Treatments)</string>
    <string name="dexcomG5_shortname" translatable="false">G5</string>
    <string name="wear_predictions_summary">Show the predictions on the watchface.</string>
    <string name="wear_predictions_title">Predictions</string>
    <string name="data_choices">Data Choices</string>
    <string name="fabric_upload">Fabric Upload</string>
    <string name="allow_automated_crash_reporting">Allow automated crash reporting and feature usage data to be sent to the developers via the fabric.io service.</string>
    <string name="g5appnotdetected">Please update your G5 app to supported version</string>
    <string name="start_activity_tt">Start Activity TT</string>
    <string name="start_eating_soon_tt">Start Eating soon TT</string>
    <string name="temptargetshort">TT</string>
    <string name="don_t_bolus_record_only">Don\'t bolus, record only</string>
    <string name="category">Category</string>
    <string name="subcategory">Subcategory</string>
    <string name="bolusrecordedonly">Bolus will be recorded only</string>
    <string name="ns_autobackfill">Autobackfill missig BGs from NS</string>
    <string name="key_ns_autobackfill" translatable="false">ns_autobackfill</string>
    <string name="loop_smbsetbypump_label">SMB set by pump</string>
    <string name="overview_show_sensitivity">Sensitivity</string>
    <string name="overview_show_deviations">Deviations</string>
    <string name="overview_show_cob">Carbs On Board</string>
    <string name="overview_show_iob">Insulin On Board</string>
    <string name="overview_show_basals">Basals</string>
    <string name="no_action_selected">No action selected, nothing will happen</string>
    <string name="start_hypo_tt">Start Hypo TT</string>
    <string name="closed_loop_disabled_on_dev_branch">Running dev version. Closed loop is disabled.</string>
    <string name="key_fromNSAreCommingFakedExtendedBoluses" translatable="false">fromNSAreCommingFakedExtendedBoluses</string>
    <string name="engineering_mode_enabled">Engineering mode enabled</string>
    <string name="not_eng_mode_or_release">Engineering mode not enabled and not on release branch</string>
    <string name="pump_basebasalrate">%.2f U/h</string>
    <string name="combo_actvity_reading_basal_profile">Reading basal profile</string>
    <string name="combo_bolus_rejected_due_to_pump_history_change">The pump history has changed after the bolus calculation was performed. The bolus was not delivered. Please recalculate if a bolus is still needed. If the same bolus amount is required, please wait two minutes since boluses with the same amount are blocked when requested with less than two minutes between them for safety (regardless of whether they were administered or not).</string>
    <string name="combo_error_updating_treatment_record">Bolus successfully delivered, but adding the treatment entry failed. This can happen if two small boluses of the same size are administered within the last two minutes. Please check the pump history and treatment entries and use the Careportal to add missing entries. Make sure not to add any entries for the exact same minute and same amount.</string>
    <string name="combo_high_temp_rejected_due_to_pump_history_changes">Rejecting high temp since calculation didn\'t consider recently changed pump history</string>
    <string name="combo_activity_checking_pump_state">Refreshing pump state</string>
    <string name="combo_warning_pump_basal_rate_changed">The basal rate on the pump has changed and will be updated soon</string>
    <string name="combo_error_failure_reading_changed_basal_rate">Basal rate changed on pump, but reading it failed</string>
    <string name="combo_activity_checking_for_history_changes">Checking for history changes</string>
    <string name="combo_error_multiple_boluses_with_identical_timestamp">Multiple boluses with the same amount within the same minute were just imported. Only one record could be added to treatments. Please check the pump and manually add a bolus record using the Careportal tab. Make sure to create a bolus with a time no other bolus uses.</string>
    <string name="about_link_urls">\n\nhttp://www.androidaps.org\nhttp://www.androidaps.de (de)\n\nfacebook:\nhttp://facebook.androidaps.org\nhttp://facebook.androidaps.de (de)</string>
    <string name="combo_check_date">The last bolus is older than 24 hours or is in the future. Please check the date on the pump is set correctly.</string>
    <string name="combo_suspious_bolus_time">Time/date of the delivered bolus on pump seems wrong, IOB is likely incorrect. Please check pump time/date.</string>
    <string name="profileswitch_ismissing">ProfileSwitch missing. Please do a profile switch or press \"Activate Profile\" in the LocalProfile.</string>
    <string name="combo_bolus_count">Bolus count</string>
    <string name="combo_tbr_count">TBR count</string>
    <string name="objectivenotstarted" formatted="false">Objective %d not started</string>
    <string name="objectivenotfinished" formatted="false">Objective %d not finished</string>
    <string name="pumpisnottempbasalcapable">Pump is not temp basal capable</string>
    <string name="novalidbasalrate">No valid basal rate read from pump</string>
    <string name="closedmodedisabledinpreferences">Closed loop mode disabled in preferences</string>
    <string name="autosensdisabledinpreferences">Autosens disabled in preferences</string>
    <string name="smbdisabledinpreferences">SMB disabled in preferences</string>
    <string name="limitingbasalratio">Limiting max basal rate to %.2f U/h because of %s</string>
    <string name="pumplimit">pump limit</string>
    <string name="key_openapsma_max_basal" translatable="false">openapsma_max_basal</string>
    <string name="key_openapsama_current_basal_safety_multiplier" translatable="false">openapsama_current_basal_safety_multiplier</string>
    <string name="key_openapsama_max_daily_safety_multiplier" translatable="false">openapsama_max_daily_safety_multiplier</string>
    <string name="itmustbepositivevalue">it must be positive value</string>
    <string name="maxbasalmultiplier">max basal multiplier</string>
    <string name="maxdailybasalmultiplier">max daily basal multiplier</string>
    <string name="key_openapsma_max_iob" translatable="false">openapsma_max_iob</string>
    <string name="smb_frequency_exceeded">A bolus was delivered within the last 3 minutes, skipping SMB</string>
    <string name="basal_set_correctly">Basal set correctly</string>
    <string name="limitingpercentrate" formatted="false">Limiting max percent rate to %d%% because of %s</string>
    <string name="key_treatmentssafety_maxbolus" translatable="false">treatmentssafety_maxbolus</string>
    <string name="limitingbolus" formatted="false">Limiting bolus to %.1f U because of %s</string>
    <string name="limitingmaxiob" formatted="false">Limiting max IOB to %.1f U because of %s</string>
    <string name="limitingcarbs" formatted="false">Limiting carbs to %d g because of %s</string>
    <string name="limitingiob" formatted="false">Limiting IOB to %.1f U because of %s</string>
    <string name="maxvalueinpreferences">max value in preferences</string>
    <string name="hardlimit">hard limit</string>
    <string name="key_treatmentssafety_maxcarbs">treatmentssafety_maxcarbs</string>
    <string name="unsafeusage">unsafe usage</string>
    <string name="key_openapsama_useautosens" translatable="false">openapsama_useautosens</string>
    <string name="readstatusfailed">Read status failed</string>
    <string name="record_pump_site_change">Record pump site change</string>
    <string name="record_insulin_cartridge_change">Record insulin cartridge change</string>
    <string name="smbalwaysdisabled">SMB always and after carbs disabled because active BG source doesn\'t support advanced filtering</string>
    <string name="smbnotallowedinopenloopmode">SMB not allowed in open loop mode</string>
    <string name="food_short">Food</string>
    <string name="iobcobcalculator" translatable="false">IobCobCalculator</string>
    <string name="reset">reset</string>
    <string name="waitingfortimesynchronization">Waiting for time synchronization (%d sec)</string>
    <string name="loopdisconnectedfor">Disconnected (%d m)</string>
    <string name="automatic_careportal_events">Automatic careportal events</string>
    <string name="automatically_upload_insulin_cannula_and_battery_changes_to_nightscout">Automatically upload insulin, cannula and battery changes and pump alarms to Nightscout</string>
    <string name="key_openapssmb_max_iob" translatable="false">openapsmb_max_iob</string>
    <string name="openapssmb_maxiob_title">Maximum total IOB OpenAPS can\'t go over [U]</string>
    <string name="openapssmb_maxiob_summary">This value is called Max IOB in OpenAPS context\nOpenAPS will not add more insulin if current IOB is greater than this value</string>
<<<<<<< HEAD
    <string name="pump_stopped">Pump stopped</string>
    <string name="pump_started">Pump paused</string>
    <string name="pump_paused">Pump started</string>
=======
    <string name="absorption_cutoff_title">Meal max absorption time [h]</string>
    <string name="absorption_cutoff_summary">Time at which any meal is considered absorbed. Remaining carbs will be cut off.</string>
    <string name="time">Time</string>
    <string name="key_show_notes_entry_dialogs">show_notes_entry_dialogs</string>
    <string name="overview_show_notes_field_in_dialogs_title">Show notes field in treatment dialogs</string>
    <string name="key_openapsama_min_5m_carbimpact" translatable="false">openapsama_min_5m_carbimpact</string>
    <string name="boluserrorcode">Asked: %.2fU Delivered: %.2fU Error code: %d</string>
    <string name="firstinsulinincrement">First insulin increment</string>
    <string name="secondinsulinincrement">Second insulin increment</string>
    <string name="thirdinsulinincrement">Third insulin increment</string>
    <string name="firstcarbsincrement">First carbs increment</string>
    <string name="secondcarbsincrement">Second carbs increment</string>
    <string name="thirdcarbsincrement">Third carbs increment</string>
    <string name="cgm">CGM</string>
>>>>>>> c4db1c5e
</resources><|MERGE_RESOLUTION|>--- conflicted
+++ resolved
@@ -999,11 +999,9 @@
     <string name="key_openapssmb_max_iob" translatable="false">openapsmb_max_iob</string>
     <string name="openapssmb_maxiob_title">Maximum total IOB OpenAPS can\'t go over [U]</string>
     <string name="openapssmb_maxiob_summary">This value is called Max IOB in OpenAPS context\nOpenAPS will not add more insulin if current IOB is greater than this value</string>
-<<<<<<< HEAD
     <string name="pump_stopped">Pump stopped</string>
     <string name="pump_started">Pump paused</string>
     <string name="pump_paused">Pump started</string>
-=======
     <string name="absorption_cutoff_title">Meal max absorption time [h]</string>
     <string name="absorption_cutoff_summary">Time at which any meal is considered absorbed. Remaining carbs will be cut off.</string>
     <string name="time">Time</string>
@@ -1018,5 +1016,4 @@
     <string name="secondcarbsincrement">Second carbs increment</string>
     <string name="thirdcarbsincrement">Third carbs increment</string>
     <string name="cgm">CGM</string>
->>>>>>> c4db1c5e
 </resources>