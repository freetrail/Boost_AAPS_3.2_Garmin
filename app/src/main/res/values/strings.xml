﻿<resources>
    <string name="treatmentssafety_title">Tratments safety</string>
    <string name="treatmentssafety_maxbolus_title">Max allowed bolus [U]</string>
    <string name="treatmentssafety_maxcarbs_title">Max allowed carbs [g]</string>

    <string name="nav_preferences">Preferences</string>
    <string name="nav_refreshtreatments">Refresh treatments from NS</string>
    <string name="nav_backup">Backup</string>
    <string name="nav_test_alert">Test alarm</string>
    <string name="nav_resetdb">Reset Databases</string>
    <string name="reset_db_confirm">Do you really want to reset the databases?</string>
    <string name="nav_exit">Exit</string>
    <string name="danar_useextended_title">Use extended boluses for >200%</string>
    <string name="danar_bt_name_title">DanaR Bluetooth device</string>
    <string name="ns_sync_use_absolute_title">Always use basal absolute values</string>
    <string name="alert_dialog_storage_permission_text">Please reboot your phone or restart AndroidAPS from the System Settings \notherwise Android APS will not have logging (important to track and verify that the algorithms are working correctly)!</string>

    <string name="objectives_objective_label_string">Objective:</string>
    <string name="objectives_gate_label_string">Gate:</string>
    <string name="objectives_button_start">Start</string>
    <string name="objectives_button_verify">Verify</string>
    <string name="nsprofileview_units_label">Units</string>
    <string name="nsprofileview_dia_label">DIA</string>
    <string name="nsprofileview_activeprofile_label">Active profile</string>
    <string name="nsprofileview_ic_label">IC</string>
    <string name="nsprofileview_isf_label">ISF</string>
    <string name="nsprofileview_basal_label">Basal</string>
    <string name="nsprofileview_target_label">Target</string>
    <string name="noprofileset">NO PROFILE SET</string>
    <string name="treatments_insulin_label_string">Insulin:</string>
    <string name="treatments_carbs_label_string">Carbs:</string>
    <string name="treatments_iob_label_string">IOB:</string>
    <string name="sms_iob">IOB:</string>
    <string name="treatments_activity_string">Activity:</string>
    <string name="treatments_iobtotal_label_string">Total IOB:</string>
    <string name="treatments_iobactivitytotal_label_string">Total IOB activity:</string>
    <string name="tempbasals_realduration_label_string">Dur:</string>
    <string name="tempbasals_netratio_label_string">Ratio:</string>
    <string name="tempbasals_netinsulin_label_string">Ins:</string>
    <string name="tempbasals_iob_label_string">IOB:</string>
    <string name="tempbasals_iobtotal_label_string">Total IOB:</string>
    <string name="treatments_newtreatment_insulinamount_label">Insulin</string>
    <string name="treatments_newtreatment_carbsamount_label">Carbs</string>
    <string name="treatments_wizard_bg_label">BG</string>
    <string name="treatments_wizard_carbs_label">Carbs</string>
    <string name="treatments_wizard_correction_label">Corr</string>
    <string name="treatments_wizard_unit_label">U</string>
    <string name="treatments_wizard_bolusiob_label">Bolus IOB</string>
    <string name="treatments_wizard_total_label">TOTAL</string>
    <string name="openapsma_run">Run now</string>
    <string name="vitualpump_label">VIRTUAL PUMP</string>
    <string name="virtualpump_basebasalrate_label">Base basal rate</string>
    <string name="virtualpump_tempbasal_label">Temp basal</string>
    <string name="virtualpump_extendedbolus_label">Extended bolus</string>
    <string name="virtualpump_battery_label">Battery</string>
    <string name="virtualpump_reservoir_label">Reservoir</string>
    <string name="virtualpump_resultok">OK</string>
    <string name="virtualpump_sqlerror">SQL Error</string>
    <string name="openapsma_lastrun_label">Last run</string>
    <string name="openapsma_inputparameters_label">Input parameters</string>
    <string name="openapsma_glucosestatus_label">Glucose status</string>
    <string name="openapsma_currenttemp_label">Current temp</string>
    <string name="openapsma_iobdata_label">IOB data</string>
    <string name="openapsma_profile_label">Profile</string>
    <string name="openapsma_mealdata_label">Meal data</string>
    <string name="result">Result</string>
    <string name="openapsma_noglucosedata">No glucose data available</string>
    <string name="openapsma_noprofile">No profile available</string>
    <string name="openapsma_nopump">No pump available</string>
    <string name="nochangerequested">No change requested</string>
    <string name="openapsma_request_label">Request</string>
     <string name="rate">Rate</string>
    <string name="duration">Duration</string>
    <string name="reason">Reason</string>
    <string name="glucose">Glucose</string>
    <string name="delta">Delta</string>
    <string name="sms_delta">Delta:</string>
    <string name="avgdelta">Avg. delta</string>

    <string name="configbuilder">Config Builder</string>
    <string name="objectives">Objectives</string>
    <string name="openapsma">OpenAPS MA</string>
    <string name="overview">Overview</string>
    <string name="profileviewer">NS Profile</string>
    <string name="simpleprofile">Simple profile</string>
    <string name="tempbasal">TempBasal</string>
    <string name="treatments">Treatments</string>
    <string name="virtualpump">Virtual Pump</string>
    <string name="careportal">Careportal</string>


    <string name="configbuilder_pump">Pump</string>
    <string name="configbuilder_treatments">Treatments</string>
    <string name="configbuilder_tempbasals">Temp Basals</string>
    <string name="configbuilder_profile">Profile</string>
    <string name="configbuilder_aps">APS</string>
    <string name="configbuilder_general">General</string>
    <string name="days">days</string>
    <string name="objectives_minimalduration">Minimal duration</string>
    <string name="configbuilder_constraints">Constraints</string>

    <string name="loop">Loop</string>
    <string name="configbuilder_loop">Loop</string>
    <string name="loop_aps_label">APS</string>
    <string name="loop_constraintsprocessed_label">After processed constraints</string>
    <string name="loop_setbypump_label">Set by pump</string>
    <string name="openapsma_lastenact_label">Last enacted</string>
    <string name="ok">OK</string>
    <string name="cancel">Cancel</string>
    <string name="noapsselected">NO APS SELECTED OR PROVIDED RESULT</string>
    <string name="safety">Safety</string>
    <string name="openapsma_disabled">Plugin is disabled</string>
    <string name="constraints_violation">Constraints violation</string>
    <string name="treatmentdeliveryerror">Bolus delivery error</string>
    <string name="tempbasaldeliveryerror">Tempbasal delivery error</string>
    <string name="overview_newtempbasal_basalpercent">Basal value [%]</string>
    <string name="overview_newtempbasal_percent_label">% (100% = current)</string>
    <string name="setbasalquestion">Accept new temp basal:</string>
    <string name="overview_bolus_label">Bolus</string>
    <string name="overview_calculator_label">Calculator</string>
    <string name="constraintapllied">Constraint applied!</string>
    <string name="confirmation">Confirmation</string>
    <string name="entertreatmentquestion">Enter new treatment:</string>
    <string name="bolus">Bolus</string>
    <string name="sms_bolus">Bolus:</string>
    <string name="basal">Basal</string>
    <string name="sms_basal">Basal:</string>
    <string name="carbs">Carbs</string>
    <string name="changeyourinput">Change your input!</string>
    <string name="setextendedbolusquestion">Set new extended bolus:</string>
    <string name="configbuilder_bgsource">BG Source</string>
    <string name="xdrip">xDrip</string>
    <string name="nsclient">NSClient</string>
    <string name="apsmode_title">APS Mode</string>

    <string name="closedloop">Closed Loop</string>
    <string name="openloop">Open Loop</string>
    <string name="disabledloop">Loop Disabled</string>
    <string name="disableloop">Disable loop</string>
    <string name="enableloop">Enable loop</string>

    <string name="openloop_newsuggestion">New suggestion available</string>
    <string name="unsupportedclientver">Unsupported version of NSClient</string>
    <string name="unsupportednsversion">Unsupported version of Nightscout</string>
    <string name="nsclientnotinstalled">NSClient not installed. Record lost!</string>
    <string name="objectives_bgavailableinns">BG available in NS</string>
    <string name="objectives_pumpstatusavailableinns">Pump status available in NS</string>
    <string name="objectives_manualenacts">Manual enacts</string>
    <string name="loopdisabled">LOOP DISABLED BY CONSTRAINTS</string>
    <string name="cs_lang">Czech</string>
    <string name="en_lang">English</string>
    <string name="treatments_wizard_basaliob_label">Basal IOB</string>
    <string name="bolusconstraintapplied">Bolus constraint applied</string>
    <string name="carbsconstraintapplied">Carbs constraint applied</string>
    <string name="careportal_bgcheck">BG Check</string>
    <string name="careportal_announcement">Announcement</string>
    <string name="careportal_note">Note</string>
    <string name="careportal_question">Question</string>
    <string name="careportal_exercise">Exercise</string>
    <string name="careportal_pumpsitechange">Pump Site Change</string>
    <string name="careportal_cgmsensorinsert">CGM Sensor Insert</string>
    <string name="careportal_cgmsensorstart">CGM Sensor Start</string>
    <string name="careportal_insulincartridgechange">Insulin Cartridge Change</string>
    <string name="careportal_profileswitch">Profile Switch</string>
    <string name="careportal_snackbolus">Snack Bolus</string>
    <string name="careportal_mealbolus">Meal Bolus</string>
    <string name="careportal_correctionbolus">Correction Bolus</string>
    <string name="careportal_combobolus">Combo Bolus</string>
    <string name="careportal_tempbasalstart">Temp Basal Start</string>
    <string name="careportal_tempbasalend">Temp Basal End</string>
    <string name="careportal_carbscorrection">Carbs correction</string>
    <string name="careportal_openapsoffline">OpenAPS Offline</string>

    <string name="careportal_newnstreatment_eventtype">Event type</string>
    <string name="careportal_newnstreatment_other">Other</string>
    <string name="careportal_newnstreatment_meter">Meter</string>
    <string name="careportal_newnstreatment_sensor">Sensor</string>
    <string name="careportal_newnstreatment_carbs_label">Carbs</string>
    <string name="careportal_newnstreatment_insulin_label">Insulin</string>
    <string name="careportal_newnstreatment_carbtime_label">Carb time</string>
    <string name="careportal_newnstreatment_split_label">Split</string>
    <string name="careportal_newnstreatment_duration_label">Duration</string>
    <string name="careportal_newnstreatment_percent_label">Percent</string>
    <string name="careportal_newnstreatment_absolute_label">Absolute</string>
    <string name="careportal_newnstreatment_notes_label">Notes</string>
    <string name="careportal_newnstreatment_eventtime_label">Event time</string>
    <string name="careportal_newnstreatment_profile_label">Profile</string>
    <string name="careportal_newnstreatment_enteredby_title">Entered By</string>
    <string name="careportal_newnstreatment_glucosetype">Glucose type</string>
    <string name="noprofile">No profile loaded from NS yet</string>
    <string name="overview_tempbasal_button">TempBasal</string>
    <string name="overview_extendedbolus_button">Extended Bolus</string>
    <string name="configbuilder_nightscoutversion_label">Nightscout version:</string>
    <string name="send">SEND</string>
    <string name="missing">Missing</string>
    <string name="enabled">Enabled</string>
    <string name="visible">Visible</string>
    <string name="up">Up</string>
    <string name="exported">Preferences exported</string>
    <string name="export_to">Export settings to</string>
    <string name="import_from">Import settings from</string>
    <string name="setting_imported">Settings imported</string>
    <string name="filenotfound">File not found</string>
    <string name="nav_export">Export settings</string>
    <string name="nav_import">Import settings</string>
    <string name="nl_lang">Dutch</string>
    <string name="de_lang">German</string>
    <string name="es_lang">Spanish</string>
    <string name="el_lang">Greek</string>
    <string name="it_lang">Italian</string>
    <string name="ru_lang">Russian</string>
    <string name="sv_lang">Swedish</string>
    <string name="openapsma_maxbasal_title">Max U/hr a Temp Basal can be set to</string>
    <string name="openapsma_maxbasal_summary">This value is called max basal in OpenAPS context</string>
    <string name="openapsma_maxiob_title">Maximum basal IOB OpenAPS can deliver [U]</string>
    <string name="openapsma_maxiob_summary">This value is called Max IOB in OpenAPS context\nThis will default to zero. After several days or weeks, depending on your comfort level, you may choose to adjust this number.</string>
    <string name="bg_lang">Bulgarian</string>
    <string name="dismiss">DISMISS</string>
    <string name="language">Language</string>

    <string name="danarpump">DanaR</string>
    <string name="connecting">Connecting</string>
    <string name="connected">Connected</string>
    <string name="disconnected">Disconnected</string>
    <string name="syncprofiletopump_title">Sync profile to pump</string>
    <string name="danar_pump_settings">DanaR pump settings</string>
    <string name="nightscout">Nightscout</string>
    <string name="end_user_license_agreement">End User License Agreement</string>
    <string name="end_user_license_agreement_text">MUST NOT BE USED TO MAKE MEDICAL DECISIONS. THERE IS NO WARRANTY FOR THE PROGRAM, TO THE EXTENT PERMITTED BY APPLICABLE LAW. EXCEPT WHEN OTHERWISE STATED IN WRITING THE COPYRIGHT HOLDERS AND/OR OTHER PARTIES PROVIDE THE PROGRAM “AS IS” WITHOUT WARRANTY OF ANY KIND, EITHER EXPRESSED OR IMPLIED, INCLUDING, BUT NOT LIMITED TO, THE IMPLIED WARRANTIES OF MERCHANTABILITY AND FITNESS FOR A PARTICULAR PURPOSE. THE ENTIRE RISK AS TO THE QUALITY AND PERFORMANCE OF THE PROGRAM IS WITH YOU. SHOULD THE PROGRAM PROVE DEFECTIVE, YOU ASSUME THE COST OF ALL NECESSARY SERVICING, REPAIR OR CORRECTION.</string>
    <string name="end_user_license_agreement_i_understand">I UNDERSTAND AND AGREE</string>
    <string name="save">Save</string>
    <string name="nobtadapter">No bluetooth adapter found</string>
    <string name="devicenotfound">Selected device not found</string>
    <string name="connectionerror">Pump connection error</string>
    <string name="danar_iob_label">Pump IOB</string>
    <string name="danar_dailyunits">Daily units</string>
    <string name="danar_lastbolus">Last bolus:</string>
    <string name="hoursago">h ago</string>
    <string name="danar_invalidinput">Invalid input data</string>
    <string name="danar_valuenotsetproperly">Value not set properly</string>
    <string name="reloadprofile">Reload profile</string>
    <string name="danar_viewprofile">View profile</string>
    <string name="enacted">Enacted</string>
    <string name="comment">Comment</string>
    <string name="success">Success</string>
    <string name="percent">Percent</string>
    <string name="absolute">Absolute</string>
    <string name="canceltemp">Cancel temp basal</string>
    <string name="smscommunicator">SMS Communicator</string>
    <string name="waitingforpumpresult">Waiting for result</string>
    <string name="smscommunicator_allowednumbers">Allowed phone numbers</string>
    <string name="smscommunicator_allowednumbers_summary">+XXXXXXXXXX;+YYYYYYYYYY</string>
    <string name="smscommunicator_bolusreplywithcode" formatted="false">To deliver bolus %.2fU reply with code %s</string>
    <string name="smscommunicator_calibrationreplywithcode" formatted="false">To send calibration %.2f reply with code %s</string>
    <string name="smscommunicator_bolusfailed">Bolus failed</string>
    <string name="bolusdelivered" formatted="false">Bolus %.2fU delivered successfully</string>
    <string name="bolusrequested" formatted="false">Going to deliver %.2fU</string>
    <string name="smscommunicator_bolusdelivered" formatted="false">Bolus %.2fU delivered successfully</string>
    <string name="bolusdelivering" formatted="false">Delivering %.2fU</string>
    <string name="smscommunicator_remotecommandsallowed">Allow remote commands via SMS</string>
    <string name="smscommunicator_remotebolusnotallowed">Remote bolus not allowed</string>
    <string name="glucosetype_finger">Finger</string>
    <string name="glucosetype_sensor">Sensor</string>
    <string name="manual">Manual</string>
    <string name="careportal_temporarytarget">Temporary Target</string>
    <string name="careportal_temporarytargetcancel">Temporary Target Cancel</string>
    <string name="danarprofile">DanaR profile settings</string>
    <string name="danarprofile_dia">DIA [h]</string>
    <string name="danarprofile_dia_summary">Duration of Insulin Activity</string>
    <string name="failedupdatebasalprofile">Failed to update basal profile</string>
    <string name="danar_history">History</string>
    <string name="danar_historyreload">Reload</string>
    <string name="uploading">Uploading</string>
    <string name="danar_ebolus">E bolus</string>
    <string name="danar_dsbolus">DS bolus</string>
    <string name="danar_debolus">DE bolus</string>
    <string name="danar_error">error</string>
    <string name="danar_refill">refill</string>
    <string name="danar_basalhour">basal hour</string>
    <string name="danar_glucose">glucose</string>
    <string name="danar_carbohydrate">carbohydrate</string>
    <string name="danar_alarm">alarm</string>
    <string name="danar_totaluploaded" formatted="false">Total %d records uploaded</string>
    <string name="danar_sbolus">S bolus</string>
    <string name="danar_history_alarm">Alarms</string>
    <string name="danar_history_basalhours">Basal Hours</string>
    <string name="danar_history_bolus">Boluses</string>
    <string name="danar_history_carbohydrates">Carbohydrates</string>
    <string name="danar_history_dailyinsulin">Daily insulin</string>
    <string name="danar_history_errors">Errors</string>
    <string name="danar_history_glucose">Glucose</string>
    <string name="danar_history_refill">Refill</string>
    <string name="danar_history_syspend">Suspend</string>
    <string name="danar_history_connectingfor" formatted="false">Connecting for %d s</string>
    <string name="danar_password_title">Pump password</string>
    <string name="wrongpumppassword">Wrong pump password!</string>
    <string name="pumpbusy">Pump is busy</string>
    <string name="overview_bolusprogress_delivered">Delivered</string>
    <string name="overview_bolusprogress_stoped">Stopped</string>
    <string name="occlusion">Occlusion</string>
    <string name="overview_bolusprogress_stop">Stop</string>
    <string name="overview_bolusprogress_stoppressed">STOP PRESSED</string>
    <string name="waitingforpump">Waiting for pump</string>
    <string name="waitingforpumpclicktorefresh">Waiting for pump. Click to refresh.</string>
    <string name="overview_bolusprogress_goingtodeliver" formatted="false">Going to deliver %.2fU</string>
    <string name="objectives_0_objective">Setting up visualization and monitoring, and analyzing basals and ratios</string>
    <string name="objectives_0_gate">Verify that BG is available in Nightscout, and pump insulin data is being uploaded</string>
    <string name="objectives_1_objective">Starting on an open loop</string>
    <string name="objectives_1_gate">Run in Open Loop mode for a few days, and manually enact lots of temp basals</string>
    <string name="objectives_2_objective">Understanding your open loop, including its temp basal recommendations</string>
    <string name="objectives_2_gate">Based on that experience, decide what max basal should be, and set it on the pump and preferences</string>
    <string name="objectives_3_objective">Starting to close the loop with Low Glucose Suspend</string>
    <string name="objectives_3_gate">Run in closed loop with max IOB = 0 for a few days without too many LGS events</string>
    <string name="objectives_4_objective">Tuning the closed loop, raising max IOB above 0 and gradually lowering BG targets</string>
    <string name="objectives_4_gate">Run for a few days, and at least one night with no low BG alarms, before dropping BG</string>
    <string name="objectives_5_objective">Adjust basals and ratios if needed, and then enable auto-sens</string>
    <string name="objectives_5_gate">1 week successful daytime looping with regular carb entry</string>
    <string name="objectives_6_objective">Enabling additional features for daytime use, such as advanced meal assist</string>
    <string name="youareonallowedlimit">You reached allowed limit</string>
    <string name="noprofileselected">No profile selected</string>
    <string name="smscommunicator_loophasbeendisabled">Loop has been disabled</string>
    <string name="smscommunicator_loophasbeenenabled">Loop has been enabled</string>
    <string name="smscommunicator_loopisdisabled">Loop is disabled</string>
    <string name="smscommunicator_loopisenabled">Loop is enabled</string>
    <string name="openapsma_valuelimitedto" formatted="false">%.2f limited to %.2f</string>
    <string name="openapsma_valueoutofrange" formatted="false">Value %s is out of hard limits</string>
    <string name="smscommunicator_remotebasalnotallowed">Remote basal setting is not allowed</string>
    <string name="smscommunicator_remotecommandnotallowed">Remote command is not allowed</string>
    <string name="smscommunicator_basalreplywithcode" formatted="false">To start basal %.2fU/h reply with code %s</string>
    <string name="smscommunicator_suspendreplywithcode" formatted="false">To suspend loop for %d minutes reply with code %s</string>
    <string name="smscommunicator_tempbasalset" formatted="false">Temp basal %.2fU/h for %d min started successfully</string>
    <string name="smscommunicator_tempbasalfailed">Temp basal start failed</string>
    <string name="smscommunicator_basalstopreplywithcode" formatted="false">To stop temp basal reply with code %s</string>
    <string name="smscommunicator_tempbasalcanceled">Temp basal canceled</string>
    <string name="smscommunicator_tempbasalcancelfailed">Canceling temp basal failed</string>
    <string name="smscommunicator_unknowncommand">Uknonwn command or wrong reply</string>

    <string name="quickwizard">QuickWizard</string>
    <string name="quickwizardsettings">QuickWizard settings</string>
    <string name="overview_editquickwizard_buttontext">Button text:</string>
    <string name="overview_editquickwizard_carbs">Carbs:</string>
    <string name="overview_editquickwizard_valid">Valid:</string>
    <string name="overview_editquickwizardlistactivity_add">Add</string>
    <string name="overview_quickwizard_item_edit_button">Edit</string>
    <string name="overview_quickwizard_item_remove_button">Remove</string>
    <string name="mealbolus">Meal</string>
    <string name="correctionbous">Corr</string>
    <string name="ko_lang">Korean</string>
    <string name="actions">Actions</string>
    <string name="androidaps_start">AndroidAPS started</string>
    <string name="ns_upload_only">NS upload only (disabled sync)</string>
    <string name="ns_upload_only_summary">NS upload only. Not effective on SGV unless a local source like xDrip is selected. Not effective on Profiles while NS-Profiles is used.</string>
    <string name="pumpNotInitialized">Pump not initialized!</string>
    <string name="pumpNotInitializedProfileNotSet">Pump not initialized, profile not set!</string>
    <string name="primefill">Prime/Fill</string>
    <string name="fillwarning">Please make sure the amount matches the specification of your infusion set!</string>
    <string name="othersettings_title">Other</string>
    <string name="fillbolus_title">Fill/Prime standard insulin amounts.</string>
    <string name="button1">Button 1</string>
    <string name="button2">Button 2</string>
    <string name="button3">Button 3</string>
    <string name="percentagefactor_hint">Percentage factor by which the base profile will be multiplied.</string>
    <string name="timeshift_hint">Time in hours by which the profile will be shifted round robin.</string>
    <string name="send_to_pump">SEND TO PUMP</string>
    <string name="units">Units:</string>
    <string name="mgdl">mg/dl</string>
    <string name="mmol">mmol/l</string>
    <string name="dia">DIA:</string>
    <string name="target_range">Target range:</string>
    <string name="edit_base_basal">Edit Base-Basal:</string>
    <string name="edit_base_isf">Edit Base-ISF:</string>
    <string name="edit_base_ic">Edit Base-IC:</string>
    <string name="base_profile_label">Base Profile:</string>
    <string name="circadian_percentage_profile">CircadianPercentageProfile</string>
    <string name="prefs_range_title">Range for Visualization</string>
    <string name="prefs_range_summary">High and low mark for the charts in Overview and Smartwatch</string>
    <string name="low_mark">LOW mark</string>
    <string name="high_mark">HIGH mark</string>
    <string name="wear">Wear</string>
    <string name="resend_all_data">Resend All Data</string>
    <string name="open_settings_on_wear">Open Settings on Wear</string>
    <string name="pumperror">Pump Error</string>
    <string name="lowbattery">Low Battery</string>
    <string name="pumpshutdown">Pump Shutdown</string>
    <string name="batterydischarged">Pump Battery Discharged</string>
    <string name="danarkoreanpump">DanaR Korean</string>
    <string name="wrongpumpdriverselected">Wrong pump driver selected</string>
    <string name="basal_rate">Basal rate:</string>
    <string name="profile_set_failed">Setting of basal profile failed</string>
    <string name="profile_set_ok">Basal profile in pump updated</string>
    <string name="danar_disableeasymode">Disable EasyUI mode in pump</string>
    <string name="danar_enableextendedbolus">Enable extended boluses on pump</string>
    <string name="danar_switchtouhmode">Change mode from U/d to U/h on pump</string>
    <string name="basalvaluebelowminimum">Basal value below minimum. Profile not set!</string>
    <string name="sms_actualbg">BG:</string>
    <string name="sms_lastbg">Last BG:</string>
    <string name="mdi">MDI</string>
    <string name="MM640g">MM640g</string>
    <string name="ongoingnotificaction">Ongoing Notification</string>
    <string name="old_data">OLD DATA</string>
    <string name="minago">%dmin ago</string>
    <string name="sms_minago">%dmin ago</string>
    <string name="localprofile">Local Profile</string>
    <string name="openapsama">OpenAPS AMA</string>
    <string name="short_avgdelta">Short avg. delta</string>
    <string name="long_avgdelta">Long avg. delta</string>
    <string name="array_of_elements">Array of %d elements.\nActual value:</string>
    <string name="openapsma_autosensdata_label">Autosens data</string>
    <string name="openapsma_scriptdebugdata_label">Script debug</string>
    <string name="openapsama_useautosens">Use AMA autosens feature</string>
    <string name="refresheventsfromnightscout">Refresh events from NS</string>
    <string name="eatingsoon">Eating Soon</string>
    <string name="activity">Activity</string>
    <string name="removerecord">Remove record:</string>
    <string name="danar_stats">DanaR Stats</string>
    <string name="danar_stats_cumulative_tdd">Cumulative TDD</string>
    <string name="danar_stats_expweight">Exponentially Weighted TDD</string>
    <string name="danar_stats_basalrate">Basal</string>
    <string name="danar_stats_bolus">Bolus</string>
    <string name="danar_stats_tdd">TDD</string>
    <string name="danar_stats_date">Date</string>
    <string name="danar_stats_ratio">Ratio</string>
    <string name="danar_stats_amount_days"># Days</string>
    <string name="danar_stats_weight">Weight</string>
    <string name="danar_stats_warning_Message">Possibly inaccurate if using boluses for priming/filling!</string>
    <string name="danar_stats_olddata_Message">Old Data Please Press "RELOAD"</string>
    <string name="danar_stats_tbb">Total Base Basal</string>
    <string name="danar_stats_tbb2">TBB * 2</string>
    <string name="initializing">Initializing ...</string>
    <string name="actions_shortname">ACT</string>
    <string name="configbuilder_shortname">CONF</string>
    <string name="loop_shortname">LOOP</string>
    <string name="simpleprofile_shortname">SP</string>
    <string name="oaps_shortname">OAPS</string>
    <string name="temptargetrange_shortname">TT</string>
    <string name="localprofile_shortname">LP</string>
    <string name="danarpump_shortname">DANA</string>
    <string name="circadian_percentage_profile_shortname">CPP</string>
    <string name="tempbasals_shortname">TB</string>
    <string name="overview_shortname">HOME</string>
    <string name="virtualpump_shortname">VPUMP</string>
    <string name="profileviewer_shortname">NSPROFILE</string>
    <string name="treatments_shortname">TREAT</string>
    <string name="careportal_shortname">CP</string>
    <string name="objectives_shortname">OBJ</string>
    <string name="wear_shortname">WEAR</string>
    <string name="smscommunicator_shortname">SMS</string>
    <string name="short_tabtitles">Shorten tab titles</string>
    <string name="prefs_delta_title">Delta Settings</string>
    <string name="always_use_shortavg">Always use short average delta instead of simple delta</string>
    <string name="always_use_shortavg_summary">Useful when data from unfiltered sources like xDrip gets noisy.</string>
    <string name="advancedsettings_title">Advanced Settings</string>
    <string name="danar_model" formatted="false">Model: %02X Protocol: %02X Code: %02X</string>
    <string name="profile">Profile</string>
    <string name="openapsama_max_daily_safety_multiplier" translatable="false">max_daily_safety_multiplier</string>
    <string name="openapsama_max_daily_safety_multiplier_summary">Default value: 3\nThis is a key OpenAPS safety cap. What this does is limit your basals to be 3x (in this people) your biggest basal rate. You likely will not need to change this, but you should be aware that’s what is discussed about “3x max daily; 4x current” for safety caps.</string>
    <string name="openapsama_current_basal_safety_multiplier" translatable="false">current_basal_safety_multiplier</string>
    <string name="openapsama_current_basal_safety_multiplier_summary">Default value: 4\nThis is the other half of the key OpenAPS safety caps, and the other half of “3x max daily; 4x current” of the safety caps. This means your basal, regardless of max basal set on your pump, cannot be any higher than this number times the current level of your basal. This is to prevent people from getting into dangerous territory by setting excessively high max basals before understanding how the algorithm works. Again, the default is 4x; most people will never need to adjust this and are instead more likely to need to adjust other settings if they feel like they are “running into” this safety cap.</string>
    <string name="openapsama_autosens_max" translatable="false">autosens_max</string>
    <string name="openapsama_autosens_max_summary">Default value: 1.2\nThis is a multiplier cap for autosens (and soon autotune) to set a 20% max limit on how high the autosens ratio can be, which in turn determines how high autosens can adjust basals, how low it can adjust ISF, and how low it can set the BG target.</string>
    <string name="openapsama_autosens_min" translatable="false">autosens_min</string>
    <string name="openapsama_autosens_min_summary">Default value: 0.7\nThe other side of the autosens safety limits, putting a cap on how low autosens can adjust basals, and how high it can adjust ISF and BG targets.</string>
    <string name="openapsama_autosens_adjusttargets" translatable="false">autosens_adjust_targets</string>
    <string name="openapsama_autosens_adjusttargets_summary">Default value: true\nThis is used to allow autosens to adjust BG targets, in addition to ISF and basals.</string>
    <string name="openapsama_bolussnooze_dia_divisor" translatable="false">bolussnooze_dia_divisor</string>
    <string name="openapsama_bolussnooze_dia_divisor_summary">Default value: 2\nBolus snooze is enacted after you do a meal bolus, so the loop won’t counteract with low temps when you’ve just eaten. The example here and default is 2; so a 3 hour DIA means that bolus snooze will be gradually phased out over 1.5 hours (3DIA/2).</string>
    <string name="openapsama_min_5m_carbimpact" translatable="false">min_5m_carbimpact</string>
    <string name="openapsama_min_5m_carbimpact_summary">Default value: 3.0\nThis is a setting for default carb absorption impact per 5 minutes. The default is an expected 3mg/dl/5min. This affects how fast COB are decayed, and how much carb absorption is assumed in calculating future predicted BG, when BG is falling more than expected, or not rising as much as expected.</string>
    <string name="openapsama_link_to_preferncejson_doc_txt">Attention!\nNormally you do not have to change these values below. Please CLICK HERE and READ the text and make sure you UNDERSTAND it before change any of these values.</string>
    <string name="openapsama_link_to_preferncejson_doc">http://openaps.readthedocs.io/en/latest/docs/walkthrough/phase-3/beyond-low-glucose-suspend.html</string>
    <string name="error_only_numeric_digits_allowed">Only numeric digits are allowed.</string>
    <string name="error_only_numeric_digits_range_allowed">Only numeric digits within the range %1$s - %2$s are allowed.</string>
    <string name="error_field_must_not_be_empty">The field must not be empty</string>
    <string name="error_phone_not_valid">Phone number not valid</string>
    <string name="smscommunicator_invalidphonennumber">Invalid SMS phone number</string>
    <string name="copy_to_clipboard">Copy To Clipboard</string>
    <string name="copied_to_clipboard">Copied to clipboard</string>
    <string name="nav_show_logcat">Show log</string>
    <string name="overview_calibration">Calibration</string>
    <string name="overview_calibration_bg_label">Calibration</string>
    <string name="send_calibration" formatted="false">Send calibration %.1f to xDrip?</string>
    <string name="xdripnotinstalled">xDrip+ not installed</string>
    <string name="calibrationsent">Calibration sent to xDrip</string>
    <string name="smscommunicator_remotecalibrationnotallowed">Remote calibration not allowed</string>
    <string name="smscommunicator_calibrationsent">Calibration sent. Receiving must be enabled in xDrip.</string>
    <string name="smscommunicator_calibrationfailed">xDrip is not receiving calibrations</string>
    <string name="dont_show_again">Don\'t show again</string>
    <string name="pumpsuspendedclicktorefresh">Pump suspended. Click to refresh state</string>
    <string name="pumpsuspended">Pump suspended</string>
    <string name="gettingpumpstatus">Getting pump status</string>
    <string name="settingtempbasal">Setting temp basal</string>
    <string name="stoppingtempbasal">Stopping temp basal</string>
    <string name="settingextendedbolus">Setting extended bolus</string>
    <string name="stoppingextendedbolus">Stopping extended bolus</string>
    <string name="updatingbasalrates">Updating basal rates</string>
    <string name="disconnecting">Disconnecting</string>
    <string name="executing">Executing</string>
    <string name="virtualpump_settings">Virtual pump settings</string>
    <string name="virtualpump_uploadstatus_title">Upload status to NS</string>
    <string name="wrongpassword">Wrong password</string>
    <string name="settings_password">Password for settings</string>
    <string name="unlock_settings">Unlock settings</string>
    <string name="approachingdailylimit">Approaching insulin daily limit</string>
    <string name="nsclientinternal">NSClient</string>
    <string name="nsclientinternal_shortname">NSCI</string>
    <string name="nsclientinternal_url">URL:</string>
    <string name="nsclientinternal_autoscroll">Autoscroll</string>
    <string name="restart">Restart</string>
    <string name="nsclientinternal_title">NSClient</string>
    <string name="nsclientinternal_url_title">Nightscout URL</string>
    <string name="nsclientinternal_url_dialogmessage">Enter Nightscout URL</string>
    <string name="nsclientinternal_secret_title">NS API secret</string>
    <string name="nsclientinternal_secret_dialogtitle">NS API secret</string>
    <string name="nsclientinternal_secret_dialogmessage">Enter NS API secret (min 12 chars)</string>
    <string name="nsclientinternal_devicename_title">Device name</string>
    <string name="nsclientinternal_devicename_dialogtitle">Enter device name</string>
    <string name="nsclientinternal_devicename_dialogmessage">It will be used for enteredBy field</string>
    <string name="deliver_now">Deliver now</string>
    <string name="clear_queue">Clear queue</string>
    <string name="show_queue">Show queue</string>
    <string name="queue">Queue:</string>
    <string name="status">Status:</string>
    <string name="paused">Paused</string>
    <string name="key_nsclientinternal_url" translatable="false">nsclientinternal_url</string>
    <string name="key_nsclientinternal_api_secret" translatable="false">nsclientinternal_api_secret</string>
    <string name="key_danar_bt_name" translatable="false">danar_bt_name</string>
    <string name="key_danar_password" translatable="false">danar_password</string>
    <string name="key_danar_useextended" translatable="false">danar_useextended</string>
    <string name="key_danar_visualizeextendedaspercentage" translatable="false">danar_visualizeextendedaspercentage"</string>
    <string name="key_danarprofile_dia" translatable="false">danarprofile_dia</string>
    <string name="clearlog">Clear log</string>
    <string name="key_nsclientinternal_autoscroll" translatable="false">nsclientinternal_autoscroll</string>
    <string name="key_nsclientinternal_paused" translatable="false">nsclientinternal_paused</string>
    <string name="nowritepermission">NSCLIENT has no write permission. Wrong API secret?</string>
    <string name="wear_settings">Wear settings</string>
    <string name="wear_detailedIOB_title">Show detailed IOB</string>
    <string name="wear_detailedIOB_summary">Break down IOB into bolus and basal IOB on the watchface</string>
    <string name="nosuccess">not successful - please check phone</string>
    <string name="notavailable">Not available</string>
    <string name="key_smscommunicator_allowednumbers" translatable="false">smscommunicator_allowednumbers</string>
    <string name="key_smscommunicator_remotecommandsallowed" translatable="false">smscommunicator_remotecommandsallowed</string>
    <string name="patientage">Patient age</string>
    <string name="child">Child</string>
    <string name="teenage">Teenage</string>
    <string name="adult">Adult</string>
    <string name="key_age" translatable="false">age</string>
    <string name="key_child" translatable="false">child</string>
    <string name="key_teenage" translatable="false">teenage</string>
    <string name="key_adult" translatable="false">adult</string>
    <string name="patientage_summary">Please select patient age to setup safety limits</string>
    <string name="key_i_understand" translatable="false">I_understand</string>
    <string name="Glimp">Glimp</string>
    <string name="batteryoptimalizationerror">Device does not appear to support battery optimization whitelisting!</string>
    <string name="pleaseallowpermission">Please Allow Permission</string>
    <string name="needwhitelisting">%s needs battery optimalization whitelisting for proper performance</string>
    <string name="loopsuspended">Loop suspended</string>
    <string name="loopsuspendedfor" formatted="false">Suspended (%d m)</string>
    <string name="loopsuperbolusfor" formatted="false">Superbolus (%d m)</string>
    <string name="loopmenu">Loop menu</string>
    <string name="suspendloopfor1h">Suspend loop for 1h</string>
    <string name="suspendloopfor2h">Suspend loop for 2h</string>
    <string name="suspendloopfor3h">Suspend loop for 3h</string>
    <string name="suspendloopfor10h">Suspend loop for 10 h</string>
    <string name="disconnectpumpfor30m">Disconnect pump for 30 min</string>
    <string name="disconnectpumpfor1h">Disconnect pump for 1 h</string>
    <string name="disconnectpumpfor2h">Disconnect pump for 2 h</string>
    <string name="disconnectpumpfor3h">Disconnect pump for 3 h</string>
    <string name="disconnectpumpfor10h">Disconnect pump for 10 h</string>
    <string name="resume">Resume</string>
    <string name="smscommunicator_wrongduration">Wrong duration</string>
    <string name="smscommunicator_loopsuspended">Loop suspended</string>
    <string name="smscommunicator_loopresumed">Loop resumed</string>
    <string name="treatments_wizard_bgtrend_label">15min trend</string>
    <string name="treatments_wizard_cob_label">COB</string>
    <string name="superbolus">Superbolus</string>
    <string name="ns_logappstartedevent">Log app start to NS</string>
    <string name="key_ns_logappstartedevent" translatable="false">ns_logappstartedevent</string>
    <string name="key_ns_localbroadcasts" translatable="false">nsclient_localbroadcasts</string>
    <string name="restartingapp">Exiting application to apply settings.</string>
    <string name="danarv2pump">DanaRv2</string>
    <string name="configbuilder_insulin">Insulin</string>
    <string name="fastactinginsulin">Fast Acting Insulin</string>
    <string name="fastactinginsulincomment">Novorapid, Novolog, Humalog</string>
    <string name="ultrafastactinginsulincomment">Fiasp</string>
    <string name="insulin_shortname">INS</string>
    <string name="fastactinginsulinprolonged">Fast Acting Insulin Prolonged</string>
    <string name="key_usesuperbolus" translatable="false">key_usersuperbolus</string>
    <string name="enablesuperbolus">Enable superbolus in wizard</string>
    <string name="enablesuperbolus_summary">Enable superbolus functionality in wizard. Do not enable until you learn what it really does. IT MAY CAUSE INSULIN OVERDOSE IF USED BLINDLY!</string>
    <string name="iob">IOB</string>
    <string name="cob">COB</string>
    <string name="predictionshortlabel">PRE</string>
    <string name="basalshortlabel">BAS</string>
    <string name="virtualpump_firmware_label">Firmware</string>
    <string name="virtualpump_lastconnection_label">Last connection</string>
    <string name="danar_bluetooth_status">Bluetooh status</string>
    <string name="nav_about">About</string>
    <string name="smscommunicator_missingsmspermission">Missing SMS permission</string>
    <string name="dev">DEV</string>
    <string name="xdripstatus_settings">xDrip Status (watch)</string>
    <string name="xdripstatus">xDrip Statusline (watch)</string>
    <string name="xdripstatus_shortname">xds</string>
    <string name="wear_showbgi_title">Show BGI</string>
    <string name="wear_showbgi_summary">Add BGI to status line</string>
    <string name="ns_noupload">No upload to NS</string>
    <string name="ns_noupload_summary">All data sent to NS are dropped. AAPS is connected to NS but no change in NS is done</string>
    <string name="key_ns_upload_only" translatable="false">ns_upload_only</string>
    <string name="key_ns_noupload" translatable="false">ns_noupload</string>
    <string name="basal_step">Basal Step</string>
    <string name="bolus_step">Bolus Step</string>
    <string name="extendedbolus">ExtendedBolus</string>
    <string name="temptarget">TempTarget</string>
    <string name="overview_extendedbolus_cancel_button">Cancel Extended Bolus</string>
    <string name="careportal_sensorage_label">Sensor age</string>
    <string name="careportal_canulaage_label">Canula age</string>
    <string name="careportal_insulinage_label">Insulin age</string>
    <string name="hours">hours</string>
    <string name="overview_newtempbasal_basaltype_label">Basal type</string>
    <string name="isfmissing">ISF missing in profile. Using default.</string>
    <string name="icmissing">IC missing in profile. Using default.</string>
    <string name="basalmissing">Basal missing in profile. Using default.</string>
    <string name="targetmissing">Target missing in profile. Using default.</string>
    <string name="invalidprofile">Invalid profile !!!</string>
    <string name="profileswitch">ProfileSwitch</string>
    <string name="careportal_pbage_label">Pump battery age</string>
    <string name="careportal_pumpbatterychange">Pump Battery Change</string>
    <string name="ns_alarmoptions">Alarm options</string>
    <string name="key_nsalarm_urgent_high" translatable="false">nsalarm_urgent_high</string>
    <string name="key_nsalarm_high" translatable="false">nsalarm_high</string>
    <string name="key_nsalarm_low" translatable="false">nsalarm_low</string>
    <string name="key_nsalarm_urgent_low" translatable="false">nsalarm_urgent_low</string>
    <string name="key_nsalarm_staledata" translatable="false">nsalarm_staledata</string>
    <string name="key_nsalarm_urgent_staledata" translatable="false">nsalarm_urgent_staledata</string>
    <string name="key_nsalarm_staledatavalue" translatable="false">nsalarm_staledatavalue</string>
    <string name="key_nsalarm_urgent_staledatavalue" translatable="false">nsalarm_urgent_staledatavalue</string>
    <string name="nsalarm_urgenthigh">Urgent high</string>
    <string name="nsalarm_high">High</string>
    <string name="nsalarm_low">Low</string>
    <string name="nsalarm_urgentlow">Urgent low</string>
    <string name="nsalarm_summary" formatted="false">Currently set to %f</string>
    <string name="nsalarm_staledata">Stale data</string>
    <string name="nsalarm_urgentstaledata">Urgent stale data</string>
    <string name="nsalarm_staledatavalue_label">Stale data threshold [min]</string>
    <string name="nsalarm_urgent_staledatavalue_label">Urgent stale data threshold [min]</string>
    <string name="openapsama_autosens_period">Interval for autosens [h]</string>
    <string name="openapsama_autosens_period_summary">Amount of hours in the past for sensitivity detection (carbs absorption time is excluded)</string>
    <string name="key_openapsama_autosens_period" translatable="false">openapsama_autosens_period</string>
    <string name="key_nsclient_localbroadcasts" translatable="false">nsclient_localbroadcasts</string>
    <string name="ratio_short">SEN</string>
    <string name="key_do_not_track_profile_switch" translatable="false">do_not_track_profile_switch</string>
    <string name="do_not_track_profile_switch">Ignore profile switch events</string>
    <string name="do_not_track_profile_switch_summary">All profile switch events are ignored and active profile is always used</string>
    <string name="pump">Pump</string>
    <string name="openaps">OpenAPS</string>
    <string name="device">Device</string>
    <string name="uploader">Uploader</string>
    <string name="configbuilder_sensitivity">Sensitivity detection</string>
    <string name="sensitivity_shortname">SENS</string>
    <string name="sensitivityoref0">Sensitivity Oref0</string>
    <string name="sensitivityaaps">Sensitivity AAPS</string>
    <string name="absorptionsettings_title">Absorption settings</string>
    <string name="key_absorption_maxtime" translatable="false">absorption_maxtime</string>
    <string name="absorption_maxtime_title">Meal max absorption time [h]</string>
    <string name="absorption_maxtime_summary">Time in hours where is expected all carbs from meal will be absorbed</string>
    <string name="key_rangetodisplay" translatable="false">rangetodisplay</string>
    <string name="danar_visualizeextendedaspercentage_title">Visualize extended bolus as %</string>
    <string name="careportal_sensorage_label_short">SAGE</string>
    <string name="careportal_insulinage_label_short">IAGE</string>
    <string name="careportal_canulaage_label_short">CAGE</string>
    <string name="careportal_pbage_label_short">PBAGE</string>
    <string name="openaps_short">OAPS</string>
    <string name="uploader_short">UPLD</string>
    <string name="basal_short">BAS</string>
    <string name="virtualpump_extendedbolus_label_short">EXT</string>
    <string name="lock_screen">Lock screen</string>
    <string name="lock_screen_short">Lock</string>
    <string name="sensitivity_warning">By turning on Autosense feature remember to enter all eated carbs. Otherwise carbs deviations will be identified wrong as sensitivity change !!</string>
    <string name="sensitivityweightedaverage">Sensitivity WeightedAverage</string>
    <string name="mdtp_ok">OK</string>
    <string name="mdtp_cancel">Cancel</string>
    <string name="cpp_sync_setting_missing">needs to be activated to send values to the pump!</string>
    <string name="cpp_notloadedplugins">Not all profiles loaded!</string>
    <string name="cpp_valuesnotstored">Values not stored!</string>
    <string name="wear_overviewnotifications">Overview Notifications</string>
    <string name="wear_overviewnotifications_summary">Pass the Overview Notifications through as wear confirmation messages.</string>
    <string name="ns_localbroadcasts">Enable broadcasts to other apps (like xDrip).</string>
    <string name="ns_localbroadcasts_title">Enable local Broadcasts.</string>
	<string name="careportal_activity_label">ACTIVITY &amp; FEEDBACK</string>
	<string name="careportal_carbsandbolus_label">CARBS &amp; BOLUS</string>
	<string name="careportal_cgm_label">CGM &amp; OPENAPS</string>
	<string name="careportal_pump_label">PUMP</string>
    <string name="overview_newtempbasal_basalabsolute">Basal value [U/h]</string>
    <string name="careportal_newnstreatment_duration_min_label">Duration [min]</string>
    <string name="key_insulin_oref_peak" translatable="false">insulin_oref_peak</string>
    <string name="insulin_oref_peak">IOB Curve Peak Time</string>
    <string name="insulin_peak_time">Peak Time [min]</string>
    <string name="free_peak_oref">Free-Peak Oref</string>
    <string name="rapid_acting_oref">Rapid-Acting Oref</string>
    <string name="ultrarapid_oref">Ultra-Rapid Oref</string>
    <string name="dia_too_short" formatted="false">"DIA of %s too short - using %s instead!"</string>
    <string name="activate_profile">ACTIVATE PROFILE</string>
<<<<<<< HEAD
    <string name="date">Date</string>
=======
    <string name="invalid">INVALID</string>
>>>>>>> 73c2be52


</resources>
<|MERGE_RESOLUTION|>--- conflicted
+++ resolved
@@ -699,11 +699,6 @@
     <string name="ultrarapid_oref">Ultra-Rapid Oref</string>
     <string name="dia_too_short" formatted="false">"DIA of %s too short - using %s instead!"</string>
     <string name="activate_profile">ACTIVATE PROFILE</string>
-<<<<<<< HEAD
     <string name="date">Date</string>
-=======
     <string name="invalid">INVALID</string>
->>>>>>> 73c2be52
-
-
 </resources>
