﻿<resources>
    <string name="treatmentssafety_title">Tratments safety</string>
    <string name="treatmentssafety_maxbolus_title">Max allowed bolus [U]</string>
    <string name="treatmentssafety_maxcarbs_title">Max allowed carbs [g]</string>

    <string name="nav_preferences">Preferences</string>
    <string name="nav_refreshtreatments">Refresh treatments from NS</string>
    <string name="nav_resetdb">Reset Databases</string>
    <string name="reset_db_confirm">Do you really want to reset the databases?</string>
    <string name="nav_exit">Exit</string>
    <string name="danar_useextended_title">Use extended boluses for >200%</string>
    <string name="danar_bt_name_title">DanaR Bluetooth device</string>
    <string name="ns_sync_use_absolute_title">Always use basal absolute values</string>
    <string name="alert_dialog_storage_permission_text">Please reboot your phone or restart AndroidAPS from the System Settings \notherwise Android APS will not have logging (important to track and verify that the algorithms are working correctly)!</string>

    <string name="objectives_objective_label_string">Objective:</string>
    <string name="objectives_gate_label_string">Gate:</string>
    <string name="objectives_button_start">Start</string>
    <string name="objectives_button_verify">Verify</string>
    <string name="nsprofileview_units_label">Units</string>
    <string name="nsprofileview_dia_label">DIA</string>
    <string name="nsprofileview_ic_label">IC</string>
    <string name="nsprofileview_isf_label">ISF</string>
    <string name="nsprofileview_basal_label">Basal</string>
    <string name="nsprofileview_target_label">Target</string>
    <string name="noprofileset">NO PROFILE SET</string>
    <string name="treatments_insulin_label_string">Insulin:</string>
    <string name="treatments_carbs_label_string">Carbs:</string>
    <string name="treatments_iob_label_string">IOB:</string>
    <string name="sms_iob">IOB:</string>
    <string name="treatments_activity_string">Activity:</string>
    <string name="treatments_iobtotal_label_string">Total IOB:</string>
    <string name="treatments_iobactivitytotal_label_string">Total IOB activity:</string>
    <string name="tempbasals_realduration_label_string">Dur:</string>
    <string name="tempbasals_netratio_label_string">Ratio:</string>
    <string name="tempbasals_netinsulin_label_string">Ins:</string>
    <string name="tempbasals_iob_label_string">IOB:</string>
    <string name="tempbasals_iobtotal_label_string">Total IOB:</string>
    <string name="treatments_newtreatment_insulinamount_label">Insulin</string>
    <string name="treatments_newtreatment_carbsamount_label">Carbs</string>
    <string name="treatments_wizard_bg_label">BG</string>
    <string name="treatments_wizard_tt_label">TT</string>
    <string name="treatments_wizard_carbs_label">Carbs</string>
    <string name="treatments_wizard_correction_label">Corr</string>
    <string name="insulin_unit_shortname">U</string>
    <string name="treatments_wizard_bolusiob_label">Bolus IOB</string>
    <string name="openapsma_run">Run now</string>
    <string name="vitualpump_label">VIRTUAL PUMP</string>
    <string name="pump_basebasalrate_label">Base basal rate</string>
    <string name="pump_tempbasal_label">Temp basal</string>
    <string name="virtualpump_extendedbolus_label">Extended bolus</string>
    <string name="pump_battery_label">Battery</string>
    <string name="pump_reservoir_label">Reservoir</string>
    <string name="virtualpump_resultok">OK</string>
    <string name="openapsma_lastrun_label">Last run</string>
    <string name="openapsma_inputparameters_label">Input parameters</string>
    <string name="openapsma_glucosestatus_label">Glucose status</string>
    <string name="openapsma_currenttemp_label">Current temp</string>
    <string name="openapsma_iobdata_label">IOB data</string>
    <string name="openapsma_profile_label">Profile</string>
    <string name="openapsma_mealdata_label">Meal data</string>
    <string name="result">Result</string>
    <string name="openapsma_noglucosedata">No glucose data available</string>
    <string name="nochangerequested">No change requested</string>
    <string name="openapsma_request_label">Request</string>
    <string name="rate">Rate</string>
    <string name="duration">Duration</string>
    <string name="reason">Reason</string>
    <string name="glucose">Glucose</string>
    <string name="delta">Delta</string>
    <string name="sms_delta">Delta:</string>

    <string name="configbuilder">Config Builder</string>
    <string name="objectives">Objectives</string>
    <string name="openapsma">OpenAPS MA</string>
    <string name="overview">Overview</string>
    <string name="profileviewer">NS Profile</string>
    <string name="simpleprofile">Simple profile</string>
    <string name="tempbasal">TempBasal</string>
    <string name="treatments">Treatments</string>
    <string name="virtualpump">Virtual Pump</string>
    <string name="careportal">Careportal</string>


    <string name="configbuilder_pump">Pump</string>
    <string name="configbuilder_treatments">Treatments</string>
    <string name="configbuilder_profile">Profile</string>
    <string name="configbuilder_aps">APS</string>
    <string name="configbuilder_general">General</string>
    <string name="days">days</string>
    <string name="objectives_minimalduration">Minimal duration</string>
    <string name="constraints">Constraints</string>

    <string name="loop">Loop</string>
    <string name="configbuilder_loop">Loop</string>
    <string name="loop_aps_label">APS</string>
    <string name="loop_constraintsprocessed_label">After processed constraints</string>
    <string name="loop_tbrsetbypump_label">Temp basal set by pump</string>
    <string name="openapsma_lastenact_label">Last enacted</string>
    <string name="ok">OK</string>
    <string name="cancel">Cancel</string>
    <string name="noapsselected">NO APS SELECTED OR PROVIDED RESULT</string>
    <string name="safety">Safety</string>
    <string name="openapsma_disabled">Plugin is disabled</string>
    <string name="constraints_violation">Constraints violation</string>
    <string name="treatmentdeliveryerror">Bolus delivery error</string>
    <string name="tempbasaldeliveryerror">Tempbasal delivery error</string>
    <string name="overview_newtempbasal_basalpercent">Basal value [%]</string>
    <string name="overview_newtempbasal_percent_label">% (100% = current)</string>
    <string name="setbasalquestion">Accept new temp basal:</string>
    <string name="overview_treatment_label">Treatment</string>
    <string name="overview_calculator_label">Calculator</string>
    <string name="constraintapllied">Constraint applied!</string>
    <string name="confirmation">Confirmation</string>
    <string name="entertreatmentquestion">Enter new treatment:</string>
    <string name="bolus">Bolus</string>
    <string name="sms_bolus">Bolus:</string>
    <string name="basal">Basal</string>
    <string name="sms_basal">Basal:</string>
    <string name="carbs">Carbs</string>
    <string name="changeyourinput">Change your input!</string>
    <string name="setextendedbolusquestion">Set new extended bolus:</string>
    <string name="configbuilder_bgsource">BG Source</string>
    <string name="xdrip">xDrip</string>
    <string name="apsmode_title">APS Mode</string>

    <string name="closedloop">Closed Loop</string>
    <string name="openloop">Open Loop</string>
    <string name="disabledloop">Loop Disabled</string>
    <string name="disableloop">Disable loop</string>
    <string name="enableloop">Enable loop</string>

    <string name="openloop_newsuggestion">New suggestion available</string>
    <string name="unsupportedclientver">Unsupported version of NSClient</string>
    <string name="unsupportednsversion">Unsupported version of Nightscout</string>
    <string name="nsclientnotinstalled">NSClient not installed. Record lost!</string>
    <string name="objectives_bgavailableinns">BG available in NS</string>
    <string name="objectives_pumpstatusavailableinns">Pump status available in NS</string>
    <string name="objectives_manualenacts">Manual enacts</string>
    <string name="loopdisabled">LOOP DISABLED BY CONSTRAINTS</string>
    <string name="cs_lang">Czech</string>
    <string name="en_lang">English</string>
    <string name="treatments_wizard_basaliob_label">Basal IOB</string>
    <string name="bolusconstraintapplied">Bolus constraint applied</string>
    <string name="carbsconstraintapplied">Carbs constraint applied</string>
    <string name="careportal_bgcheck">BG Check</string>
    <string name="careportal_announcement">Announcement</string>
    <string name="careportal_note">Note</string>
    <string name="careportal_question">Question</string>
    <string name="careportal_exercise">Exercise</string>
    <string name="careportal_pumpsitechange">Pump Site Change</string>
    <string name="careportal_cgmsensorinsert">CGM Sensor Insert</string>
    <string name="careportal_cgmsensorstart">CGM Sensor Start</string>
    <string name="careportal_insulincartridgechange">Insulin Cartridge Change</string>
    <string name="careportal_profileswitch">Profile Switch</string>
    <string name="careportal_snackbolus">Snack Bolus</string>
    <string name="careportal_mealbolus">Meal Bolus</string>
    <string name="careportal_correctionbolus">Correction Bolus</string>
    <string name="careportal_combobolus">Combo Bolus</string>
    <string name="careportal_tempbasalstart">Temp Basal Start</string>
    <string name="careportal_tempbasalend">Temp Basal End</string>
    <string name="careportal_carbscorrection">Carbs correction</string>
    <string name="careportal_openapsoffline">OpenAPS Offline</string>

    <string name="careportal_newnstreatment_eventtype">Event type</string>
    <string name="careportal_newnstreatment_other">Other</string>
    <string name="careportal_newnstreatment_meter">Meter</string>
    <string name="careportal_newnstreatment_sensor">Sensor</string>
    <string name="careportal_newnstreatment_carbs_label">Carbs</string>
    <string name="careportal_newnstreatment_insulin_label">Insulin</string>
    <string name="careportal_newnstreatment_carbtime_label">Carb time</string>
    <string name="careportal_newnstreatment_split_label">Split</string>
    <string name="careportal_newnstreatment_duration_label">Duration</string>
    <string name="careportal_newnstreatment_percent_label">Percent</string>
    <string name="careportal_newnstreatment_absolute_label">Absolute</string>
    <string name="careportal_newnstreatment_notes_label">Notes</string>
    <string name="careportal_newnstreatment_eventtime_label">Event time</string>
    <string name="careportal_newnstreatment_profile_label">Profile</string>
    <string name="careportal_newnstreatment_enteredby_title">Entered By</string>
    <string name="careportal_newnstreatment_glucosetype">Glucose type</string>
    <string name="noprofile">No profile loaded from NS yet</string>
    <string name="overview_tempbasal_button">TempBasal</string>
    <string name="overview_extendedbolus_button">Extended Bolus</string>
    <string name="configbuilder_nightscoutversion_label">Nightscout version:</string>
    <string name="missing">Missing</string>
    <string name="exported">Preferences exported</string>
    <string name="export_to">Export settings to</string>
    <string name="import_from">Import settings from</string>
    <string name="setting_imported">Settings imported</string>
    <string name="filenotfound">File not found</string>
    <string name="nav_export">Export settings</string>
    <string name="nav_import">Import settings</string>
    <string name="nl_lang">Dutch</string>
    <string name="de_lang">German</string>
    <string name="es_lang">Spanish</string>
    <string name="el_lang">Greek</string>
    <string name="it_lang">Italian</string>
    <string name="ro_lang">Romanian</string>
    <string name="ru_lang">Russian</string>
    <string name="sv_lang">Swedish</string>
    <string name="fr_lang">French</string>
    <string name="zh_lang">Chinese</string>
    <string name="openapsma_maxbasal_title">Max U/hr a Temp Basal can be set to</string>
    <string name="openapsma_maxbasal_summary">This value is called max basal in OpenAPS context</string>
    <string name="openapsma_maxiob_title">Maximum basal IOB OpenAPS can deliver [U]</string>
    <string name="openapsma_maxiob_summary">This value is called Max IOB in OpenAPS context\nThis is maximal insulin in [U] APS can deliver at once.</string>
    <string name="bg_lang">Bulgarian</string>
    <string name="dismiss">DISMISS</string>
    <string name="language">Language</string>

    <string name="danarpump">DanaR</string>
    <string name="connecting">Connecting</string>
    <string name="connected">Connected</string>
    <string name="disconnected">Disconnected</string>
    <string name="danar_pump_settings">DanaR pump settings</string>
    <string name="nightscout">Nightscout</string>
    <string name="end_user_license_agreement">End User License Agreement</string>
    <string name="end_user_license_agreement_text">MUST NOT BE USED TO MAKE MEDICAL DECISIONS. THERE IS NO WARRANTY FOR THE PROGRAM, TO THE EXTENT PERMITTED BY APPLICABLE LAW. EXCEPT WHEN OTHERWISE STATED IN WRITING THE COPYRIGHT HOLDERS AND/OR OTHER PARTIES PROVIDE THE PROGRAM “AS IS” WITHOUT WARRANTY OF ANY KIND, EITHER EXPRESSED OR IMPLIED, INCLUDING, BUT NOT LIMITED TO, THE IMPLIED WARRANTIES OF MERCHANTABILITY AND FITNESS FOR A PARTICULAR PURPOSE. THE ENTIRE RISK AS TO THE QUALITY AND PERFORMANCE OF THE PROGRAM IS WITH YOU. SHOULD THE PROGRAM PROVE DEFECTIVE, YOU ASSUME THE COST OF ALL NECESSARY SERVICING, REPAIR OR CORRECTION.</string>
    <string name="end_user_license_agreement_i_understand">I UNDERSTAND AND AGREE</string>
    <string name="save">Save</string>
    <string name="nobtadapter">No bluetooth adapter found</string>
    <string name="devicenotfound">Selected device not found</string>
    <string name="connectionerror">Pump connection error</string>
    <string name="danar_iob_label">Pump IOB</string>
    <string name="danar_dailyunits">Daily units</string>
    <string name="pump_lastbolus_label">Last bolus</string>
    <string name="hoursago">%.1fh ago</string>
    <string name="danar_invalidinput">Invalid input data</string>
    <string name="danar_valuenotsetproperly">Value not set properly</string>
    <string name="reloadprofile">Reload profile</string>
    <string name="danar_viewprofile">View profile</string>
    <string name="enacted">Enacted</string>
    <string name="comment">Comment</string>
    <string name="success">Success</string>
    <string name="percent">Percent</string>
    <string name="absolute">Absolute</string>
    <string name="canceltemp">Cancel temp basal</string>
    <string name="smscommunicator">SMS Communicator</string>
    <string name="waitingforpumpresult">Waiting for result</string>
    <string name="smscommunicator_allowednumbers">Allowed phone numbers</string>
    <string name="smscommunicator_allowednumbers_summary">+XXXXXXXXXX;+YYYYYYYYYY</string>
    <string name="smscommunicator_bolusreplywithcode" formatted="false">To deliver bolus %.2fU reply with code %s</string>
    <string name="smscommunicator_calibrationreplywithcode" formatted="false">To send calibration %.2f reply with code %s</string>
    <string name="smscommunicator_bolusfailed">Bolus failed</string>
    <string name="bolusdelivered" formatted="false">Bolus %.2fU delivered successfully</string>
    <string name="bolusrequested" formatted="false">Going to deliver %.2fU</string>
    <string name="smscommunicator_bolusdelivered" formatted="false">Bolus %.2fU delivered successfully</string>
    <string name="bolusdelivering" formatted="false">Delivering %.2fU</string>
    <string name="smscommunicator_remotecommandsallowed">Allow remote commands via SMS</string>
    <string name="smscommunicator_remotebolusnotallowed">Remote bolus not allowed</string>
    <string name="glucosetype_finger">Finger</string>
    <string name="glucosetype_sensor">Sensor</string>
    <string name="manual">Manual</string>
    <string name="careportal_temporarytarget">Temporary Target</string>
    <string name="careportal_temporarytargetcancel">Temporary Target Cancel</string>
    <string name="danarprofile">DanaR profile settings</string>
    <string name="danarprofile_dia">DIA [h]</string>
    <string name="danarprofile_dia_summary">Duration of Insulin Activity</string>
    <string name="failedupdatebasalprofile">Failed to update basal profile</string>
    <string name="danar_historyreload">Reload</string>
    <string name="uploading">Uploading</string>
    <string name="danar_ebolus">E bolus</string>
    <string name="danar_dsbolus">DS bolus</string>
    <string name="danar_debolus">DE bolus</string>
    <string name="danar_error">error</string>
    <string name="danar_refill">refill</string>
    <string name="danar_basalhour">basal hour</string>
    <string name="danar_glucose">glucose</string>
    <string name="danar_carbohydrate">carbohydrate</string>
    <string name="danar_alarm">alarm</string>
    <string name="danar_totaluploaded" formatted="false">Total %d records uploaded</string>
    <string name="danar_sbolus">S bolus</string>
    <string name="danar_history_alarm">Alarms</string>
    <string name="danar_history_basalhours">Basal Hours</string>
    <string name="danar_history_bolus">Boluses</string>
    <string name="danar_history_carbohydrates">Carbohydrates</string>
    <string name="danar_history_dailyinsulin">Daily insulin</string>
    <string name="danar_history_errors">Errors</string>
    <string name="danar_history_glucose">Glucose</string>
    <string name="danar_history_refill">Refill</string>
    <string name="danar_history_syspend">Suspend</string>
    <string name="danar_history_connectingfor" formatted="false">Connecting for %d s</string>
    <string name="danar_password_title">Pump password</string>
    <string name="wrongpumppassword">Wrong pump password!</string>
    <string name="pumpbusy">Pump is busy</string>
    <string name="overview_bolusprogress_delivered">Delivered</string>
    <string name="overview_bolusprogress_stoped">Stopped</string>
    <string name="bolusstopped">Bolus stopped</string>
    <string name="bolusstopping">Stopping bolus</string>
    <string name="occlusion">Occlusion</string>
    <string name="overview_bolusprogress_stop">Stop</string>
    <string name="overview_bolusprogress_stoppressed">STOP PRESSED</string>
    <string name="waitingforpump">Waiting for pump</string>
    <string name="overview_bolusprogress_goingtodeliver" formatted="false">Going to deliver %.2fU</string>
    <string name="objectives_0_objective">Setting up visualization and monitoring, and analyzing basals and ratios</string>
    <string name="objectives_0_gate">Verify that BG is available in Nightscout, and pump insulin data is being uploaded</string>
    <string name="objectives_1_objective">Starting on an open loop</string>
    <string name="objectives_1_gate">Run in Open Loop mode for a few days, and manually enact lots of temp basals</string>
    <string name="objectives_2_objective">Understanding your open loop, including its temp basal recommendations</string>
    <string name="objectives_2_gate">Based on that experience, decide what max basal should be, and set it on the pump and preferences</string>
    <string name="objectives_3_objective">Starting to close the loop with Low Glucose Suspend</string>
    <string name="objectives_3_gate">Run in closed loop with max IOB = 0 for a few days without too many LGS events</string>
    <string name="objectives_4_objective">Tuning the closed loop, raising max IOB above 0 and gradually lowering BG targets</string>
    <string name="objectives_4_gate">Run for a few days, and at least one night with no low BG alarms, before dropping BG</string>
    <string name="objectives_5_objective">Adjust basals and ratios if needed, and then enable auto-sens</string>
    <string name="objectives_5_gate">1 week successful daytime looping with regular carb entry</string>
    <string name="objectives_6_objective">Enabling additional features for daytime use, such as advanced meal assist</string>
    <string name="objectives_7_objective">Enabling additional features for daytime use, such as SMB</string>
    <string name="youareonallowedlimit">You reached allowed limit</string>
    <string name="noprofileselected">No profile selected</string>
    <string name="smscommunicator_loophasbeendisabled">Loop has been disabled</string>
    <string name="smscommunicator_loophasbeenenabled">Loop has been enabled</string>
    <string name="smscommunicator_loopisdisabled">Loop is disabled</string>
    <string name="smscommunicator_loopisenabled">Loop is enabled</string>
    <string name="valuelimitedto" formatted="false">%.2f limited to %.2f</string>
    <string name="valueoutofrange" formatted="false">Value %s is out of hard limits</string>
    <string name="smscommunicator_remotebasalnotallowed">Remote basal setting is not allowed</string>
    <string name="smscommunicator_remotecommandnotallowed">Remote command is not allowed</string>
    <string name="smscommunicator_basalreplywithcode" formatted="false">To start basal %.2fU/h reply with code %s</string>
    <string name="smscommunicator_suspendreplywithcode" formatted="false">To suspend loop for %d minutes reply with code %s</string>
    <string name="smscommunicator_tempbasalset" formatted="false">Temp basal %.2fU/h for %d min started successfully</string>
    <string name="smscommunicator_tempbasalfailed">Temp basal start failed</string>
    <string name="smscommunicator_basalstopreplywithcode" formatted="false">To stop temp basal reply with code %s</string>
    <string name="smscommunicator_tempbasalcanceled">Temp basal canceled</string>
    <string name="smscommunicator_tempbasalcancelfailed">Canceling temp basal failed</string>
    <string name="smscommunicator_unknowncommand">Uknown command or wrong reply</string>

    <string name="quickwizard">QuickWizard</string>
    <string name="quickwizardsettings">QuickWizard settings</string>
    <string name="overview_editquickwizard_buttontext">Button text:</string>
    <string name="overview_editquickwizard_carbs">Carbs:</string>
    <string name="overview_editquickwizard_valid">Valid:</string>
    <string name="overview_editquickwizardlistactivity_add">Add</string>
    <string name="overview_quickwizard_item_edit_button">Edit</string>
    <string name="overview_quickwizard_item_remove_button">Remove</string>
    <string name="mealbolus">Meal</string>
    <string name="correctionbous">Corr</string>
    <string name="ko_lang">Korean</string>
    <string name="actions">Actions</string>
    <string name="androidaps_start">AndroidAPS started</string>
    <string name="ns_upload_only">NS upload only (disabled sync)</string>
    <string name="ns_upload_only_summary">NS upload only. Not effective on SGV unless a local source like xDrip is selected. Not effective on Profiles while NS-Profiles is used.</string>
    <string name="pumpNotInitialized">Pump not initialized!</string>
    <string name="pumpNotInitializedProfileNotSet">Pump not initialized, profile not set!</string>
    <string name="primefill">Prime/Fill</string>
    <string name="fillwarning">Please make sure the amount matches the specification of your infusion set!</string>
    <string name="othersettings_title">Other</string>
    <string name="fillbolus_title">Fill/Prime standard insulin amounts.</string>
    <string name="button1">Button 1</string>
    <string name="button2">Button 2</string>
    <string name="button3">Button 3</string>
    <string name="units">Units:</string>
    <string name="mgdl">mg/dl</string>
    <string name="mmol">mmol/l</string>
    <string name="dia">DIA:</string>
    <string name="target_range">Target range:</string>
    <string name="prefs_range_title">Range for Visualization</string>
    <string name="prefs_range_summary">High and low mark for the charts in Overview and Smartwatch</string>
    <string name="low_mark">LOW mark</string>
    <string name="high_mark">HIGH mark</string>
    <string name="wear">Wear</string>
    <string name="resend_all_data">Resend All Data</string>
    <string name="open_settings_on_wear">Open Settings on Wear</string>
    <string name="pumperror">Pump Error</string>
    <string name="lowbattery">Low Battery</string>
    <string name="pumpshutdown">Pump Shutdown</string>
    <string name="batterydischarged">Pump Battery Discharged</string>
    <string name="danarkoreanpump">DanaR Korean</string>
    <string name="basal_rate">Basal rate:</string>
    <string name="profile_set_failed">Setting of basal profile failed</string>
    <string name="profile_set_ok">Basal profile in pump updated</string>
    <string name="danar_disableeasymode">Disable EasyUI mode in pump</string>
    <string name="danar_enableextendedbolus">Enable extended boluses on pump</string>
    <string name="danar_switchtouhmode">Change mode from U/d to U/h on pump</string>
    <string name="basalvaluebelowminimum">Basal value below minimum. Profile not set!</string>
    <string name="sms_actualbg">BG:</string>
    <string name="sms_lastbg">Last BG:</string>
    <string name="mdi">MDI</string>
    <string name="MM640g">MM640g</string>
    <string name="ongoingnotificaction">Ongoing Notification</string>
    <string name="old_data">OLD DATA</string>
    <string name="minago">%d min ago</string>
    <string name="sms_minago">%dmin ago</string>
    <string name="localprofile">Local Profile</string>
    <string name="openapsama">OpenAPS AMA</string>
    <string name="short_avgdelta">Short avg. delta</string>
    <string name="long_avgdelta">Long avg. delta</string>
    <string name="array_of_elements">Array of %d elements.\nActual value:</string>
    <string name="openapsma_autosensdata_label">Autosens data</string>
    <string name="openapsma_scriptdebugdata_label">Script debug</string>
    <string name="openapsama_useautosens">Use AMA autosens feature</string>
    <string name="refresheventsfromnightscout">Refresh events from NS</string>
    <string name="eatingsoon">Eating Soon</string>
    <string name="hypo">Hypo</string>
    <string name="activity">Activity</string>
    <string name="removerecord">Remove record:</string>
    <string name="danar_stats">DanaR Stats</string>
    <string name="danar_stats_cumulative_tdd">Cumulative TDD</string>
    <string name="danar_stats_expweight">Exponentially Weighted TDD</string>
    <string name="danar_stats_basalrate">Basal</string>
    <string name="danar_stats_bolus">Bolus</string>
    <string name="danar_stats_tdd">TDD</string>
    <string name="danar_stats_date">Date</string>
    <string name="danar_stats_ratio">Ratio</string>
    <string name="danar_stats_amount_days"># Days</string>
    <string name="danar_stats_weight">Weight</string>
    <string name="danar_stats_warning_Message">Possibly inaccurate if using boluses for priming/filling!</string>
    <string name="danar_stats_olddata_Message">Old Data Please Press "RELOAD"</string>
    <string name="danar_stats_tbb">Total Base Basal</string>
    <string name="danar_stats_tbb2">TBB * 2</string>
    <string name="initializing">Initializing ...</string>
    <string name="actions_shortname">ACT</string>
    <string name="configbuilder_shortname">CONF</string>
    <string name="loop_shortname">LOOP</string>
    <string name="simpleprofile_shortname">SP</string>
    <string name="oaps_shortname">OAPS</string>
    <string name="localprofile_shortname">LP</string>
    <string name="danarpump_shortname">DANA</string>
    <string name="overview_shortname">HOME</string>
    <string name="virtualpump_shortname">VPUMP</string>
    <string name="profileviewer_shortname">NSPROFILE</string>
    <string name="treatments_shortname">TREAT</string>
    <string name="careportal_shortname">CP</string>
    <string name="objectives_shortname">OBJ</string>
    <string name="wear_shortname">WEAR</string>
    <string name="smscommunicator_shortname">SMS</string>
    <string name="short_tabtitles">Shorten tab titles</string>
    <string name="always_use_shortavg">Always use short average delta instead of simple delta</string>
    <string name="always_use_shortavg_summary">Useful when data from unfiltered sources like xDrip gets noisy.</string>
    <string name="advancedsettings_title">Advanced Settings</string>
    <string name="danar_model" formatted="false">Model: %02X Protocol: %02X Code: %02X</string>
    <string name="profile">Profile</string>
    <string name="openapsama_max_daily_safety_multiplier_summary">Default value: 3 This is a key OpenAPS safety cap. What this does is limit your basals to be 3x (in this people) your biggest basal rate. You likely will not need to change this, but you should be aware that’s what is discussed about “3x max daily; 4x current” for safety caps.</string>
    <string name="openapsama_current_basal_safety_multiplier_summary">Default value: 4 This is the other half of the key OpenAPS safety caps, and the other half of “3x max daily; 4x current” of the safety caps. This means your basal, regardless of max basal set on your pump, cannot be any higher than this number times the current level of your basal. This is to prevent people from getting into dangerous territory by setting excessively high max basals before understanding how the algorithm works. Again, the default is 4x; most people will never need to adjust this and are instead more likely to need to adjust other settings if they feel like they are “running into” this safety cap.</string>
    <string name="key_openapsama_autosens_max" translatable="false">autosens_max</string>
    <string name="openapsama_autosens_max_summary">Default value: 1.2\nThis is a multiplier cap for autosens (and soon autotune) to set a 20% max limit on how high the autosens ratio can be, which in turn determines how high autosens can adjust basals, how low it can adjust ISF, and how low it can set the BG target.</string>
    <string name="key_openapsama_autosens_min" translatable="false">autosens_min</string>
    <string name="openapsama_autosens_min_summary">Default value: 0.7\nThe other side of the autosens safety limits, putting a cap on how low autosens can adjust basals, and how high it can adjust ISF and BG targets.</string>
    <string name="key_openapsama_autosens_adjusttargets" translatable="false">autosens_adjust_targets</string>
    <string name="openapsama_autosens_adjusttargets">Autosens adjust targets too</string>
    <string name="openapsama_autosens_adjusttargets_summary">Default value: true\nThis is used to allow autosens to adjust BG targets, in addition to ISF and basals.</string>
    <string name="key_openapsama_bolussnooze_dia_divisor" translatable="false">bolussnooze_dia_divisor</string>
    <string name="openapsama_bolussnooze_dia_divisor_summary">Default value: 2\nBolus snooze is enacted after you do a meal bolus, so the loop won’t counteract with low temps when you’ve just eaten. The example here and default is 2; so a 3 hour DIA means that bolus snooze will be gradually phased out over 1.5 hours (3DIA/2).</string>
    <string name="openapsama_min_5m_carbimpact" translatable="false">min_5m_carbimpact</string>
    <string name="openapsama_min_5m_carbimpact_summary">Default value: 3.0 This is a setting for default carb absorption impact per 5 minutes. The default is an expected 3mg/dl/5min. This affects how fast COB are decayed, and how much carb absorption is assumed in calculating future predicted BG, when BG is falling more than expected, or not rising as much as expected.</string>
    <string name="openapsama_link_to_preferncejson_doc_txt">Attention!\nNormally you do not have to change these values below. Please CLICK HERE and READ the text and make sure you UNDERSTAND it before change any of these values.</string>
    <string name="openapsama_link_to_preferncejson_doc" translatable="false">http://openaps.readthedocs.io/en/latest/docs/walkthrough/phase-3/beyond-low-glucose-suspend.html</string>
    <string name="error_only_numeric_digits_allowed">Only numeric digits are allowed.</string>
    <string name="error_only_numeric_digits_range_allowed">Only numeric digits within the range %1$s - %2$s are allowed.</string>
    <string name="error_field_must_not_be_empty">The field must not be empty</string>
    <string name="error_phone_not_valid">Phone number not valid</string>
    <string name="smscommunicator_invalidphonennumber">Invalid SMS phone number</string>
    <string name="copy_to_clipboard">Copy To Clipboard</string>
    <string name="copied_to_clipboard">Copied to clipboard</string>
    <string name="nav_show_logcat">Show log</string>
    <string name="overview_calibration">Calibration</string>
    <string name="overview_calibration_bg_label">Calibration</string>
    <string name="send_calibration" formatted="false">Send calibration %.1f to xDrip?</string>
    <string name="xdripnotinstalled">xDrip+ not installed</string>
    <string name="calibrationsent">Calibration sent to xDrip</string>
    <string name="smscommunicator_remotecalibrationnotallowed">Remote calibration not allowed</string>
    <string name="smscommunicator_calibrationsent">Calibration sent. Receiving must be enabled in xDrip.</string>
    <string name="smscommunicator_calibrationfailed">xDrip is not receiving calibrations</string>
    <string name="pumpsuspended">Pump suspended</string>
    <string name="gettingpumpstatus">Getting pump status</string>
    <string name="settingtempbasal">Setting temp basal</string>
    <string name="stoppingtempbasal">Stopping temp basal</string>
    <string name="settingextendedbolus">Setting extended bolus</string>
    <string name="stoppingextendedbolus">Stopping extended bolus</string>
    <string name="updatingbasalrates">Updating basal rates</string>
    <string name="disconnecting">Disconnecting</string>
    <string name="executing">Executing</string>
    <string name="virtualpump_settings">Virtual pump settings</string>
    <string name="virtualpump_uploadstatus_title">Upload status to NS</string>
    <string name="wrongpassword">Wrong password</string>
    <string name="settings_password">Password for settings</string>
    <string name="unlock_settings">Unlock settings</string>
    <string name="approachingdailylimit">Approaching insulin daily limit</string>
    <string name="nsclientinternal">NSClient</string>
    <string name="nsclientinternal_shortname">NSCI</string>
    <string name="nsclientinternal_url">URL:</string>
    <string name="nsclientinternal_autoscroll">Autoscroll</string>
    <string name="restart">Restart</string>
    <string name="nsclientinternal_title">NSClient</string>
    <string name="nsclientinternal_url_title">Nightscout URL</string>
    <string name="nsclientinternal_url_dialogmessage">Enter Your Nightscout URL</string>
    <string name="nsclientinternal_secret_title">NS API secret</string>
    <string name="nsclientinternal_secret_dialogtitle">NS API secret</string>
    <string name="nsclientinternal_secret_dialogmessage">Enter NS API secret (min 12 chars)</string>
    <string name="deliver_now">Deliver now</string>
    <string name="clear_queue">Clear queue</string>
    <string name="show_queue">Show queue</string>
    <string name="queue">Queue:</string>
    <string name="status">Status:</string>
    <string name="paused">Paused</string>
    <string name="key_nsclientinternal_url" translatable="false">nsclientinternal_url</string>
    <string name="key_nsclientinternal_api_secret" translatable="false">nsclientinternal_api_secret</string>
    <string name="key_danar_bt_name" translatable="false">danar_bt_name</string>
    <string name="key_danar_password" translatable="false">danar_password</string>
    <string name="key_danar_useextended" translatable="false">danar_useextended</string>
    <string name="key_danar_visualizeextendedaspercentage" translatable="false">danar_visualizeextendedaspercentage"</string>
    <string name="key_danarprofile_dia" translatable="false">danarprofile_dia</string>
    <string name="clearlog">Clear log</string>
    <string name="key_nsclientinternal_autoscroll" translatable="false">nsclientinternal_autoscroll</string>
    <string name="key_nsclientinternal_paused" translatable="false">nsclientinternal_paused</string>
    <string name="nowritepermission">NSCLIENT has no write permission. Wrong API secret?</string>
    <string name="wear_settings">Wear settings</string>
    <string name="wear_detailedIOB_title">Show detailed IOB</string>
    <string name="wear_detailedIOB_summary">Break down IOB into bolus and basal IOB on the watchface</string>
    <string name="nosuccess">not successful - please check phone</string>
    <string name="notavailable">Not available</string>
    <string name="key_smscommunicator_allowednumbers" translatable="false">smscommunicator_allowednumbers</string>
    <string name="key_smscommunicator_remotecommandsallowed" translatable="false">smscommunicator_remotecommandsallowed</string>
    <string name="patientage">Patient age</string>
    <string name="child">Child</string>
    <string name="teenage">Teenage</string>
    <string name="adult">Adult</string>
    <string name="resistantadult">Insulin resistant adult</string>
    <string name="key_age" translatable="false">age</string>
    <string name="key_child" translatable="false">child</string>
    <string name="key_teenage" translatable="false">teenage</string>
    <string name="key_adult" translatable="false">adult</string>
    <string name="key_resistantadult" translatable="false">resistantadult</string>
    <string name="patientage_summary">Please select patient age to setup safety limits</string>
    <string name="key_i_understand" translatable="false">I_understand</string>
    <string name="Glimp">Glimp</string>
    <string name="batteryoptimalizationerror">Device does not appear to support battery optimization whitelisting!</string>
    <string name="pleaseallowpermission">Please Allow Permission</string>
    <string name="needwhitelisting">%s needs battery optimalization whitelisting for proper performance</string>
    <string name="loopsuspended">Loop suspended</string>
    <string name="loopsuspendedfor" formatted="false">Suspended (%d m)</string>
    <string name="loopsuperbolusfor" formatted="false">Superbolus (%d m)</string>
    <string name="suspendloopfor1h">Suspend loop for 1h</string>
    <string name="suspendloopfor2h">Suspend loop for 2h</string>
    <string name="suspendloopfor3h">Suspend loop for 3h</string>
    <string name="suspendloopfor10h">Suspend loop for 10 h</string>
    <string name="disconnectpumpfor15m">Disconnect pump for 15 min</string>
    <string name="disconnectpumpfor30m">Disconnect pump for 30 min</string>
    <string name="disconnectpumpfor1h">Disconnect pump for 1 h</string>
    <string name="disconnectpumpfor2h">Disconnect pump for 2 h</string>
    <string name="disconnectpumpfor3h">Disconnect pump for 3 h</string>
    <string name="resume">Resume</string>
    <string name="smscommunicator_wrongduration">Wrong duration</string>
    <string name="smscommunicator_loopsuspended">Loop suspended</string>
    <string name="smscommunicator_loopresumed">Loop resumed</string>
    <string name="treatments_wizard_bgtrend_label">15min trend</string>
    <string name="treatments_wizard_cob_label">COB</string>
    <string name="superbolus">Superbolus</string>
    <string name="ns_logappstartedevent">Log app start to NS</string>
    <string name="key_ns_logappstartedevent" translatable="false">ns_logappstartedevent</string>
    <string name="key_ns_localbroadcasts" translatable="false">nsclient_localbroadcasts</string>
    <string name="restartingapp">Exiting application to apply settings.</string>
    <string name="danarv2pump">DanaRv2</string>
    <string name="configbuilder_insulin">Insulin</string>
    <string name="fastactinginsulin">Fast Acting Insulin</string>
    <string name="fastactinginsulincomment">Novorapid, Novolog, Humalog</string>
    <string name="ultrafastactinginsulincomment">Fiasp</string>
    <string name="insulin_shortname">INS</string>
    <string name="fastactinginsulinprolonged">Fast Acting Insulin Prolonged</string>
    <string name="key_usesuperbolus" translatable="false">key_usersuperbolus</string>
    <string name="enablesuperbolus">Enable superbolus in wizard</string>
    <string name="enablesuperbolus_summary">Enable superbolus functionality in wizard. Do not enable until you learn what it really does. IT MAY CAUSE INSULIN OVERDOSE IF USED BLINDLY!</string>
    <string name="iob">IOB</string>
    <string name="cob">COB</string>
    <string name="virtualpump_firmware_label">Firmware</string>
    <string name="pump_lastconnection_label">Last connection</string>
    <string name="danar_bluetooth_status">Bluetooth status</string>
    <string name="nav_about">About</string>
    <string name="smscommunicator_missingsmspermission">Missing SMS permission</string>
    <string name="xdripstatus_settings">xDrip Status (watch)</string>
    <string name="xdripstatus">xDrip Statusline (watch)</string>
    <string name="xdripstatus_shortname">xds</string>
    <string name="wear_showbgi_title">Show BGI</string>
    <string name="wear_showbgi_summary">Add BGI to status line</string>
    <string name="ns_noupload">No upload to NS</string>
    <string name="ns_noupload_summary">All data sent to NS are dropped. AAPS is connected to NS but no change in NS is done</string>
    <string name="key_ns_upload_only" translatable="false">ns_upload_only</string>
    <string name="key_ns_noupload" translatable="false">ns_noupload</string>
    <string name="basal_step">Basal Step</string>
    <string name="bolus_step">Bolus Step</string>
    <string name="extendedbolus">ExtendedBolus</string>
    <string name="temptarget">TempTarget</string>
    <string name="overview_extendedbolus_cancel_button">Cancel Extended Bolus</string>
    <string name="careportal_sensorage_label">Sensor age</string>
    <string name="careportal_canulaage_label">Canula age</string>
    <string name="careportal_insulinage_label">Insulin age</string>
    <string name="hours">hours</string>
    <string name="overview_newtempbasal_basaltype_label">Basal type</string>
    <string name="invalidprofile">Invalid profile !!!</string>
    <string name="profileswitch">ProfileSwitch</string>
    <string name="careportal_pbage_label">Pump battery age</string>
    <string name="careportal_pumpbatterychange">Pump Battery Change</string>
    <string name="ns_alarmoptions">Alarm options</string>
    <string name="key_nsalarm_urgent_high" translatable="false">nsalarm_urgent_high</string>
    <string name="key_nsalarm_high" translatable="false">nsalarm_high</string>
    <string name="key_nsalarm_low" translatable="false">nsalarm_low</string>
    <string name="key_nsalarm_urgent_low" translatable="false">nsalarm_urgent_low</string>
    <string name="key_nsalarm_staledata" translatable="false">nsalarm_staledata</string>
    <string name="key_nsalarm_urgent_staledata" translatable="false">nsalarm_urgent_staledata</string>
    <string name="key_nsalarm_staledatavalue" translatable="false">nsalarm_staledatavalue</string>
    <string name="key_nsalarm_urgent_staledatavalue" translatable="false">nsalarm_urgent_staledatavalue</string>
    <string name="nsalarm_urgenthigh">Urgent high</string>
    <string name="nsalarm_high">High</string>
    <string name="nsalarm_low">Low</string>
    <string name="nsalarm_urgentlow">Urgent low</string>
    <string name="nsalarm_staledata">Stale data</string>
    <string name="nsalarm_urgentstaledata">Urgent stale data</string>
    <string name="nsalarm_staledatavalue_label">Stale data threshold [min]</string>
    <string name="nsalarm_urgent_staledatavalue_label">Urgent stale data threshold [min]</string>
    <string name="openapsama_autosens_period">Interval for autosens [h]</string>
    <string name="openapsama_autosens_period_summary">Amount of hours in the past for sensitivity detection (carbs absorption time is excluded)</string>
    <string name="key_openapsama_autosens_period" translatable="false">openapsama_autosens_period</string>
    <string name="key_nsclient_localbroadcasts" translatable="false">nsclient_localbroadcasts</string>
    <string name="pump">Pump</string>
    <string name="openaps">OpenAPS</string>
    <string name="uploader">Uploader</string>
    <string name="configbuilder_sensitivity">Sensitivity detection</string>
    <string name="sensitivity_shortname">SENS</string>
    <string name="sensitivityoref0">Sensitivity Oref0</string>
    <string name="sensitivityaaps">Sensitivity AAPS</string>
    <string name="absorptionsettings_title">Absorption settings</string>
    <string name="key_absorption_maxtime" translatable="false">absorption_maxtime</string>
    <string name="key_absorption_cutoff" translatable="false">absorption_cutoff</string>

    <string name="absorption_maxtime_title">Meal max absorption time [h]</string>
    <string name="absorption_maxtime_summary">Time in hours where is expected all carbs from meal will be absorbed</string>
    <string name="key_rangetodisplay" translatable="false">rangetodisplay</string>
    <string name="danar_visualizeextendedaspercentage_title">Visualize extended bolus as %</string>
    <string name="careportal_sensorage_label_short">SAGE</string>
    <string name="careportal_insulinage_label_short">IAGE</string>
    <string name="careportal_canulaage_label_short">CAGE</string>
    <string name="careportal_pbage_label_short">PBAGE</string>
    <string name="openaps_short">OAPS</string>
    <string name="uploader_short">UPLD</string>
    <string name="basal_short">BAS</string>
    <string name="virtualpump_extendedbolus_label_short">EXT</string>
    <string name="lock_screen">Lock screen</string>
    <string name="lock_screen_short">Lock</string>
    <string name="sensitivity_warning">By turning on Autosense feature remember to enter all eated carbs. Otherwise carbs deviations will be identified wrong as sensitivity change !!</string>
    <string name="sensitivityweightedaverage">Sensitivity WeightedAverage</string>
    <string name="mdtp_ok">OK</string>
    <string name="mdtp_cancel">Cancel</string>
    <string name="notloadedplugins">Not all profiles loaded!</string>
    <string name="valuesnotstored">Values not stored!</string>
    <string name="combopump" translatable="false">Accu-Chek Combo</string>
    <string name="combopump_shortname" translatable="false">COMBO</string>
    <string name="ns_localbroadcasts">Enable broadcasts to other apps (like xDrip).</string>
    <string name="ns_localbroadcasts_title">Enable local Broadcasts.</string>
    <string name="careportal_activity_label">ACTIVITY &amp; FEEDBACK</string>
    <string name="careportal_carbsandbolus_label">CARBS &amp; BOLUS</string>
    <string name="careportal_cgm_label">CGM &amp; OPENAPS</string>
    <string name="careportal_pump_label">PUMP</string>
    <string name="overview_newtempbasal_basalabsolute">Basal value [U/h]</string>
    <string name="careportal_newnstreatment_duration_min_label">Duration [min]</string>
    <string name="openapssmb">OpenAPS SMB</string>
    <string name="smb_shortname">SMB</string>
    <string name="key_use_smb" translatable="false">use_smb</string>
    <string name="key_use_uam" translatable="false">use_uam</string>
    <string name="enableuam">Enable UAM</string>
    <string name="enablesmb">Enable SMB</string>
    <string name="enablesmb_summary">Use Super Micro Boluses instead of temp basal for faster action</string>
    <string name="enableuam_summary">Detection of Unannounced meals</string>
    <string name="key_insulin_oref_peak" translatable="false">insulin_oref_peak</string>
    <string name="insulin_oref_peak">IOB Curve Peak Time</string>
    <string name="insulin_peak_time">Peak Time [min]</string>
    <string name="free_peak_oref">Free-Peak Oref</string>
    <string name="rapid_acting_oref">Rapid-Acting Oref</string>
    <string name="ultrarapid_oref">Ultra-Rapid Oref</string>
    <string name="dia_too_short" formatted="false">DIA of %f too short - using %f instead!</string>
    <string name="activate_profile">Activate profile</string>
    <string name="date">Date</string>
    <string name="invalid">INVALID</string>
    <string name="waitingforpairing">Waiting for pairing on pump</string>
    <string name="pairingok">Paring OK</string>
    <string name="pairingtimedout">Paring timed out</string>
    <string name="pairing">PAIRING</string>
    <string name="key_danars_pairingkey" translatable="false">danars_paring_key_</string>
    <string name="key_danars_address" translatable="false">danars_address</string>
    <string name="key_danars_name" translatable="false">danars_name</string>
    <string name="danars_nodeviceavailable">No device found so far</string>
    <string name="emptyreservoir">Empty reservoir</string>
    <string name="bloodsugarmeasurementalert">Blood sugar measurement alert</string>
    <string name="remaininsulinalert">Remaining insulin level</string>
    <string name="danarspump">DanaRS</string>
    <string name="danarspump_shortname">Dana</string>
    <string name="selectedpump">Selected pump</string>
    <string name="pairpump">Pair new pump</string>
    <string name="bolusspeed">Bolus speed</string>
    <string name="key_danars_bolusspeed" translatable="false">danars_bolusspeed</string>
    <string name="danar_setbasalstep001">Set basal step to 0.01 U/h</string>
    <string name="serialnumber">Serial number</string>
    <string name="key_wizard_include_cob" translatable="false">wizard_include_cob</string>
    <string name="key_wizard_include_trend_bg" translatable="false">wizard_include_trend_bg</string>
    <string name="careportal_newnstreatment_percentage_label">Percentage</string>
    <string name="careportal_newnstreatment_timeshift_label">Time shift</string>
    <string name="default_temptargets">Default Temp-Targets</string>
    <string name="eatingsoon_duration">eatingsoon duration</string>
    <string name="eatingsoon_target">eatingsoon target</string>
    <string name="activity_duration">activity duration</string>
    <string name="activity_target">activity target</string>
    <string name="hypo_duration">hypo duration</string>
    <string name="hypo_target">hypo target</string>
    <string name="key_eatingsoon_duration" translatable="false">eatingsoon_duration</string>
    <string name="key_eatingsoon_target" translatable="false">eatingsoon_target</string>
    <string name="key_activity_duration" translatable="false">activity_duration</string>
    <string name="key_activity_target" translatable="false">activity_target</string>
    <string name="key_hypo_duration" translatable="false">hypo_duration</string>
    <string name="key_hypo_target" translatable="false">hypo_target</string>
    <string name="danar_history_prime">Prime</string>
    <string name="gettingextendedbolusstatus">Getting extended bolus status</string>
    <string name="gettingbolusstatus">Getting bolus status</string>
    <string name="gettingtempbasalstatus">Getting temporary basal status</string>
    <string name="gettingpumpsettings">Getting pump settings</string>
    <string name="gettingpumptime">Getting pump time</string>
    <string name="reuse">reuse</string>
    <string name="wearcontrol_title">Controls from Watch</string>
    <string name="wearcontrol_summary">Set Temp-Targets and enter Treatments from the watch.</string>
    <string name="connectiontimedout">Connection timed out</string>
    <string name="food">Food</string>
    <string name="shortgramm">g</string>
    <string name="shortminute">m</string>
    <string name="shorthour">h</string>
    <string name="none"><![CDATA[<none>]]></string>
    <string name="shortkilojoul">kJ</string>
    <string name="shortenergy">En</string>
    <string name="shortprotein">Pr</string>
    <string name="shortfat">Fat</string>
    <string name="active"><![CDATA[<Active>]]></string>
    <string name="waitingforestimatedbolusend" formatted="false">Waiting for bolus end. Remaining %d sec.</string>
    <string name="processinghistory">Processing event</string>
    <string name="startingbolus">Starting bolus delivery</string>
    <string name="executingrightnow">Command is executed right now</string>
    <string name="pumpdrivercorrected">Pump driver corrected</string>
    <string name="pump_unreachable">Pump unreachable</string>
    <string name="missed_bg_readings">Missed BG readings</string>
    <string name="key_raise_notifications_as_android_notifications" translatable="false">raise_urgent_alarms_as_android_notification</string>
    <string name="raise_notifications_as_android_notifications">Use system notifications for alerts and notifications</string>
    <string name="key_enable_pump_unreachable_alert" translatable="false">enable_pump_unreachable_alert</string>
    <string name="key_enable_missed_bg_readings_alert" translatable="false">enable_missed_bg_readings</string>
    <string name="localalertsettings_title">Local alerts</string>
    <string name="enable_missed_bg_readings_alert">Alert if no BG data is received</string>
    <string name="enable_pump_unreachable_alert">Alert if pump is unreachable</string>
    <string name="pump_unreachable_threshold">Pump unreachable threshold [min]</string>
    <string name="key_pump_unreachable_threshold" translatable="false">pump_unreachable_threshold</string>
    <string name="key_missed_bg_readings_threshold" translatable="false">missed_bg_readings_threshold</string>
    <string name="urgent_alarm">Urgent Alarm</string>
    <string name="info">INFO</string>
    <string name="key_btwatchdog" translatable="false">bt_watchdog</string>
    <string name="key_btwatchdog_lastbark" translatable="false">bt_watchdog_last</string>
    <string name="bluetooth">Bluetooth</string>
    <string name="btwatchdog_title">BT Watchdog</string>
    <string name="btwatchdog_summary">Switches off the phone\'s bluetooth for one second if no connection to the pump is possible. This may help on some phones where the bluetooth stack freezes.</string>
    <string name="DexcomG5">DexcomG5 App (patched)</string>
    <string name="dexcomg5_nsupload_title">Upload BG data to NS</string>
    <string name="key_dexcomg5_nsupload" translatable="false">dexcomg5_nsupload</string>
    <string name="dexcomg5_upload">G5 upload settings</string>
    <string name="wear_detailed_delta_title">Show detailed delta</string>
    <string name="wear_detailed_delta_summary">Show delta with one more decimal place</string>
    <string name="smbmaxminutes" translatable="false">45 60 75 90 105 120</string>
    <string name="smbmaxminutes_summary">Max minutes of basal to limit SMB to</string>
    <string name="unsupportedfirmware">Unsupported pump firmware</string>
    <string name="dexcomg5_xdripupload_title">Send BG data to xDrip+</string>
    <string name="key_dexcomg5_xdripupload" translatable="false">dexcomg5_xdripupload</string>
    <string name="dexcomg5_xdripupload_summary">In xDrip+ select 640g/Eversense data source</string>
    <string name="nsclientbg">NSClient BG</string>
    <string name="minimalbasalvaluereplaced">Basal value replaced by minimal supported value</string>
    <string name="overview_editquickwizard_usebg">BG calculation</string>
    <string name="overview_editquickwizard_usebolusiob">Bolus IOB calculation</string>
    <string name="overview_editquickwizard_usebasaliob">Basal IOB calculation</string>
    <string name="overview_editquickwizard_usetrend">Trend calculation</string>
    <string name="overview_editquickwizard_usesuperbolus">Superbolus calculation</string>
    <string name="yes">Yes</string>
    <string name="no">No</string>
    <string name="positiveonly">Positive only</string>
    <string name="negativeonly">Negative only</string>
    <string name="overview_editquickwizard_usecob">COB calculation</string>
    <string name="overview_editquickwizard_usetemptarget">Temporary target calculation</string>
    <string name="loopenabled">Loop enabled</string>
    <string name="apsselected">APS selected</string>
    <string name="nsclienthaswritepermission">NSClient has write permission</string>
    <string name="closedmodeenabled">Closed mode enabled</string>
    <string name="maxiobset">Maximal IOB set properly</string>
    <string name="hasbgdata">BG available from selected source</string>
    <string name="basalprofilenotaligned" formatted="false">Basal values not aligned to hours: %s</string>
    <string name="zerovalueinprofile" formatted="false">Invalid profile: %s</string>
    <string name="combo_programming_bolus">Programming pump for bolusing</string>
    <string name="combo_refresh">Refresh</string>
    <string name="combo_pump_state_label">State</string>
    <string name="combo_pump_activity_label">Activity</string>
    <string name="combo_no_pump_connection">No connection for %d min</string>
    <string name="combo_tbr_remaining">%d%% (%d min remaining)</string>
    <string name="combo_last_bolus" translatable="false">%.1f %s (%s)</string>
    <string name="combo_pump_state_initializing">Initializing</string>
    <string name="combo_pump_state_suspended_due_to_error">Suspended due to error</string>
    <string name="combo_pump_state_suspended_by_user">Suspended by user</string>
    <string name="combo_pump_state_running">Running</string>
    <string name="combo_pump_action_cancelling_tbr">Cancelling TBR</string>
    <string name="combo_pump_action_setting_tbr">Setting TBR (%d%% / %d min)</string>
    <string name="combo_pump_action_bolusing">Bolusing (%.1f U)</string>
    <string name="combo_pump_action_refreshing">Refreshing</string>
    <string name="combo_pump_unsupported_operation">Requested operation not supported by pump</string>
    <string name="combo_low_suspend_forced_notification">Unsafe usage: extended or multiwave boluses are active. Loop mode has been set to low-suspend only 6 hours. Only normal boluses are supported in loop mode</string>
    <string name="combo_force_disabled_notification">Unsafe usage: the pump uses a different basal rate profile than the first. The loop has been disabled. Select the first profile on the pump and refresh.</string>
    <string name="bolus_frequency_exceeded">A bolus with the same amount was requested within the last two minutes. To prevent accidental double boluses and to guard against bugs this is disallowed.</string>
    <string name="combo_pump_connected_now">Now</string>
    <string name="combo_activity_reading_pump_history">Reading pump history</string>
    <string name="danar_history">pump history</string>
    <string name="combo_activity_setting_basal_profile">Setting basal profile</string>
    <string name="combo_pump_cartridge_low_warrning">Pump cartridge level is low</string>
    <string name="combo_pump_battery_low_warrning">Pump battery is low</string>
    <string name="combo_is_in_error_state">The pump is showing the error E%d: %s</string>
    <string name="combo_reservoir_low">Low</string>
    <string name="combo_reservoir_empty">Empty</string>
    <string name="combo_reservoir_normal">Normal</string>
    <string name="combo_notification_check_time_date">Pump clock update needed</string>
    <string name="combo_warning">Warning</string>
    <string name="combo_pump_tbr_cancelled_warrning">TBR CANCELLED warning was confirmed</string>
    <string name="combo_error_no_connection_no_bolus_delivered">The pump could not be reached. No bolus was given</string>
    <string name="combo_error_no_bolus_delivered">Bolus delivery failed. It appears no bolus was delivered. To be sure, please check the pump to avoid a double bolus and then bolus again. To guard against bugs, boluses are not automatically retried.</string>
    <string name="combo_error_partial_bolus_delivered">Only %.2f U of the requested bolus of %.2f U was delivered due to an error. Please check the pump to verify this and take appropriate actions.</string>
    <string name="combo_error_bolus_verification_failed">Delivering the bolus and verifying the pump\'s history failed, please check the pump and manually create a bolus record using the Careportal tab if a bolus was delivered.</string>
    <string name="combo_error_bolus_recovery_progress">Recovering from connection loss</string>
    <string name="combo_reservoir_level_insufficient_for_bolus">Not enough insulin for bolus left in reservoir</string>
    <string name="extendedbolusdeliveryerror">Extended bolus delivery error</string>
    <string name="insightpump_shortname">Insight</string>
    <string name="insightpump">Insight Pump</string>
    <string name="status_no_colon">Status</string>
    <string name="changed">Changed</string>
    <string name="pump_stopped_uppercase">PUMP STOPPED</string>
    <string name="status_updated">Status Updated</string>
    <string name="ago">ago</string>
    <string name="with">with</string>
    <string name="insight_active_tbr">Active TBR</string>
    <string name="insight_min_left">min left</string>
    <string name="log_book">Log book</string>
    <string name="insight_last_completed_action">Last Completed Action</string>
    <string name="insight_min">min</string>
    <string name="insight_remaining_over">remaining over</string>
    <string name="insight_total_with">total with</string>
    <string name="insight_upfront_with">upfront with</string>
    <string name="insight_stay_always_connected">Stay always connected</string>
    <string name="insight_use_real_tbr_cancels">Use Real TBR cancels</string>
    <string name="insight_actually_cancel_tbr_summary">Actually cancel a TBR (creates pump alarm) instead of setting 90% for 1 minute</string>
    <string name="insight_history_idle">IDLE</string>
    <string name="insight_history_syncing">SYNCING</string>
    <string name="insight_history_busy">BUSY</string>
    <string name="insight_history_synced">SYNCED</string>
    <string name="insight_startup_uppercase">STARTUP</string>
    <string name="insight_needs">needs</string>
    <string name="insight_not_connected_to_companion_app">Not connected to companion app!</string>
    <string name="insight_companion_app_not_installed">Companion app does not appear to be installed!</string>
    <string name="insight_incompatible_compantion_app_we_need_version">Incompatible companion app, we need version</string>
    <string name="insight_unknown">Unknown</string>
    <string name="insight_waiting_for_code">Waiting for code confirmation</string>
    <string name="insight_code_rejected">Code rejected</string>
    <string name="insight_app_binding">App binding</string>
    <string name="insight_not_authorized">Not authorized</string>
    <string name="insight_incompatible">Incompatible</string>
    <string name="second">second</string>
    <string name="minute">minute</string>
    <string name="hour">hour</string>
    <string name="day">day</string>
    <string name="week">week</string>
    <string name="time_plural">s</string>
    <string name="insight_keepalive_format_string">%ds expires %s</string>
    <string name="insight_keep_alive_status">Keep-alive status</string>
    <string name="statistics">Statistics</string>
    <string name="connect_preemptively">Connect preemptively</string>
    <string name="automatically_connect_when">Automatically connect when AndroidAPS screens are opened, before any pump command is requested, to reduce connection delay</string>
    <string name="not_recommended_due_to_battery_drain">Not recommended due to battery drain</string>
    <string name="key_enableSMB_always" translatable="false">enableSMB_always</string>
    <string name="key_enableSMB_with_COB" translatable="false">enableSMB_with_COB</string>
    <string name="key_enableSMB_with_temptarget" translatable="false">enableSMB_with_temptarget</string>
    <string name="key_enableSMB_after_carbs" translatable="false">enableSMB_after_carbs</string>
    <string name="key_allowSMB_with_high_temptarget" translatable="false">enableSMB_with_high_temptarget</string>
    <string name="enablesmbalways">Enable SMB always</string>
    <string name="enablesmbalways_summary">Enable SMB always independently to boluses. Possible only with BG source with nice filtering of data like G5</string>
    <string name="enablesmbaftercarbs">Enable SMB after carbs</string>
    <string name="enablesmbaftercarbs_summary">Enable SMB for 6h after carbs, even with 0 COB. Possible only with BG source with nice filtering of data like G5</string>
    <string name="enablesmbwithcob">Enable SMB with COB</string>
    <string name="enablesmbwithcob_summary">Enable SMB when there is COB active.</string>
    <string name="enablesmbwithtemptarget">Enable SMB with temp targets</string>
    <string name="enablesmbwithtemptarget_summary">Enable SMB when there is temp target active (eating soon, exercise)</string>
    <string name="enablesmbwithhightemptarget">Enable SMB with high temp targets</string>
    <string name="enablesmbwithhightemptarget_summary">Enable SMB when there is high temp target active (exercise)</string>
    <string name="let_temp_basal_run">Let temp basal run</string>
    <string name="mute">Mute</string>
    <string name="overview_insulin_label">Insulin</string>
    <string name="overview_carbs_label">Carbs</string>
    <string name="overview_buttons_selection">Buttons</string>
    <string name="key_show_calibration_button" translatable="false">show_calibration_button</string>
    <string name="key_show_cgm_button" translatable="false">show_cgm_button</string>
    <string name="key_show_carbs_button" translatable="false">show_carbs_button</string>
    <string name="key_show_wizard_button" translatable="false">show_wizard_button</string>
    <string name="key_show_insulin_button" translatable="false">show_insulin_button</string>
    <string name="key_show_treatment_button" translatable="false">show_treatment_button</string>
    <string name="show_calibration_button_summary">Sends a calibration to xDrip+ or open G5 calibration dialog</string>
    <string name="show_cgm_button_summary">Opens xDrip+, back buttons returns to AAPS</string>
    <string name="key_insulin_button_increment_1" translatable="false">insulin_button_increment_1</string>
    <string name="key_insulin_button_increment_2" translatable="false">insulin_button_increment_2</string>
    <string name="key_insulin_button_increment_3" translatable="false">insulin_button_increment_3</string>
    <string name="key_carbs_button_increment_1" translatable="false">carbs_button_increment_1</string>
    <string name="key_carbs_button_increment_2" translatable="false">carbs_button_increment_2</string>
    <string name="key_carbs_button_increment_3" translatable="false">carbs_button_increment_3</string>
    <string name="carb_increment_button_message">Number of carbs to add when button is pressed</string>
    <string name="insulin_increment_button_message">Amount of insulin to add when button is pressed</string>
    <string name="error_starting_cgm">Could not launch CGM application.  Make sure it is installed.</string>
    <string name="overview_cgm">CGM</string>
    <string name="nav_historybrowser">History browser</string>
    <string name="wear_notifysmb_title">Notify on SMB</string>
    <string name="wear_notifysmb_summary">Show SMB on the watch like a standard bolus.</string>
    <string name="key_ns_create_announcements_from_errors" translatable="false">ns_create_announcements_from_errors</string>
    <string name="ns_create_announcements_from_errors_title">Create announcements from errors</string>
    <string name="ns_create_announcements_from_errors_summary">Create Nightscout announcement for error dialogs and local alerts (also viewable in Careportal under Treatments)</string>
    <string name="dexcomG5_shortname" translatable="false">G5</string>
    <string name="wear_predictions_summary">Show the predictions on the watchface.</string>
    <string name="wear_predictions_title">Predictions</string>
    <string name="data_choices">Data Choices</string>
    <string name="fabric_upload">Fabric Upload</string>
    <string name="allow_automated_crash_reporting">Allow automated crash reporting and feature usage data to be sent to the developers via the fabric.io service.</string>
    <string name="g5appnotdetected">Please update your G5 app to supported version</string>
    <string name="start_activity_tt">Start Activity TT</string>
    <string name="start_eating_soon_tt">Start Eating soon TT</string>
    <string name="temptargetshort">TT</string>
    <string name="don_t_bolus_record_only">Don\'t bolus, record only</string>
    <string name="category">Category</string>
    <string name="subcategory">Subcategory</string>
    <string name="bolusrecordedonly">Bolus will be recorded only</string>
    <string name="ns_autobackfill_summary">Autobackfill missig BGs from NS</string>
    <string name="key_ns_autobackfill" translatable="false">ns_autobackfill</string>
    <string name="loop_smbsetbypump_label">SMB set by pump</string>
    <string name="overview_show_sensitivity">Sensitivity</string>
    <string name="overview_show_deviations">Deviations</string>
    <string name="overview_show_cob">Carbs On Board</string>
    <string name="overview_show_iob">Insulin On Board</string>
    <string name="overview_show_basals">Basals</string>
    <string name="no_action_selected">No action selected, nothing will happen</string>
    <string name="start_hypo_tt">Start Hypo TT</string>
    <string name="closed_loop_disabled_on_dev_branch">Running dev version. Closed loop is disabled.</string>
    <string name="key_fromNSAreCommingFakedExtendedBoluses" translatable="false">fromNSAreCommingFakedExtendedBoluses</string>
    <string name="engineering_mode_enabled">Engineering mode enabled</string>
    <string name="not_eng_mode_or_release">Engineering mode not enabled and not on release branch</string>
    <string name="pump_basebasalrate">%.2f U/h</string>
    <string name="combo_actvity_reading_basal_profile">Reading basal profile</string>
    <string name="combo_bolus_rejected_due_to_pump_history_change">The pump history has changed after the bolus calculation was performed. The bolus was not delivered. Please recalculate if a bolus is still needed. If the same bolus amount is required, please wait two minutes since boluses with the same amount are blocked when requested with less than two minutes between them for safety (regardless of whether they were administered or not).</string>
    <string name="combo_error_updating_treatment_record">Bolus successfully delivered, but adding the treatment entry failed. This can happen if two small boluses of the same size are administered within the last two minutes. Please check the pump history and treatment entries and use the Careportal to add missing entries. Make sure not to add any entries for the exact same minute and same amount.</string>
    <string name="combo_high_temp_rejected_due_to_pump_history_changes">Rejecting high temp since calculation didn\'t consider recently changed pump history</string>
    <string name="combo_activity_checking_pump_state">Refreshing pump state</string>
    <string name="combo_warning_pump_basal_rate_changed">The basal rate on the pump has changed and will be updated soon</string>
    <string name="combo_error_failure_reading_changed_basal_rate">Basal rate changed on pump, but reading it failed</string>
    <string name="combo_activity_checking_for_history_changes">Checking for history changes</string>
    <string name="combo_error_multiple_boluses_with_identical_timestamp">Multiple boluses with the same amount within the same minute were just imported. Only one record could be added to treatments. Please check the pump and manually add a bolus record using the Careportal tab. Make sure to create a bolus with a time no other bolus uses.</string>
    <string name="about_link_urls">\n\nhttp://www.androidaps.org\nhttp://www.androidaps.de (de)\n\nfacebook:\nhttp://facebook.androidaps.org\nhttp://facebook.androidaps.de (de)</string>
    <string name="combo_check_date">The last bolus is older than 24 hours or is in the future. Please check the date on the pump is set correctly.</string>
    <string name="combo_suspious_bolus_time">Time/date of the delivered bolus on pump seems wrong, IOB is likely incorrect. Please check pump time/date.</string>
    <string name="profileswitch_ismissing">ProfileSwitch missing. Please do a profile switch or press \"Activate Profile\" in the LocalProfile.</string>
    <string name="combo_bolus_count">Bolus count</string>
    <string name="combo_tbr_count">TBR count</string>
    <string name="objectivenotstarted" formatted="false">Objective %d not started</string>
    <string name="objectivenotfinished" formatted="false">Objective %d not finished</string>
    <string name="pumpisnottempbasalcapable">Pump is not temp basal capable</string>
    <string name="novalidbasalrate">No valid basal rate read from pump</string>
    <string name="closedmodedisabledinpreferences">Closed loop mode disabled in preferences</string>
    <string name="autosensdisabledinpreferences">Autosens disabled in preferences</string>
    <string name="smbdisabledinpreferences">SMB disabled in preferences</string>
    <string name="limitingbasalratio">Limiting max basal rate to %.2f U/h because of %s</string>
    <string name="pumplimit">pump limit</string>
    <string name="key_openapsma_max_basal" translatable="false">openapsma_max_basal</string>
    <string name="key_openapsama_current_basal_safety_multiplier" translatable="false">openapsama_current_basal_safety_multiplier</string>
    <string name="key_openapsama_max_daily_safety_multiplier" translatable="false">openapsama_max_daily_safety_multiplier</string>
    <string name="itmustbepositivevalue">it must be positive value</string>
    <string name="maxbasalmultiplier">max basal multiplier</string>
    <string name="maxdailybasalmultiplier">max daily basal multiplier</string>
    <string name="key_openapsma_max_iob" translatable="false">openapsma_max_iob</string>
    <string name="smb_frequency_exceeded">A bolus was delivered within the last 3 minutes, skipping SMB</string>
    <string name="basal_set_correctly">Basal set correctly</string>
    <string name="limitingpercentrate" formatted="false">Limiting max percent rate to %d%% because of %s</string>
    <string name="key_treatmentssafety_maxbolus" translatable="false">treatmentssafety_maxbolus</string>
    <string name="limitingbolus" formatted="false">Limiting bolus to %.1f U because of %s</string>
    <string name="limitingmaxiob" formatted="false">Limiting max IOB to %.1f U because of %s</string>
    <string name="limitingcarbs" formatted="false">Limiting carbs to %d g because of %s</string>
    <string name="limitingiob" formatted="false">Limiting IOB to %.1f U because of %s</string>
    <string name="maxvalueinpreferences">max value in preferences</string>
    <string name="hardlimit">hard limit</string>
    <string name="key_treatmentssafety_maxcarbs" translatable="false">treatmentssafety_maxcarbs</string>
    <string name="unsafeusage">unsafe usage</string>
    <string name="key_openapsama_useautosens" translatable="false">openapsama_useautosens</string>
    <string name="readstatusfailed">Read status failed</string>
    <string name="record_pump_site_change">Record pump site change</string>
    <string name="record_insulin_cartridge_change">Record insulin cartridge change</string>
    <string name="smbalwaysdisabled">SMB always and after carbs disabled because active BG source doesn\'t support advanced filtering</string>
    <string name="smbnotallowedinopenloopmode">SMB not allowed in open loop mode</string>
    <string name="food_short">Food</string>
    <string name="iobcobcalculator" translatable="false">IobCobCalculator</string>
    <string name="reset">reset</string>
    <string name="waitingfortimesynchronization">Waiting for time synchronization (%d sec)</string>
    <string name="loopdisconnectedfor">Disconnected (%d m)</string>
    <string name="automatic_careportal_events">Automatic careportal events</string>
    <string name="automatically_upload_insulin_cannula_and_battery_changes_to_nightscout">Automatically upload insulin, cannula and battery changes and pump alarms to Nightscout</string>
    <string name="key_openapssmb_max_iob" translatable="false">openapsmb_max_iob</string>
    <string name="openapssmb_maxiob_title">Maximum total IOB OpenAPS can\'t go over [U]</string>
    <string name="openapssmb_maxiob_summary">This value is called Max IOB in OpenAPS context\nOpenAPS will not add more insulin if current IOB is greater than this value</string>
    <string name="pump_stopped">Pump stopped</string>
    <string name="pump_started">Pump started</string>
    <string name="pump_paused">Pump paused</string>
    <string name="absorption_cutoff_title">Meal max absorption time [h]</string>
    <string name="absorption_cutoff_summary">Time at which any meal is considered absorbed. Remaining carbs will be cut off.</string>
    <string name="time">Time</string>
    <string name="key_show_notes_entry_dialogs" translatable="false">show_notes_entry_dialogs</string>
    <string name="overview_show_notes_field_in_dialogs_title">Show notes field in treatment dialogs</string>
<<<<<<< HEAD

    <string name="title_activity_setup_wizard">SetupWizardActivity</string>
    <string name="next_button">Next</string>
    <string name="previous_button">Prev</string>
    <string name="skip_button">Skip</string>
    <string name="dummy_content">DUMMY\nCONTENT</string>
    <string name="nav_setupwizard">Setup Wizard</string>
    <string name="setupwizard_next">Next</string>
    <string name="setupwizard_previous">Prev</string>
    <string name="setupwizard_skip">Skip</string>
    <string name="setupwizard_finish">FINISH</string>
    <string name="setupwizard_language_prompt">Select your language</string>
    <string name="key_language">language</string>
=======
    <string name="key_openapsama_min_5m_carbimpact" translatable="false">openapsama_min_5m_carbimpact</string>
    <string name="boluserrorcode">Asked: %.2fU Delivered: %.2fU Error code: %d</string>
    <string name="firstinsulinincrement">First insulin increment</string>
    <string name="secondinsulinincrement">Second insulin increment</string>
    <string name="thirdinsulinincrement">Third insulin increment</string>
    <string name="firstcarbsincrement">First carbs increment</string>
    <string name="secondcarbsincrement">Second carbs increment</string>
    <string name="thirdcarbsincrement">Third carbs increment</string>
    <string name="cgm">CGM</string>
    <string name="key_ns_wifionly" translatable="false">ns_wifionly</string>
    <string name="key_ns_wifi_ssids" translatable="false">ns_wifi_ssids</string>
    <string name="key_ns_allowroaming" translatable="false">ns_allowroaming</string>
    <string name="key_ns_chargingonly" translatable="false">ns_chargingonly</string>
    <string name="ns_wifionly">Use WiFi connection only</string>
    <string name="ns_wifi_ssids">WiFi SSID</string>
    <string name="ns_chargingonly">Only if charging</string>
    <string name="connectionsettings_title">Connection settings</string>
    <string name="ns_wifi_allowedssids">Allowed SSIDs (semicolon separated)</string>
    <string name="ns_allowroaming">Allow connection in roaming</string>
    <string name="key_always_use_shortavg" translatable="false">always_use_shortavg</string>
    <string name="openapsama_autosens_max">Max autosens ratio</string>
    <string name="openapsama_autosens_min">Min autosens ratio</string>
    <string name="openapsama_bolussnooze_dia_divisor">Bolus snooze dia divisor</string>
    <string name="openapsama_max_daily_safety_multiplier">Max daily safety multiplier</string>
    <string name="openapsama_current_basal_safety_multiplier">Current basal safety multiplier</string>
    <string name="value_unavailable_short">n/a</string>
    <string name="ns_autobackfill_title">Autobackfill BG</string>
    <string name="wear_wizard_settings">Wizard Settings</string>
    <string translatable="false" name="key_wearwizard_bg">wearwizard_bg</string>
    <string translatable="false" name="key_wearwizard_trend">wearwizard_trend</string>
    <string translatable="false" name="key_wearwizard_cob">wearwizard_cob</string>
    <string translatable="false" name="key_wearwizard_bolusiob">wearwizard_bolusiob</string>
    <string translatable="false" name="key_wearwizard_basaliob">wearwizard_basaliob</string>
    <string name="wear_wizard_settings_summary">Calculations included in the Wizard result:</string>
    <string name="wear_display_settings">Display Settings</string>
    <string name="wear_general_settings">General Settings</string>
>>>>>>> 52bca036
</resources><|MERGE_RESOLUTION|>--- conflicted
+++ resolved
@@ -1008,21 +1008,17 @@
     <string name="time">Time</string>
     <string name="key_show_notes_entry_dialogs" translatable="false">show_notes_entry_dialogs</string>
     <string name="overview_show_notes_field_in_dialogs_title">Show notes field in treatment dialogs</string>
-<<<<<<< HEAD
-
     <string name="title_activity_setup_wizard">SetupWizardActivity</string>
     <string name="next_button">Next</string>
     <string name="previous_button">Prev</string>
     <string name="skip_button">Skip</string>
-    <string name="dummy_content">DUMMY\nCONTENT</string>
     <string name="nav_setupwizard">Setup Wizard</string>
     <string name="setupwizard_next">Next</string>
     <string name="setupwizard_previous">Prev</string>
     <string name="setupwizard_skip">Skip</string>
     <string name="setupwizard_finish">FINISH</string>
     <string name="setupwizard_language_prompt">Select your language</string>
-    <string name="key_language">language</string>
-=======
+    <string name="key_language" translatable="false">language</string>
     <string name="key_openapsama_min_5m_carbimpact" translatable="false">openapsama_min_5m_carbimpact</string>
     <string name="boluserrorcode">Asked: %.2fU Delivered: %.2fU Error code: %d</string>
     <string name="firstinsulinincrement">First insulin increment</string>
@@ -1059,5 +1055,7 @@
     <string name="wear_wizard_settings_summary">Calculations included in the Wizard result:</string>
     <string name="wear_display_settings">Display Settings</string>
     <string name="wear_general_settings">General Settings</string>
->>>>>>> 52bca036
+
+    <string name="dummy_content">DUMMY\nCONTENT</string>
+
 </resources>