--- conflicted
+++ resolved
@@ -686,12 +686,9 @@
     <string name="cpp_valuesnotstored">Values not stored!</string>
     <string name="wear_overviewnotifications">Overview Notifications</string>
     <string name="wear_overviewnotifications_summary">Pass the Overview Notifications through as wear confirmation messages.</string>
-<<<<<<< HEAD
     <string name="combopump">Accu-Chek Combo</string>
     <string name="combopump_settings">Accu-Chek Combo settings</string>
     <string name="combopump_shortname">COMBO</string>
-=======
     <string name="ns_localbroadcasts">Enable loacal broadcasts to other apps (like xDrip).</string>
     <string name="ns_localbroadcasts_title">Enable local Broadcasts.</string>
->>>>>>> 123b171f
 </resources>