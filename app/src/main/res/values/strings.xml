﻿<resources>
    <string name="treatmentssafety_title">Tratments safety</string>
    <string name="treatmentssafety_maxbolus_title">Max allowed bolus [U]</string>
    <string name="treatmentssafety_maxcarbs_title">Max allowed carbs [g]</string>

    <string name="nav_preferences">Preferences</string>
    <string name="nav_refreshtreatments">Refresh treatments from NS</string>
    <string name="nav_backup">Backup</string>
    <string name="nav_test_alert">Test alarm</string>
    <string name="nav_resetdb">Reset Databases</string>
    <string name="reset_db_confirm">Do you really want to reset the databases?</string>
    <string name="nav_exit">Exit</string>
    <string name="danar_useextended_title">Use extended boluses for >200%</string>
    <string name="danar_bt_name_title">DanaR Bluetooth device</string>
    <string name="ns_sync_use_absolute_title">Always use basal absolute values</string>
    <string name="alert_dialog_storage_permission_text">Please reboot your phone or restart AndroidAPS from the System Settings \notherwise Android APS will not have logging (important to track and verify that the algorithms are working correctly)!</string>

    <string name="objectives_objective_label_string">Objective:</string>
    <string name="objectives_gate_label_string">Gate:</string>
    <string name="objectives_button_start">Start</string>
    <string name="objectives_button_verify">Verify</string>
    <string name="nsprofileview_units_label">Units</string>
    <string name="nsprofileview_dia_label">DIA</string>
    <string name="nsprofileview_activeprofile_label">Active profile</string>
    <string name="nsprofileview_ic_label">IC</string>
    <string name="nsprofileview_isf_label">ISF</string>
    <string name="nsprofileview_basal_label">Basal</string>
    <string name="nsprofileview_target_label">Target</string>
    <string name="noprofileset">NO PROFILE SET</string>
    <string name="treatments_insulin_label_string">Insulin:</string>
    <string name="treatments_carbs_label_string">Carbs:</string>
    <string name="treatments_iob_label_string">IOB:</string>
    <string name="sms_iob">IOB:</string>
    <string name="treatments_activity_string">Activity:</string>
    <string name="treatments_iobtotal_label_string">Total IOB:</string>
    <string name="treatments_iobactivitytotal_label_string">Total IOB activity:</string>
    <string name="tempbasals_realduration_label_string">Dur:</string>
    <string name="tempbasals_netratio_label_string">Ratio:</string>
    <string name="tempbasals_netinsulin_label_string">Ins:</string>
    <string name="tempbasals_iob_label_string">IOB:</string>
    <string name="tempbasals_iobtotal_label_string">Total IOB:</string>
    <string name="treatments_newtreatment_insulinamount_label">Insulin</string>
    <string name="treatments_newtreatment_carbsamount_label">Carbs</string>
    <string name="treatments_wizard_bg_label">BG</string>
    <string name="treatments_wizard_tt_label">TT</string>
    <string name="treatments_wizard_carbs_label">Carbs</string>
    <string name="treatments_wizard_correction_label">Corr</string>
    <string name="treatments_wizard_unit_label">U</string>
    <string name="treatments_wizard_bolusiob_label">Bolus IOB</string>
    <string name="treatments_wizard_total_label">TOTAL</string>
    <string name="openapsma_run">Run now</string>
    <string name="vitualpump_label">VIRTUAL PUMP</string>
    <string name="pump_basebasalrate_label">Base basal rate</string>
    <string name="pump_tempbasal_label">Temp basal</string>
    <string name="virtualpump_extendedbolus_label">Extended bolus</string>
    <string name="pump_battery_label">Battery</string>
    <string name="pump_reservoir_label">Reservoir</string>
    <string name="virtualpump_resultok">OK</string>
    <string name="virtualpump_sqlerror">SQL Error</string>
    <string name="openapsma_lastrun_label">Last run</string>
    <string name="openapsma_inputparameters_label">Input parameters</string>
    <string name="openapsma_glucosestatus_label">Glucose status</string>
    <string name="openapsma_currenttemp_label">Current temp</string>
    <string name="openapsma_iobdata_label">IOB data</string>
    <string name="openapsma_profile_label">Profile</string>
    <string name="openapsma_mealdata_label">Meal data</string>
    <string name="result">Result</string>
    <string name="openapsma_noglucosedata">No glucose data available</string>
    <string name="openapsma_noprofile">No profile available</string>
    <string name="openapsma_nopump">No pump available</string>
    <string name="nochangerequested">No change requested</string>
    <string name="openapsma_request_label">Request</string>
    <string name="rate">Rate</string>
    <string name="duration">Duration</string>
    <string name="reason">Reason</string>
    <string name="glucose">Glucose</string>
    <string name="delta">Delta</string>
    <string name="sms_delta">Delta:</string>
    <string name="avgdelta">Avg. delta</string>

    <string name="configbuilder">Config Builder</string>
    <string name="objectives">Objectives</string>
    <string name="openapsma">OpenAPS MA</string>
    <string name="overview">Overview</string>
    <string name="profileviewer">NS Profile</string>
    <string name="simpleprofile">Simple profile</string>
    <string name="tempbasal">TempBasal</string>
    <string name="treatments">Treatments</string>
    <string name="virtualpump">Virtual Pump</string>
    <string name="careportal">Careportal</string>


    <string name="configbuilder_pump">Pump</string>
    <string name="configbuilder_treatments">Treatments</string>
    <string name="configbuilder_tempbasals">Temp Basals</string>
    <string name="configbuilder_profile">Profile</string>
    <string name="configbuilder_aps">APS</string>
    <string name="configbuilder_general">General</string>
    <string name="days">days</string>
    <string name="objectives_minimalduration">Minimal duration</string>
    <string name="configbuilder_constraints">Constraints</string>

    <string name="loop">Loop</string>
    <string name="configbuilder_loop">Loop</string>
    <string name="loop_aps_label">APS</string>
    <string name="loop_constraintsprocessed_label">After processed constraints</string>
    <string name="loop_setbypump_label">Set by pump</string>
    <string name="openapsma_lastenact_label">Last enacted</string>
    <string name="ok">OK</string>
    <string name="cancel">Cancel</string>
    <string name="noapsselected">NO APS SELECTED OR PROVIDED RESULT</string>
    <string name="safety">Safety</string>
    <string name="openapsma_disabled">Plugin is disabled</string>
    <string name="constraints_violation">Constraints violation</string>
    <string name="treatmentdeliveryerror">Bolus delivery error</string>
    <string name="tempbasaldeliveryerror">Tempbasal delivery error</string>
    <string name="overview_newtempbasal_basalpercent">Basal value [%]</string>
    <string name="overview_newtempbasal_percent_label">% (100% = current)</string>
    <string name="setbasalquestion">Accept new temp basal:</string>
    <string name="overview_bolus_label">Bolus</string>
    <string name="overview_calculator_label">Calculator</string>
    <string name="constraintapllied">Constraint applied!</string>
    <string name="confirmation">Confirmation</string>
    <string name="entertreatmentquestion">Enter new treatment:</string>
    <string name="bolus">Bolus</string>
    <string name="sms_bolus">Bolus:</string>
    <string name="basal">Basal</string>
    <string name="sms_basal">Basal:</string>
    <string name="carbs">Carbs</string>
    <string name="changeyourinput">Change your input!</string>
    <string name="setextendedbolusquestion">Set new extended bolus:</string>
    <string name="configbuilder_bgsource">BG Source</string>
    <string name="xdrip">xDrip</string>
    <string name="nsclient">NSClient</string>
    <string name="apsmode_title">APS Mode</string>

    <string name="closedloop">Closed Loop</string>
    <string name="openloop">Open Loop</string>
    <string name="disabledloop">Loop Disabled</string>
    <string name="disableloop">Disable loop</string>
    <string name="enableloop">Enable loop</string>

    <string name="openloop_newsuggestion">New suggestion available</string>
    <string name="unsupportedclientver">Unsupported version of NSClient</string>
    <string name="unsupportednsversion">Unsupported version of Nightscout</string>
    <string name="nsclientnotinstalled">NSClient not installed. Record lost!</string>
    <string name="objectives_bgavailableinns">BG available in NS</string>
    <string name="objectives_pumpstatusavailableinns">Pump status available in NS</string>
    <string name="objectives_manualenacts">Manual enacts</string>
    <string name="loopdisabled">LOOP DISABLED BY CONSTRAINTS</string>
    <string name="cs_lang">Czech</string>
    <string name="en_lang">English</string>
    <string name="treatments_wizard_basaliob_label">Basal IOB</string>
    <string name="bolusconstraintapplied">Bolus constraint applied</string>
    <string name="carbsconstraintapplied">Carbs constraint applied</string>
    <string name="careportal_bgcheck">BG Check</string>
    <string name="careportal_announcement">Announcement</string>
    <string name="careportal_note">Note</string>
    <string name="careportal_question">Question</string>
    <string name="careportal_exercise">Exercise</string>
    <string name="careportal_pumpsitechange">Pump Site Change</string>
    <string name="careportal_cgmsensorinsert">CGM Sensor Insert</string>
    <string name="careportal_cgmsensorstart">CGM Sensor Start</string>
    <string name="careportal_insulincartridgechange">Insulin Cartridge Change</string>
    <string name="careportal_profileswitch">Profile Switch</string>
    <string name="careportal_snackbolus">Snack Bolus</string>
    <string name="careportal_mealbolus">Meal Bolus</string>
    <string name="careportal_correctionbolus">Correction Bolus</string>
    <string name="careportal_combobolus">Combo Bolus</string>
    <string name="careportal_tempbasalstart">Temp Basal Start</string>
    <string name="careportal_tempbasalend">Temp Basal End</string>
    <string name="careportal_carbscorrection">Carbs correction</string>
    <string name="careportal_openapsoffline">OpenAPS Offline</string>

    <string name="careportal_newnstreatment_eventtype">Event type</string>
    <string name="careportal_newnstreatment_other">Other</string>
    <string name="careportal_newnstreatment_meter">Meter</string>
    <string name="careportal_newnstreatment_sensor">Sensor</string>
    <string name="careportal_newnstreatment_carbs_label">Carbs</string>
    <string name="careportal_newnstreatment_insulin_label">Insulin</string>
    <string name="careportal_newnstreatment_carbtime_label">Carb time</string>
    <string name="careportal_newnstreatment_split_label">Split</string>
    <string name="careportal_newnstreatment_duration_label">Duration</string>
    <string name="careportal_newnstreatment_percent_label">Percent</string>
    <string name="careportal_newnstreatment_absolute_label">Absolute</string>
    <string name="careportal_newnstreatment_notes_label">Notes</string>
    <string name="careportal_newnstreatment_eventtime_label">Event time</string>
    <string name="careportal_newnstreatment_profile_label">Profile</string>
    <string name="careportal_newnstreatment_enteredby_title">Entered By</string>
    <string name="careportal_newnstreatment_glucosetype">Glucose type</string>
    <string name="noprofile">No profile loaded from NS yet</string>
    <string name="overview_tempbasal_button">TempBasal</string>
    <string name="overview_extendedbolus_button">Extended Bolus</string>
    <string name="configbuilder_nightscoutversion_label">Nightscout version:</string>
    <string name="send">SEND</string>
    <string name="missing">Missing</string>
    <string name="enabled">Enabled</string>
    <string name="visible">Visible</string>
    <string name="up">Up</string>
    <string name="exported">Preferences exported</string>
    <string name="export_to">Export settings to</string>
    <string name="import_from">Import settings from</string>
    <string name="setting_imported">Settings imported</string>
    <string name="filenotfound">File not found</string>
    <string name="nav_export">Export settings</string>
    <string name="nav_import">Import settings</string>
    <string name="nl_lang">Dutch</string>
    <string name="de_lang">German</string>
    <string name="es_lang">Spanish</string>
    <string name="el_lang">Greek</string>
    <string name="it_lang">Italian</string>
    <string name="ro_lang">Romanian</string>
    <string name="ru_lang">Russian</string>
    <string name="sv_lang">Swedish</string>
    <string name="openapsma_maxbasal_title">Max U/hr a Temp Basal can be set to</string>
    <string name="openapsma_maxbasal_summary">This value is called max basal in OpenAPS context</string>
    <string name="openapsma_maxiob_title">Maximum basal IOB OpenAPS can deliver [U]</string>
    <string name="openapsma_maxiob_summary">This value is called Max IOB in OpenAPS context\nThis will default to zero. After several days or weeks, depending on your comfort level, you may choose to adjust this number.</string>
    <string name="bg_lang">Bulgarian</string>
    <string name="dismiss">DISMISS</string>
    <string name="language">Language</string>

    <string name="danarpump">DanaR</string>
    <string name="connecting">Connecting</string>
    <string name="connected">Connected</string>
    <string name="disconnected">Disconnected</string>
    <string name="danar_pump_settings">DanaR pump settings</string>
    <string name="nightscout">Nightscout</string>
    <string name="end_user_license_agreement">End User License Agreement</string>
    <string name="end_user_license_agreement_text">MUST NOT BE USED TO MAKE MEDICAL DECISIONS. THERE IS NO WARRANTY FOR THE PROGRAM, TO THE EXTENT PERMITTED BY APPLICABLE LAW. EXCEPT WHEN OTHERWISE STATED IN WRITING THE COPYRIGHT HOLDERS AND/OR OTHER PARTIES PROVIDE THE PROGRAM “AS IS” WITHOUT WARRANTY OF ANY KIND, EITHER EXPRESSED OR IMPLIED, INCLUDING, BUT NOT LIMITED TO, THE IMPLIED WARRANTIES OF MERCHANTABILITY AND FITNESS FOR A PARTICULAR PURPOSE. THE ENTIRE RISK AS TO THE QUALITY AND PERFORMANCE OF THE PROGRAM IS WITH YOU. SHOULD THE PROGRAM PROVE DEFECTIVE, YOU ASSUME THE COST OF ALL NECESSARY SERVICING, REPAIR OR CORRECTION.</string>
    <string name="end_user_license_agreement_i_understand">I UNDERSTAND AND AGREE</string>
    <string name="save">Save</string>
    <string name="nobtadapter">No bluetooth adapter found</string>
    <string name="devicenotfound">Selected device not found</string>
    <string name="connectionerror">Pump connection error</string>
    <string name="danar_iob_label">Pump IOB</string>
    <string name="danar_dailyunits">Daily units</string>
    <string name="pump_lastbolus_label">Last bolus</string>
    <string name="hoursago">h ago</string>
    <string name="danar_invalidinput">Invalid input data</string>
    <string name="danar_valuenotsetproperly">Value not set properly</string>
    <string name="reloadprofile">Reload profile</string>
    <string name="danar_viewprofile">View profile</string>
    <string name="enacted">Enacted</string>
    <string name="comment">Comment</string>
    <string name="success">Success</string>
    <string name="percent">Percent</string>
    <string name="absolute">Absolute</string>
    <string name="canceltemp">Cancel temp basal</string>
    <string name="smscommunicator">SMS Communicator</string>
    <string name="waitingforpumpresult">Waiting for result</string>
    <string name="smscommunicator_allowednumbers">Allowed phone numbers</string>
    <string name="smscommunicator_allowednumbers_summary">+XXXXXXXXXX;+YYYYYYYYYY</string>
    <string name="smscommunicator_bolusreplywithcode" formatted="false">To deliver bolus %.2fU reply with code %s</string>
    <string name="smscommunicator_calibrationreplywithcode" formatted="false">To send calibration %.2f reply with code %s</string>
    <string name="smscommunicator_bolusfailed">Bolus failed</string>
    <string name="bolusdelivered" formatted="false">Bolus %.2fU delivered successfully</string>
    <string name="bolusrequested" formatted="false">Going to deliver %.2fU</string>
    <string name="smscommunicator_bolusdelivered" formatted="false">Bolus %.2fU delivered successfully</string>
    <string name="bolusdelivering" formatted="false">Delivering %.2fU</string>
    <string name="smscommunicator_remotecommandsallowed">Allow remote commands via SMS</string>
    <string name="smscommunicator_remotebolusnotallowed">Remote bolus not allowed</string>
    <string name="glucosetype_finger">Finger</string>
    <string name="glucosetype_sensor">Sensor</string>
    <string name="manual">Manual</string>
    <string name="careportal_temporarytarget">Temporary Target</string>
    <string name="careportal_temporarytargetcancel">Temporary Target Cancel</string>
    <string name="danarprofile">DanaR profile settings</string>
    <string name="danarprofile_dia">DIA [h]</string>
    <string name="danarprofile_dia_summary">Duration of Insulin Activity</string>
    <string name="failedupdatebasalprofile">Failed to update basal profile</string>
    <string name="danar_historyreload">Reload</string>
    <string name="uploading">Uploading</string>
    <string name="danar_ebolus">E bolus</string>
    <string name="danar_dsbolus">DS bolus</string>
    <string name="danar_debolus">DE bolus</string>
    <string name="danar_error">error</string>
    <string name="danar_refill">refill</string>
    <string name="danar_basalhour">basal hour</string>
    <string name="danar_glucose">glucose</string>
    <string name="danar_carbohydrate">carbohydrate</string>
    <string name="danar_alarm">alarm</string>
    <string name="danar_totaluploaded" formatted="false">Total %d records uploaded</string>
    <string name="danar_sbolus">S bolus</string>
    <string name="danar_history_alarm">Alarms</string>
    <string name="danar_history_basalhours">Basal Hours</string>
    <string name="danar_history_bolus">Boluses</string>
    <string name="danar_history_carbohydrates">Carbohydrates</string>
    <string name="danar_history_dailyinsulin">Daily insulin</string>
    <string name="danar_history_errors">Errors</string>
    <string name="danar_history_glucose">Glucose</string>
    <string name="danar_history_refill">Refill</string>
    <string name="danar_history_syspend">Suspend</string>
    <string name="danar_history_connectingfor" formatted="false">Connecting for %d s</string>
    <string name="danar_password_title">Pump password</string>
    <string name="wrongpumppassword">Wrong pump password!</string>
    <string name="pumpbusy">Pump is busy</string>
    <string name="overview_bolusprogress_delivered">Delivered</string>
    <string name="overview_bolusprogress_stoped">Stopped</string>
    <string name="occlusion">Occlusion</string>
    <string name="overview_bolusprogress_stop">Stop</string>
    <string name="overview_bolusprogress_stoppressed">STOP PRESSED</string>
    <string name="waitingforpump">Waiting for pump</string>
    <string name="waitingforpumpclicktorefresh">Waiting for pump. Click to refresh.</string>
    <string name="overview_bolusprogress_goingtodeliver" formatted="false">Going to deliver %.2fU</string>
    <string name="objectives_0_objective">Setting up visualization and monitoring, and analyzing basals and ratios</string>
    <string name="objectives_0_gate">Verify that BG is available in Nightscout, and pump insulin data is being uploaded</string>
    <string name="objectives_1_objective">Starting on an open loop</string>
    <string name="objectives_1_gate">Run in Open Loop mode for a few days, and manually enact lots of temp basals</string>
    <string name="objectives_2_objective">Understanding your open loop, including its temp basal recommendations</string>
    <string name="objectives_2_gate">Based on that experience, decide what max basal should be, and set it on the pump and preferences</string>
    <string name="objectives_3_objective">Starting to close the loop with Low Glucose Suspend</string>
    <string name="objectives_3_gate">Run in closed loop with max IOB = 0 for a few days without too many LGS events</string>
    <string name="objectives_4_objective">Tuning the closed loop, raising max IOB above 0 and gradually lowering BG targets</string>
    <string name="objectives_4_gate">Run for a few days, and at least one night with no low BG alarms, before dropping BG</string>
    <string name="objectives_5_objective">Adjust basals and ratios if needed, and then enable auto-sens</string>
    <string name="objectives_5_gate">1 week successful daytime looping with regular carb entry</string>
    <string name="objectives_6_objective">Enabling additional features for daytime use, such as advanced meal assist</string>
    <string name="objectives_7_objective">Enabling additional features for daytime use, such as SMB</string>
    <string name="youareonallowedlimit">You reached allowed limit</string>
    <string name="noprofileselected">No profile selected</string>
    <string name="smscommunicator_loophasbeendisabled">Loop has been disabled</string>
    <string name="smscommunicator_loophasbeenenabled">Loop has been enabled</string>
    <string name="smscommunicator_loopisdisabled">Loop is disabled</string>
    <string name="smscommunicator_loopisenabled">Loop is enabled</string>
    <string name="openapsma_valuelimitedto" formatted="false">%.2f limited to %.2f</string>
    <string name="openapsma_valueoutofrange" formatted="false">Value %s is out of hard limits</string>
    <string name="smscommunicator_remotebasalnotallowed">Remote basal setting is not allowed</string>
    <string name="smscommunicator_remotecommandnotallowed">Remote command is not allowed</string>
    <string name="smscommunicator_basalreplywithcode" formatted="false">To start basal %.2fU/h reply with code %s</string>
    <string name="smscommunicator_suspendreplywithcode" formatted="false">To suspend loop for %d minutes reply with code %s</string>
    <string name="smscommunicator_tempbasalset" formatted="false">Temp basal %.2fU/h for %d min started successfully</string>
    <string name="smscommunicator_tempbasalfailed">Temp basal start failed</string>
    <string name="smscommunicator_basalstopreplywithcode" formatted="false">To stop temp basal reply with code %s</string>
    <string name="smscommunicator_tempbasalcanceled">Temp basal canceled</string>
    <string name="smscommunicator_tempbasalcancelfailed">Canceling temp basal failed</string>
    <string name="smscommunicator_unknowncommand">Uknonwn command or wrong reply</string>

    <string name="quickwizard">QuickWizard</string>
    <string name="quickwizardsettings">QuickWizard settings</string>
    <string name="overview_editquickwizard_buttontext">Button text:</string>
    <string name="overview_editquickwizard_carbs">Carbs:</string>
    <string name="overview_editquickwizard_valid">Valid:</string>
    <string name="overview_editquickwizardlistactivity_add">Add</string>
    <string name="overview_quickwizard_item_edit_button">Edit</string>
    <string name="overview_quickwizard_item_remove_button">Remove</string>
    <string name="mealbolus">Meal</string>
    <string name="correctionbous">Corr</string>
    <string name="ko_lang">Korean</string>
    <string name="actions">Actions</string>
    <string name="androidaps_start">AndroidAPS started</string>
    <string name="ns_upload_only">NS upload only (disabled sync)</string>
    <string name="ns_upload_only_summary">NS upload only. Not effective on SGV unless a local source like xDrip is selected. Not effective on Profiles while NS-Profiles is used.</string>
    <string name="pumpNotInitialized">Pump not initialized!</string>
    <string name="pumpNotInitializedProfileNotSet">Pump not initialized, profile not set!</string>
    <string name="primefill">Prime/Fill</string>
    <string name="fillwarning">Please make sure the amount matches the specification of your infusion set!</string>
    <string name="othersettings_title">Other</string>
    <string name="fillbolus_title">Fill/Prime standard insulin amounts.</string>
    <string name="button1">Button 1</string>
    <string name="button2">Button 2</string>
    <string name="button3">Button 3</string>
    <string name="percentagefactor_hint">Percentage factor by which the base profile will be multiplied.</string>
    <string name="timeshift_hint">Time in hours by which the profile will be shifted round robin.</string>
    <string name="units">Units:</string>
    <string name="mgdl">mg/dl</string>
    <string name="mmol">mmol/l</string>
    <string name="dia">DIA:</string>
    <string name="target_range">Target range:</string>
    <string name="edit_base_basal">Edit Base-Basal:</string>
    <string name="edit_base_isf">Edit Base-ISF:</string>
    <string name="edit_base_ic">Edit Base-IC:</string>
    <string name="base_profile_label">Base Profile:</string>
    <string name="circadian_percentage_profile">CircadianPercentageProfile</string>
    <string name="prefs_range_title">Range for Visualization</string>
    <string name="prefs_range_summary">High and low mark for the charts in Overview and Smartwatch</string>
    <string name="low_mark">LOW mark</string>
    <string name="high_mark">HIGH mark</string>
    <string name="wear">Wear</string>
    <string name="resend_all_data">Resend All Data</string>
    <string name="open_settings_on_wear">Open Settings on Wear</string>
    <string name="pumperror">Pump Error</string>
    <string name="lowbattery">Low Battery</string>
    <string name="pumpshutdown">Pump Shutdown</string>
    <string name="batterydischarged">Pump Battery Discharged</string>
    <string name="danarkoreanpump">DanaR Korean</string>
    <string name="basal_rate">Basal rate:</string>
    <string name="profile_set_failed">Setting of basal profile failed</string>
    <string name="profile_set_ok">Basal profile in pump updated</string>
    <string name="danar_disableeasymode">Disable EasyUI mode in pump</string>
    <string name="danar_enableextendedbolus">Enable extended boluses on pump</string>
    <string name="danar_switchtouhmode">Change mode from U/d to U/h on pump</string>
    <string name="basalvaluebelowminimum">Basal value below minimum. Profile not set!</string>
    <string name="sms_actualbg">BG:</string>
    <string name="sms_lastbg">Last BG:</string>
    <string name="mdi">MDI</string>
    <string name="MM640g">MM640g</string>
    <string name="ongoingnotificaction">Ongoing Notification</string>
    <string name="old_data">OLD DATA</string>
    <string name="minago">%d min ago</string>
    <string name="sms_minago">%dmin ago</string>
    <string name="localprofile">Local Profile</string>
    <string name="openapsama">OpenAPS AMA</string>
    <string name="short_avgdelta">Short avg. delta</string>
    <string name="long_avgdelta">Long avg. delta</string>
    <string name="array_of_elements">Array of %d elements.\nActual value:</string>
    <string name="openapsma_autosensdata_label">Autosens data</string>
    <string name="openapsma_scriptdebugdata_label">Script debug</string>
    <string name="openapsama_useautosens">Use AMA autosens feature</string>
    <string name="refresheventsfromnightscout">Refresh events from NS</string>
    <string name="eatingsoon">Eating Soon</string>
    <string name="activity">Activity</string>
    <string name="removerecord">Remove record:</string>
    <string name="danar_stats">DanaR Stats</string>
    <string name="danar_stats_cumulative_tdd">Cumulative TDD</string>
    <string name="danar_stats_expweight">Exponentially Weighted TDD</string>
    <string name="danar_stats_basalrate">Basal</string>
    <string name="danar_stats_bolus">Bolus</string>
    <string name="danar_stats_tdd">TDD</string>
    <string name="danar_stats_date">Date</string>
    <string name="danar_stats_ratio">Ratio</string>
    <string name="danar_stats_amount_days"># Days</string>
    <string name="danar_stats_weight">Weight</string>
    <string name="danar_stats_warning_Message">Possibly inaccurate if using boluses for priming/filling!</string>
    <string name="danar_stats_olddata_Message">Old Data Please Press "RELOAD"</string>
    <string name="danar_stats_tbb">Total Base Basal</string>
    <string name="danar_stats_tbb2">TBB * 2</string>
    <string name="initializing">Initializing ...</string>
    <string name="actions_shortname">ACT</string>
    <string name="configbuilder_shortname">CONF</string>
    <string name="loop_shortname">LOOP</string>
    <string name="simpleprofile_shortname">SP</string>
    <string name="oaps_shortname">OAPS</string>
    <string name="temptargetrange_shortname">TT</string>
    <string name="localprofile_shortname">LP</string>
    <string name="danarpump_shortname">DANA</string>
    <string name="circadian_percentage_profile_shortname">CPP</string>
    <string name="tempbasals_shortname">TB</string>
    <string name="overview_shortname">HOME</string>
    <string name="virtualpump_shortname">VPUMP</string>
    <string name="profileviewer_shortname">NSPROFILE</string>
    <string name="treatments_shortname">TREAT</string>
    <string name="careportal_shortname">CP</string>
    <string name="objectives_shortname">OBJ</string>
    <string name="wear_shortname">WEAR</string>
    <string name="smscommunicator_shortname">SMS</string>
    <string name="short_tabtitles">Shorten tab titles</string>
    <string name="prefs_delta_title">Delta Settings</string>
    <string name="always_use_shortavg">Always use short average delta instead of simple delta</string>
    <string name="always_use_shortavg_summary">Useful when data from unfiltered sources like xDrip gets noisy.</string>
    <string name="advancedsettings_title">Advanced Settings</string>
    <string name="danar_model" formatted="false">Model: %02X Protocol: %02X Code: %02X</string>
    <string name="profile">Profile</string>
    <string name="openapsama_max_daily_safety_multiplier" translatable="false">max_daily_safety_multiplier</string>
    <string name="openapsama_max_daily_safety_multiplier_summary">Default value: 3 This is a key OpenAPS safety cap. What this does is limit your basals to be 3x (in this people) your biggest basal rate. You likely will not need to change this, but you should be aware that’s what is discussed about “3x max daily; 4x current” for safety caps.</string>
    <string name="openapsama_current_basal_safety_multiplier" translatable="false">current_basal_safety_multiplier</string>
    <string name="openapsama_current_basal_safety_multiplier_summary">Default value: 4 This is the other half of the key OpenAPS safety caps, and the other half of “3x max daily; 4x current” of the safety caps. This means your basal, regardless of max basal set on your pump, cannot be any higher than this number times the current level of your basal. This is to prevent people from getting into dangerous territory by setting excessively high max basals before understanding how the algorithm works. Again, the default is 4x; most people will never need to adjust this and are instead more likely to need to adjust other settings if they feel like they are “running into” this safety cap.</string>
    <string name="openapsama_autosens_max" translatable="false">autosens_max</string>
    <string name="openapsama_autosens_max_summary">Default value: 1.2\nThis is a multiplier cap for autosens (and soon autotune) to set a 20% max limit on how high the autosens ratio can be, which in turn determines how high autosens can adjust basals, how low it can adjust ISF, and how low it can set the BG target.</string>
    <string name="openapsama_autosens_min" translatable="false">autosens_min</string>
    <string name="openapsama_autosens_min_summary">Default value: 0.7\nThe other side of the autosens safety limits, putting a cap on how low autosens can adjust basals, and how high it can adjust ISF and BG targets.</string>
    <string name="openapsama_autosens_adjusttargets" translatable="false">autosens_adjust_targets</string>
    <string name="openapsama_autosens_adjusttargets_summary">Default value: true\nThis is used to allow autosens to adjust BG targets, in addition to ISF and basals.</string>
    <string name="openapsama_bolussnooze_dia_divisor" translatable="false">bolussnooze_dia_divisor</string>
    <string name="openapsama_bolussnooze_dia_divisor_summary">Default value: 2\nBolus snooze is enacted after you do a meal bolus, so the loop won’t counteract with low temps when you’ve just eaten. The example here and default is 2; so a 3 hour DIA means that bolus snooze will be gradually phased out over 1.5 hours (3DIA/2).</string>
    <string name="openapsama_min_5m_carbimpact" translatable="false">min_5m_carbimpact</string>
    <string name="openapsama_min_5m_carbimpact_summary">Default value: 3.0 This is a setting for default carb absorption impact per 5 minutes. The default is an expected 3mg/dl/5min. This affects how fast COB are decayed, and how much carb absorption is assumed in calculating future predicted BG, when BG is falling more than expected, or not rising as much as expected.</string>
    <string name="openapsama_link_to_preferncejson_doc_txt">Attention!\nNormally you do not have to change these values below. Please CLICK HERE and READ the text and make sure you UNDERSTAND it before change any of these values.</string>
    <string name="openapsama_link_to_preferncejson_doc" translatable="false">http://openaps.readthedocs.io/en/latest/docs/walkthrough/phase-3/beyond-low-glucose-suspend.html</string>
    <string name="error_only_numeric_digits_allowed">Only numeric digits are allowed.</string>
    <string name="error_only_numeric_digits_range_allowed">Only numeric digits within the range %1$s - %2$s are allowed.</string>
    <string name="error_field_must_not_be_empty">The field must not be empty</string>
    <string name="error_phone_not_valid">Phone number not valid</string>
    <string name="smscommunicator_invalidphonennumber">Invalid SMS phone number</string>
    <string name="copy_to_clipboard">Copy To Clipboard</string>
    <string name="copied_to_clipboard">Copied to clipboard</string>
    <string name="nav_show_logcat">Show log</string>
    <string name="overview_calibration">Calibration</string>
    <string name="overview_calibration_bg_label">Calibration</string>
    <string name="send_calibration" formatted="false">Send calibration %.1f to xDrip?</string>
    <string name="xdripnotinstalled">xDrip+ not installed</string>
    <string name="calibrationsent">Calibration sent to xDrip</string>
    <string name="smscommunicator_remotecalibrationnotallowed">Remote calibration not allowed</string>
    <string name="smscommunicator_calibrationsent">Calibration sent. Receiving must be enabled in xDrip.</string>
    <string name="smscommunicator_calibrationfailed">xDrip is not receiving calibrations</string>
    <string name="dont_show_again">Don\'t show again</string>
    <string name="pumpsuspendedclicktorefresh">Pump suspended. Click to refresh state</string>
    <string name="pumpsuspended">Pump suspended</string>
    <string name="gettingpumpstatus">Getting pump status</string>
    <string name="settingtempbasal">Setting temp basal</string>
    <string name="stoppingtempbasal">Stopping temp basal</string>
    <string name="settingextendedbolus">Setting extended bolus</string>
    <string name="stoppingextendedbolus">Stopping extended bolus</string>
    <string name="updatingbasalrates">Updating basal rates</string>
    <string name="disconnecting">Disconnecting</string>
    <string name="executing">Executing</string>
    <string name="virtualpump_settings">Virtual pump settings</string>
    <string name="virtualpump_uploadstatus_title">Upload status to NS</string>
    <string name="wrongpassword">Wrong password</string>
    <string name="settings_password">Password for settings</string>
    <string name="unlock_settings">Unlock settings</string>
    <string name="approachingdailylimit">Approaching insulin daily limit</string>
    <string name="nsclientinternal">NSClient</string>
    <string name="nsclientinternal_shortname">NSCI</string>
    <string name="nsclientinternal_url">URL:</string>
    <string name="nsclientinternal_autoscroll">Autoscroll</string>
    <string name="restart">Restart</string>
    <string name="nsclientinternal_title">NSClient</string>
    <string name="nsclientinternal_url_title">Nightscout URL</string>
    <string name="nsclientinternal_url_dialogmessage">Enter Nightscout URL</string>
    <string name="nsclientinternal_secret_title">NS API secret</string>
    <string name="nsclientinternal_secret_dialogtitle">NS API secret</string>
    <string name="nsclientinternal_secret_dialogmessage">Enter NS API secret (min 12 chars)</string>
    <string name="nsclientinternal_devicename_title">Device name</string>
    <string name="nsclientinternal_devicename_dialogtitle">Enter device name</string>
    <string name="nsclientinternal_devicename_dialogmessage">It will be used for enteredBy field</string>
    <string name="deliver_now">Deliver now</string>
    <string name="clear_queue">Clear queue</string>
    <string name="show_queue">Show queue</string>
    <string name="queue">Queue:</string>
    <string name="status">Status:</string>
    <string name="paused">Paused</string>
    <string name="key_nsclientinternal_url" translatable="false">nsclientinternal_url</string>
    <string name="key_nsclientinternal_api_secret" translatable="false">nsclientinternal_api_secret</string>
    <string name="key_danar_bt_name" translatable="false">danar_bt_name</string>
    <string name="key_danar_password" translatable="false">danar_password</string>
    <string name="key_danar_useextended" translatable="false">danar_useextended</string>
    <string name="key_danar_visualizeextendedaspercentage" translatable="false">danar_visualizeextendedaspercentage"</string>
    <string name="key_danarprofile_dia" translatable="false">danarprofile_dia</string>
    <string name="clearlog">Clear log</string>
    <string name="key_nsclientinternal_autoscroll" translatable="false">nsclientinternal_autoscroll</string>
    <string name="key_nsclientinternal_paused" translatable="false">nsclientinternal_paused</string>
    <string name="nowritepermission">NSCLIENT has no write permission. Wrong API secret?</string>
    <string name="wear_settings">Wear settings</string>
    <string name="wear_detailedIOB_title">Show detailed IOB</string>
    <string name="wear_detailedIOB_summary">Break down IOB into bolus and basal IOB on the watchface</string>
    <string name="nosuccess">not successful - please check phone</string>
    <string name="notavailable">Not available</string>
    <string name="key_smscommunicator_allowednumbers" translatable="false">smscommunicator_allowednumbers</string>
    <string name="key_smscommunicator_remotecommandsallowed" translatable="false">smscommunicator_remotecommandsallowed</string>
    <string name="patientage">Patient age</string>
    <string name="child">Child</string>
    <string name="teenage">Teenage</string>
    <string name="adult">Adult</string>
    <string name="key_age" translatable="false">age</string>
    <string name="key_child" translatable="false">child</string>
    <string name="key_teenage" translatable="false">teenage</string>
    <string name="key_adult" translatable="false">adult</string>
    <string name="patientage_summary">Please select patient age to setup safety limits</string>
    <string name="key_i_understand" translatable="false">I_understand</string>
    <string name="Glimp">Glimp</string>
    <string name="batteryoptimalizationerror">Device does not appear to support battery optimization whitelisting!</string>
    <string name="pleaseallowpermission">Please Allow Permission</string>
    <string name="needwhitelisting">%s needs battery optimalization whitelisting for proper performance</string>
    <string name="loopsuspended">Loop suspended</string>
    <string name="loopsuspendedfor" formatted="false">Suspended (%d m)</string>
    <string name="loopsuperbolusfor" formatted="false">Superbolus (%d m)</string>
    <string name="loopmenu">Loop menu</string>
    <string name="suspendloopfor1h">Suspend loop for 1h</string>
    <string name="suspendloopfor2h">Suspend loop for 2h</string>
    <string name="suspendloopfor3h">Suspend loop for 3h</string>
    <string name="suspendloopfor10h">Suspend loop for 10 h</string>
    <string name="disconnectpumpfor30m">Disconnect pump for 30 min</string>
    <string name="disconnectpumpfor1h">Disconnect pump for 1 h</string>
    <string name="disconnectpumpfor2h">Disconnect pump for 2 h</string>
    <string name="disconnectpumpfor3h">Disconnect pump for 3 h</string>
    <string name="disconnectpumpfor10h">Disconnect pump for 10 h</string>
    <string name="resume">Resume</string>
    <string name="smscommunicator_wrongduration">Wrong duration</string>
    <string name="smscommunicator_loopsuspended">Loop suspended</string>
    <string name="smscommunicator_loopresumed">Loop resumed</string>
    <string name="treatments_wizard_bgtrend_label">15min trend</string>
    <string name="treatments_wizard_cob_label">COB</string>
    <string name="superbolus">Superbolus</string>
    <string name="ns_logappstartedevent">Log app start to NS</string>
    <string name="key_ns_logappstartedevent" translatable="false">ns_logappstartedevent</string>
    <string name="key_ns_localbroadcasts" translatable="false">nsclient_localbroadcasts</string>
    <string name="restartingapp">Exiting application to apply settings.</string>
    <string name="danarv2pump">DanaRv2</string>
    <string name="configbuilder_insulin">Insulin</string>
    <string name="fastactinginsulin">Fast Acting Insulin</string>
    <string name="fastactinginsulincomment">Novorapid, Novolog, Humalog</string>
    <string name="ultrafastactinginsulincomment">Fiasp</string>
    <string name="insulin_shortname">INS</string>
    <string name="fastactinginsulinprolonged">Fast Acting Insulin Prolonged</string>
    <string name="key_usesuperbolus" translatable="false">key_usersuperbolus</string>
    <string name="enablesuperbolus">Enable superbolus in wizard</string>
    <string name="enablesuperbolus_summary">Enable superbolus functionality in wizard. Do not enable until you learn what it really does. IT MAY CAUSE INSULIN OVERDOSE IF USED BLINDLY!</string>
    <string name="iob">IOB</string>
    <string name="cob">COB</string>
    <string name="predictionshortlabel">PRE</string>
    <string name="basalshortlabel">BAS</string>
    <string name="virtualpump_firmware_label">Firmware</string>
    <string name="pump_lastconnection_label">Last connection</string>
    <string name="danar_bluetooth_status">Bluetooh status</string>
    <string name="nav_about">About</string>
    <string name="smscommunicator_missingsmspermission">Missing SMS permission</string>
    <string name="dev">DEV</string>
    <string name="xdripstatus_settings">xDrip Status (watch)</string>
    <string name="xdripstatus">xDrip Statusline (watch)</string>
    <string name="xdripstatus_shortname">xds</string>
    <string name="wear_showbgi_title">Show BGI</string>
    <string name="wear_showbgi_summary">Add BGI to status line</string>
    <string name="ns_noupload">No upload to NS</string>
    <string name="ns_noupload_summary">All data sent to NS are dropped. AAPS is connected to NS but no change in NS is done</string>
    <string name="key_ns_upload_only" translatable="false">ns_upload_only</string>
    <string name="key_ns_noupload" translatable="false">ns_noupload</string>
    <string name="basal_step">Basal Step</string>
    <string name="bolus_step">Bolus Step</string>
    <string name="extendedbolus">ExtendedBolus</string>
    <string name="temptarget">TempTarget</string>
    <string name="overview_extendedbolus_cancel_button">Cancel Extended Bolus</string>
    <string name="careportal_sensorage_label">Sensor age</string>
    <string name="careportal_canulaage_label">Canula age</string>
    <string name="careportal_insulinage_label">Insulin age</string>
    <string name="hours">hours</string>
    <string name="overview_newtempbasal_basaltype_label">Basal type</string>
    <string name="isfmissing">ISF missing in profile. Using default.</string>
    <string name="icmissing">IC missing in profile. Using default.</string>
    <string name="basalmissing">Basal missing in profile. Using default.</string>
    <string name="targetmissing">Target missing in profile. Using default.</string>
    <string name="invalidprofile">Invalid profile !!!</string>
    <string name="profileswitch">ProfileSwitch</string>
    <string name="careportal_pbage_label">Pump battery age</string>
    <string name="careportal_pumpbatterychange">Pump Battery Change</string>
    <string name="ns_alarmoptions">Alarm options</string>
    <string name="key_nsalarm_urgent_high" translatable="false">nsalarm_urgent_high</string>
    <string name="key_nsalarm_high" translatable="false">nsalarm_high</string>
    <string name="key_nsalarm_low" translatable="false">nsalarm_low</string>
    <string name="key_nsalarm_urgent_low" translatable="false">nsalarm_urgent_low</string>
    <string name="key_nsalarm_staledata" translatable="false">nsalarm_staledata</string>
    <string name="key_nsalarm_urgent_staledata" translatable="false">nsalarm_urgent_staledata</string>
    <string name="key_nsalarm_staledatavalue" translatable="false">nsalarm_staledatavalue</string>
    <string name="key_nsalarm_urgent_staledatavalue" translatable="false">nsalarm_urgent_staledatavalue</string>
    <string name="nsalarm_urgenthigh">Urgent high</string>
    <string name="nsalarm_high">High</string>
    <string name="nsalarm_low">Low</string>
    <string name="nsalarm_urgentlow">Urgent low</string>
    <string name="nsalarm_summary" formatted="false">Currently set to %f</string>
    <string name="nsalarm_staledata">Stale data</string>
    <string name="nsalarm_urgentstaledata">Urgent stale data</string>
    <string name="nsalarm_staledatavalue_label">Stale data threshold [min]</string>
    <string name="nsalarm_urgent_staledatavalue_label">Urgent stale data threshold [min]</string>
    <string name="openapsama_autosens_period">Interval for autosens [h]</string>
    <string name="openapsama_autosens_period_summary">Amount of hours in the past for sensitivity detection (carbs absorption time is excluded)</string>
    <string name="key_openapsama_autosens_period" translatable="false">openapsama_autosens_period</string>
    <string name="key_nsclient_localbroadcasts" translatable="false">nsclient_localbroadcasts</string>
    <string name="ratio_short">SEN</string>
    <string name="key_do_not_track_profile_switch" translatable="false">do_not_track_profile_switch</string>
    <string name="do_not_track_profile_switch">Ignore profile switch events</string>
    <string name="do_not_track_profile_switch_summary">All profile switch events are ignored and active profile is always used</string>
    <string name="pump">Pump</string>
    <string name="openaps">OpenAPS</string>
    <string name="device">Device</string>
    <string name="uploader">Uploader</string>
    <string name="configbuilder_sensitivity">Sensitivity detection</string>
    <string name="sensitivity_shortname">SENS</string>
    <string name="sensitivityoref0">Sensitivity Oref0</string>
    <string name="sensitivityaaps">Sensitivity AAPS</string>
    <string name="absorptionsettings_title">Absorption settings</string>
    <string name="key_absorption_maxtime" translatable="false">absorption_maxtime</string>
    <string name="absorption_maxtime_title">Meal max absorption time [h]</string>
    <string name="absorption_maxtime_summary">Time in hours where is expected all carbs from meal will be absorbed</string>
    <string name="key_rangetodisplay" translatable="false">rangetodisplay</string>
    <string name="danar_visualizeextendedaspercentage_title">Visualize extended bolus as %</string>
    <string name="careportal_sensorage_label_short">SAGE</string>
    <string name="careportal_insulinage_label_short">IAGE</string>
    <string name="careportal_canulaage_label_short">CAGE</string>
    <string name="careportal_pbage_label_short">PBAGE</string>
    <string name="openaps_short">OAPS</string>
    <string name="uploader_short">UPLD</string>
    <string name="basal_short">BAS</string>
    <string name="virtualpump_extendedbolus_label_short">EXT</string>
    <string name="lock_screen">Lock screen</string>
    <string name="lock_screen_short">Lock</string>
    <string name="sensitivity_warning">By turning on Autosense feature remember to enter all eated carbs. Otherwise carbs deviations will be identified wrong as sensitivity change !!</string>
    <string name="sensitivityweightedaverage">Sensitivity WeightedAverage</string>
    <string name="mdtp_ok">OK</string>
    <string name="mdtp_cancel">Cancel</string>
    <string name="cpp_sync_setting_missing">needs to be activated to send values to the pump!</string>
    <string name="cpp_notloadedplugins">Not all profiles loaded!</string>
    <string name="cpp_valuesnotstored">Values not stored!</string>
    <string name="wear_overviewnotifications">Overview Notifications</string>
    <string name="wear_overviewnotifications_summary">Pass the Overview Notifications through as wear confirmation messages.</string>
    <string name="combopump" translatable="false">Accu-Chek Combo</string>
    <string name="combopump_shortname" translatable="false">COMBO</string>
    <string name="ns_localbroadcasts">Enable broadcasts to other apps (like xDrip).</string>
    <string name="ns_localbroadcasts_title">Enable local Broadcasts.</string>
    <string name="careportal_activity_label">ACTIVITY &amp; FEEDBACK</string>
    <string name="careportal_carbsandbolus_label">CARBS &amp; BOLUS</string>
    <string name="careportal_cgm_label">CGM &amp; OPENAPS</string>
    <string name="careportal_pump_label">PUMP</string>
    <string name="overview_newtempbasal_basalabsolute">Basal value [U/h]</string>
    <string name="careportal_newnstreatment_duration_min_label">Duration [min]</string>
    <string name="openapssmb">OpenAPS SMB</string>
    <string name="smb_shortname">SMB</string>
    <string name="key_use_smb">use_smb</string>
    <string name="key_use_uam">use_uam</string>
    <string name="enableuam">Enable UAM</string>
    <string name="enablesmb">Enable SMB</string>
    <string name="enablesmb_summary">Use Super Micro Boluses instead of temp basal for faster action</string>
    <string name="enableuam_summary">Detection of Unannounced meals</string>
    <string name="key_insulin_oref_peak" translatable="false">insulin_oref_peak</string>
    <string name="insulin_oref_peak">IOB Curve Peak Time</string>
    <string name="insulin_peak_time">Peak Time [min]</string>
    <string name="free_peak_oref">Free-Peak Oref</string>
    <string name="rapid_acting_oref">Rapid-Acting Oref</string>
    <string name="ultrarapid_oref">Ultra-Rapid Oref</string>
    <string name="dia_too_short" formatted="false">DIA of %s too short - using %s instead!</string>
    <string name="activate_profile">ACTIVATE PROFILE</string>
    <string name="date">Date</string>
    <string name="invalid">INVALID</string>
    <string name="waitingforpairing">Waiting for pairing on pump</string>
    <string name="pairingok">Paring OK</string>
    <string name="pairingtimedout">Paring timed out</string>
    <string name="pairing">PAIRING</string>
    <string name="key_danars_pairingkey" translatable="false">danars_paring_key_</string>
    <string name="key_danars_address" translatable="false">danars_address</string>
    <string name="key_danars_name" translatable="false">danars_name</string>
    <string name="danars_nodeviceavailable">No device found so far</string>
    <string name="emptyreservoir">Empty reservoir</string>
    <string name="bloodsugarmeasurementalert">Blood sugar measurement alert</string>
    <string name="remaininsulinalert">Remaining insulin level</string>
    <string name="danarspump">DanaRS</string>
    <string name="danarspump_shortname">Dana</string>
    <string name="selectedpump">Selected pump</string>
    <string name="pairpump">Pair new pump</string>
    <string name="bolusspeed">Bolus speed</string>
    <string name="key_danars_bolusspeed" translatable="false">danars_bolusspeed</string>
    <string name="danar_setbasalstep001">Set basal step to 0.01 U/h</string>
    <string name="serialnumber">Serial number</string>
    <string name="key_wizard_include_bg" translatable="false">wizard_include_bg</string>
    <string name="key_wizard_include_cob" translatable="false">wizard_include_cob</string>
    <string name="key_wizard_include_trend_bg" translatable="false">wizard_include_trend_bg</string>
    <string name="key_wizard_include_bolus_iob" translatable="false">wizard_include_bolus_iob</string>
    <string name="key_wizard_include_basal_iob" translatable="false">wizard_include_basal_iob</string>
    <string name="careportal_newnstreatment_percentage_label">Percentage</string>
    <string name="careportal_newnstreatment_timeshift_label">Time shift</string>
    <string name="default_temptargets">Default Temp-Targets</string>
    <string name="eatingsoon_duration">eatingsoon duration</string>
    <string name="eatingsoon_target">eatingsoon target</string>
    <string name="activity_duration">activity duration</string>
    <string name="activity_target">activity target</string>
    <string name="key_eatingsoon_duration" translatable="false">eatingsoon_duration</string>
    <string name="key_eatingsoon_target" translatable="false">eatingsoon_target</string>
    <string name="key_activity_duration" translatable="false">activity_duration</string>
    <string name="key_activity_target" translatable="false">activity_target</string>
    <string name="danar_history_prime">Prime</string>
    <string name="gettingextendedbolusstatus">Getting extended bolus status</string>
    <string name="gettingbolusstatus">Getting bolus status</string>
    <string name="gettingtempbasalstatus">Getting temporary basal status</string>
    <string name="gettingpumpsettings">Gettings pump settings</string>
    <string name="gettingpumptime">Getting pump time</string>
    <string name="reuse">reuse</string>
    <string name="wearcontrol_title">Controls from Watch</string>
    <string name="wearcontrol_summary">Set Temp-Targets and enter Treatments from the watch.</string>
    <string name="connectiontimedout">Connection timed out</string>
    <string name="food">Food</string>
    <string name="shortgramm">g</string>
    <string name="none"><![CDATA[<none>]]></string>
    <string name="shortkilojoul">kJ</string>
    <string name="shortenergy">En</string>
    <string name="shortprotein">Pr</string>
    <string name="shortfat">Fat</string>
    <string name="active"><![CDATA[<Active>]]></string>
    <string name="waitingforestimatedbolusend" formatted="false">Waiting for bolus end. Remaining %d sec.</string>
    <string name="processinghistory">Processing event</string>
    <string name="startingbolus">Starting bolus delivery</string>
    <string name="executingrightnow">Command is executed right now</string>
    <string name="pumpdrivercorrected">Pump driver corrected</string>
    <string name="pump_unreachable">Pump unreachable</string>
    <string name="missed_bg_readings">Missed BG readings</string>
    <string name="key_raise_notifications_as_android_notifications" translatable="false">raise_urgent_alarms_as_android_notification</string>
    <string name="raise_notifications_as_android_notifications">Use system notifications for alerts and notifications</string>
    <string name="key_enable_pump_unreachable_alert" translatable="false">enable_pump_unreachable_alert</string>
    <string name="key_enable_missed_bg_readings_alert" translatable="false">enable_missed_bg_readings</string>
    <string name="localalertsettings_title">Local alerts</string>
    <string name="enable_missed_bg_readings_alert">Alert if no BG data is received</string>
    <string name="enable_pump_unreachable_alert">Alert if pump is unreachable</string>
    <string name="pump_unreachable_threshold">Pump unreachable threshold [min]</string>
    <string name="key_pump_unreachable_threshold" translatable="false">pump_unreachable_threshold</string>
    <string name="key_missed_bg_readings_threshold" translatable="false">missed_bg_readings_threshold</string>
    <string name="urgent_alarm">Urgent Alarm</string>
    <string name="info">INFO</string>
    <string name="key_btwatchdog" translatable="false">bt_watchdog</string>
    <string name="key_btwatchdog_lastbark" translatable="false">bt_watchdog_last</string>
    <string name="bluetooth">Bluetooth</string>
    <string name="btwatchdog_title">BT Watchdog</string>
    <string name="btwatchdog_summary">Switches off the phone\'s bluetooth for one second if no connection to the pump is possible. This may help on some phones where the bluetooth stack freezes.</string>
    <string name="DexcomG5">DexcomG5 App (patched)</string>
    <string name="dexcomg5_nsupload_title">Upload BG data to NS</string>
    <string name="key_dexcomg5_nsupload" translatable="false">dexcomg5_nsupload</string>
    <string name="dexcomg5_upload">G5 upload settings</string>
    <string name="customapp">Customized APK for download</string>
    <string name="wear_detailed_delta_title">Show detailed delta</string>
    <string name="wear_detailed_delta_summary">Show delta with one more decimal place</string>
    <string name="smbmaxminutes">45 60 75 90 105 120</string>
    <string name="smbmaxminutes_summary">Max minutes of basal to limit SMB to</string>
    <string name="key_smbmaxminutes" translatable="false">smbmaxminutes</string>
    <string name="unsupportedfirmware">Unsupported pump firmware</string>
    <string name="dexcomg5_xdripupload_title">Send BG data to xDrip+</string>
    <string name="key_dexcomg5_xdripupload" translatable="false">dexcomg5_xdripupload</string>
    <string name="dexcomg5_xdripupload_summary">In xDrip+ select 640g/Eversense data source</string>
    <string name="nsclientbg">NSClient BG</string>
    <string name="minimalbasalvaluereplaced">Basal value replaced by minimal supported value</string>
    <string name="overview_editquickwizard_usebg">BG calculation</string>
    <string name="overview_editquickwizard_usebolusiob">Bolus IOB calculation</string>
    <string name="overview_editquickwizard_usebasaliob">Basal IOB calculation</string>
    <string name="overview_editquickwizard_usetrend">Trend calculation</string>
    <string name="overview_editquickwizard_usesuperbolus">Superbolus calculation</string>
    <string name="yes">Yes</string>
    <string name="no">No</string>
    <string name="positiveonly">Positive only</string>
    <string name="negativeonly">Negative only</string>
    <string name="overview_editquickwizard_usecob">COB calculation</string>
    <string name="overview_editquickwizard_usetemptarget">Temporary target calculation</string>
    <string name="loopenabled">Loop enabled</string>
    <string name="apsselected">APS selected</string>
    <string name="nsclienthaswritepermission">NSClient has write permission</string>
    <string name="closedmodeenabled">Closed mode enabled</string>
    <string name="maxiobset">Maximal IOB set properly</string>
    <string name="hasbgdata">BG available from selected source</string>
    <string name="basalprofilenotaligned" formatted="false">Basal values not aligned to hours: %s</string>
    <string name="zerovalueinprofile" formatted="false">Invalid profile: %s</string>
    <string name="combo_programming_bolus">Programming pump for bolusing</string>
    <string name="combo_refresh">Refresh</string>
    <string name="combo_tdds">TDDS</string>
    <string name="combo_pump_state_label">State</string>
    <string name="combo_pump_activity_label">Activity</string>
    <string name="combo_no_pump_connection">No connection for %d min</string>
    <string name="combo_tbr_remaining">%d%% (%d min remaining)</string>
    <string name="combo_last_bolus" translatable="false">%.1f U (%s, %s)</string>
    <string name="combo_pump_action_initializing">Initializing</string>
    <string name="combo_pump_state_disconnected">Disconnected</string>
    <string name="combo_pump_state_suspended_due_to_error">Suspended due to error</string>
    <string name="combo_pump_state_suspended_by_user">Suspended by user</string>
    <string name="combo_pump_state_running">Running</string>
    <string name="combo_pump_action_cancelling_tbr">Cancelling TBR</string>
    <string name="combo_pump_action_setting_tbr">Setting TBR (%d%% / %d min)</string>
    <string name="combo_pump_action_bolusing">Bolusing (%.1f U)</string>
    <string name="combo_pump_action_refreshing">Refreshing</string>
    <string name="combo_pump_never_connected">Never</string>
    <string name="combo_pump_unsupported_operation">Requested operation not supported by pump</string>
    <string name="combo_low_suspend_forced_notification">Unsafe usage: extended or multiwave boluses are active. Loop mode has been set to low-suspend only 6 hours. Only normal boluses are supported in loop mode</string>
    <string name="combo_force_disabled_notification">Unsafe usage: the pump uses a different basal rate profile than the first. The loop has been disabled. Select the first profile on the pump and refresh.</string>
    <string name="bolus_frequency_exceeded">A bolus with the same amount was requested within the last minute. To prevent accidental double boluses and to guard against bugs this is disallowed.</string>
    <string name="combo_pump_connected_now">Now</string>
    <string name="combo_activity_reading_pump_history">Reading pump history</string>
    <string name="danar_history">pump history</string>
    <string name="combo_pump_alerts">Alerts</string>
    <string name="combo_activity_setting_basal_profile">Setting basal profile</string>
    <string name="combo_pump_cartridge_low_warrning">Pump cartridge level is low</string>
    <string name="combo_pump_battery_low_warrning">Pump battery is low</string>
    <string name="combo_is_in_error_state">The pump is showing the error E%d: %s</string>
    <string name="combo_no_alert_data_note">To read the pump\'s error history, long press the ALERTS button\n\nWARNING: this can trigger a bug which causes the pump to reject all connection attempts and requires pressing a button on the pump to recover and should therefore be avoided.</string>
    <string name="combo_no_tdd_data_note">To read the pump\'s TDD history, long press the TDDS button\n\nWARNING: this can trigger a bug which causes the pump to reject all connection attempts and requires pressing a button on the pump to recover and should therefore be avoided.</string>
    <string name="combo_tdd_minimum">Minimum: %3.1f U</string>
    <string name="combo_tdd_average">Average: %3.1f U</string>
    <string name="combo_tdd_maximum">Maximum: %3.1f U</string>
    <string name="combo_reservoir_low">Low</string>
    <string name="combo_reservoir_empty">Empty</string>
    <string name="combo_reservoir_normal">Normal</string>
    <string name="combo_notification_check_time_date">Pump clock update needed</string>
    <string name="combo_history">History</string>
    <string name="combo_warning">Warning</string>
    <string name="combo_read_full_history_warning">This will read the full history and state of the pump. Everything in My Data and the basal rate. Boluses and TBRs will be added to Treatments if they don\'t already exist. This can cause entries to be duplicated because the pump\'s time is imprecise. Using this when normally looping with the pump is highly discouraged and reserved for special circumstances. If you still want to do this, long press this button again.  WARNING: this can trigger a bug which causes the pump to reject all connection attempts and requires pressing a button on the pump to recover and should therefore be avoided.</string>
    <string name="combo_read_full_history_confirmation">Are you really sure you want to read all pump data and take the consequences of this action?</string>
    <string name="combo_pump_tbr_cancelled_warrning">TBR CANCELLED warning was confirmed</string>
    <string name="combo_error_no_bolus_delivered">Bolus delivery failed. It appears no bolus was delivered. To be sure, please check the pump to avoid a double bolus and then bolus again. To guard against bugs, boluses are not automatically retried.</string>
    <string name="combo_error_partial_bolus_delivered">Only %.2f U of the requested bolus of %.2f U was delivered due to an error. Please check the pump to verify this and take appropriate actions.</string>
    <string name="combo_error_bolus_verification_failed">Delivering the bolus and verifying the pump\'s history failed, please check the pump and manually create a bolus record using the Careportal tab if a bolus was delivered.</string>
    <string name="combo_error_bolus_recovery_progress">Recovering from connection loss</string>
    <string name="combo_reservoir_level_insufficient_for_bolus">Not enough insulin for bolus left in reservoir</string>
    <string name="extendedbolusdeliveryerror">Extended bolus delivery error</string>
<<<<<<< HEAD
    <string name="insightpump_shortname">Insight</string>
    <string name="insightpump">Insight Pump</string>
    <string name="status_no_colon">Status</string>
    <string name="changed">Changed</string>
    <string name="pump_stopped_uppercase">PUMP STOPPED</string>
    <string name="status_updated">Status Updated</string>
    <string name="ago">ago</string>
    <string name="with">with</string>
    <string name="insight_active_tbr">Active TBR</string>
    <string name="insight_min_left">min left</string>
    <string name="log_book">Log book</string>
    <string name="insight_last_completed_action">Last Completed Action</string>
    <string name="insight_min">min</string>
    <string name="insight_remaining_over">remaining over</string>
    <string name="insight_total_with">total with</string>
    <string name="insight_upfront_with">upfront with</string>
    <string name="insight_stay_always_connected">Stay always connected</string>
    <string name="insight_use_real_tbr_cancels">Use Real TBR cancels</string>
    <string name="insight_actually_cancel_tbr_summary">Actually cancel a TBR (creates pump alarm) instead of setting 90% or 110% TBR for 15 minutes</string>
    <string name="insight_history_idle">IDLE</string>
    <string name="insight_history_syncing">SYNCING</string>
    <string name="insight_history_busy">BUSY</string>
    <string name="insight_history_synced">SYNCED</string>
    <string name="insight_startup_uppercase">STARTUP</string>
    <string name="insight_needs">needs</string>
    <string name="insight_not_connected_to_companion_app">Not connected to companion app!</string>
    <string name="insight_companion_app_not_installed">Companion app does not appear to be installed!</string>
    <string name="insight_incompatible_compantion_app_we_need_version">Incompatible companion app, we need version</string>
    <string name="insight_unknown">Unknown</string>
    <string name="insight_waiting_for_code">Waiting for code confirmation</string>
    <string name="insight_code_rejected">Code rejected</string>
    <string name="insight_app_binding">App binding</string>
    <string name="insight_not_authorized">Not authorized</string>
    <string name="insight_incompatible">Incompatible</string>
    <string name="second">second</string>
    <string name="minute">minute</string>
    <string name="hour">hour</string>
    <string name="day">day</string>
    <string name="week">week</string>
    <string name="time_plural">s</string>
=======
    <string name="key_enableSMB_always" translatable="false">enableSMB_always</string>
    <string name="key_enableSMB_with_COB" translatable="false">enableSMB_with_COB</string>
    <string name="key_enableSMB_with_temptarget" translatable="false">enableSMB_with_temptarget</string>
    <string name="key_enableSMB_after_carbs" translatable="false">enableSMB_after_carbs</string>
    <string name="key_allowSMB_with_high_temptarget" translatable="false">enableSMB_with_high_temptarget</string>
    <string name="enablesmbalways">Enable SMB always</string>
    <string name="enablesmbalways_summary">Enable SMB always independently to boluses. Possible only with BG source with nice filtering of data like G5</string>
    <string name="enablesmbaftercarbs">Enable SMB after carbs</string>
    <string name="enablesmbaftercarbs_summary">Enable SMB for 6h after carbs, even with 0 COB. Possible only with BG source with nice filtering of data like G5</string>
    <string name="enablesmbwithcob">Enable SMB with COB</string>
    <string name="enablesmbwithcob_summary">Enable SMB when there is COB active.</string>
    <string name="enablesmbwithtemptarget">Enable SMB with temp targets</string>
    <string name="enablesmbwithtemptarget_summary">Enable SMB when there is temp target active (eating soon, exercise)</string>
    <string name="enablesmbwithhightemptarget">Enable SMB with high temp targets</string>
    <string name="enablesmbwithhightemptarget_summary">Enable SMB when there is high temp target active (exercise)</string>
    <string name="let_temp_basal_run">Let current temp basal run</string>
>>>>>>> c953086e
</resources>
<|MERGE_RESOLUTION|>--- conflicted
+++ resolved
@@ -872,7 +872,6 @@
     <string name="combo_error_bolus_recovery_progress">Recovering from connection loss</string>
     <string name="combo_reservoir_level_insufficient_for_bolus">Not enough insulin for bolus left in reservoir</string>
     <string name="extendedbolusdeliveryerror">Extended bolus delivery error</string>
-<<<<<<< HEAD
     <string name="insightpump_shortname">Insight</string>
     <string name="insightpump">Insight Pump</string>
     <string name="status_no_colon">Status</string>
@@ -913,7 +912,6 @@
     <string name="day">day</string>
     <string name="week">week</string>
     <string name="time_plural">s</string>
-=======
     <string name="key_enableSMB_always" translatable="false">enableSMB_always</string>
     <string name="key_enableSMB_with_COB" translatable="false">enableSMB_with_COB</string>
     <string name="key_enableSMB_with_temptarget" translatable="false">enableSMB_with_temptarget</string>
@@ -930,5 +928,4 @@
     <string name="enablesmbwithhightemptarget">Enable SMB with high temp targets</string>
     <string name="enablesmbwithhightemptarget_summary">Enable SMB when there is high temp target active (exercise)</string>
     <string name="let_temp_basal_run">Let current temp basal run</string>
->>>>>>> c953086e
 </resources>
