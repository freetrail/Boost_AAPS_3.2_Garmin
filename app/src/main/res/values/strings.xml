--- conflicted
+++ resolved
@@ -1319,9 +1319,14 @@
     <string name="key_smbmaxminutes" translatable="false">smbmaxminutes</string>
     <string name="dst_plugin_name" translatable="false">Dayligh Saving time</string>
     <string name="dst_in_24h_warning">Dayligh Saving time change in 24h or less</string>
-<<<<<<< HEAD
-    <string name="dst_loop_disabled_warning">Dayligh Saving time change in less than 3 hours - Closed loop diabled</string>
-
+    <string name="dst_loop_disabled_warning">Daylight saving time change less than 3 hours ago - Closed loop disabled</string>
+    <string name="storage">internal storage constraint</string>
+    <string name="diskfull">Free at least %1$d MB from internal storage! Loop disabled!</string>
+    <string name="wrongformat">Wrong format</string>
+    <string name="sms_wrongcode">Wrong code. Command cancelled.</string>
+    <string name="notconfigured">Not configured</string>
+    <string name="profileswitchcreated">Profile switch created</string>
+   
 
     <!-- Pump Abstract -->
     <string name="pump_operation_not_supported_by_pump_driver">Operation not supported by pump and/or driver.</string>
@@ -1480,15 +1485,6 @@
     <string name="pump_no_connection_d">No connection for %1$d day(s) %2$d hours</string>
 
 
-=======
-    <string name="dst_loop_disabled_warning">Daylight saving time change less than 3 hours ago - Closed loop disabled</string>
-    <string name="storage">internal storage constraint</string>
-    <string name="diskfull">Free at least %1$d MB from internal storage! Loop disabled!</string>
-    <string name="wrongformat">Wrong format</string>
-    <string name="sms_wrongcode">Wrong code. Command cancelled.</string>
-    <string name="notconfigured">Not configured</string>
-    <string name="profileswitchcreated">Profile switch created</string>
->>>>>>> 361ffa91
     <plurals name="objective_days">
         <item quantity="one">%1$d day</item>
         <item quantity="other">%1$d days</item>
