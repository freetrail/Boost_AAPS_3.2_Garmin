﻿<resources>
    <string name="treatmentssafety_title">Treatments safety</string>
    <string name="treatmentssafety_maxbolus_title">Max allowed bolus [U]</string>
    <string name="treatmentssafety_maxcarbs_title">Max allowed carbs [g]</string>

    <string name="nav_preferences">Preferences</string>
    <string name="nav_refreshtreatments">Refresh treatments from NS</string>
    <string name="nav_resetdb">Reset Databases</string>
    <string name="reset_db_confirm">Do you really want to reset the databases?</string>
    <string name="nav_exit">Exit</string>
    <string name="danar_useextended_title">Use extended boluses for >200%</string>
    <string name="danar_bt_name_title">DanaR Bluetooth device</string>
    <string name="ns_sync_use_absolute_title">Always use basal absolute values</string>
    <string name="alert_dialog_storage_permission_text">Please reboot your phone or restart AndroidAPS from the System Settings \notherwise Android APS will not have logging (important to track and verify that the algorithms are working correctly)!</string>

    <string name="description_actions">Some buttons to quickly access common features</string>
    <string name="description_careportal">Enter advanced log book entries.</string>
    <string name="description_config_builder">Used for configuring the active plugins</string>
    <string name="description_objectives">Learning program</string>
    <string name="description_food">Displays the food presets defined in Nightscout</string>
    <string name="description_insulin_rapid">Insulin preset for Humalog and NovoRapid / NovoLog</string>
    <string name="description_insulin_ultra_rapid">Insulin preset for Fiasp</string>
    <string name="description_insulin_free_peak">Allows you to define the peak of the insulin activity and should only be used by advanced users</string>
    <string name="description_loop">Activate or deactivate the implementation triggering the loop.</string>
    <string name="description_ns_client">Synchronizes your data with Nightscout</string>
    <string name="description_ma">State of the algorithm in 2016</string>
    <string name="description_ama">State of the algorithm in 2017</string>
    <string name="description_smb">Most recent algorithm for advanced users</string>
    <string name="description_overview">Displays the current state of your loop and buttons for most common actions</string>
    <string name="description_persistent_notification">Shows an ongoing notification with a short overview of what your loop is doing</string>
    <string name="description_profile_local">Define a profile which is offline available.</string>
    <string name="description_profile_nightscout">Provides the profile you have defined in Nightscout</string>
    <string name="description_profile_simple">Define a profile with only one time block.</string>
    <string name="description_pump_combo">Pump integration for Accu-Chek Combo pumps, requires having ruffy installed</string>
    <string name="description_pump_dana_r">Pump integration for DANA Diabecare R pumps</string>
    <string name="description_pump_dana_r_korean">Pump integration for domestic DANA Diabecare R pumps</string>
    <string name="description_pump_dana_r_v2">Pump integration for DANA Diabecare R pumps with upgraded firmware</string>
    <string name="description_pump_dana_rs">Pump integration for DANA Diabecare RS pumps</string>
    <string name="description_pump_insight">Pump integration for Accu-Chek Insight pumps, requires having SightRemote installed</string>
    <string name="description_pump_mdi">Pump integration for people who do multiple daily injections for their diabetes therapy</string>
    <string name="description_pump_virtual">Pump integration for pumps which don\'t have any driver yet (Open Loop)</string>
    <string name="description_sensitivity_aaps">Sensitivity is calculated the same way like Oref0, but you can specify timeframe to the past. Minimal carb absorption is calculated from max carb absorption time from preferences.</string>
    <string name="description_sensitivity_oref0">Sensitivity is calculated from 24h data in the past and carbs (if not absorbed) are cut after time specified in preferences.</string>
    <string name="description_sensitivity_oref1">Sensitivity is calculated from 8h data in the past and carbs (if not absorbed) are cut after time specified in preferences. Plugin also calculates UAM.</string>
    <string name="description_sensitivity_weighted_average">Sensitivity is calculated as a weighted average from deviations. Newer deviations have higher weight. Minimal carb absorption is calculated from max carb absorption time from preferences. This algorithm is the fastest in following sensitivity changes.</string>
    <string name="description_source_dexcom_g5">Receive BG values from the patched Dexcom G5 app.</string>
    <string name="description_source_dexcom_g6">Receive BG values from the patched Dexcom G6 app.</string>
    <string name="description_source_eversense">Receive BG values from the patched Eversense app.</string>
    <string name="description_source_glimp">Receive BG values from Glimp.</string>
    <string name="description_source_mm640g">Receive BG values from the 600SeriesAndroidUploader.</string>
    <string name="description_source_ns_client">Downloads BG data from Nightscout</string>
    <string name="description_source_xdrip">Receive BG values from xDrip.</string>
    <string name="description_treatments">Saves all treatments that were made</string>
    <string name="description_wear">Monitor and control AndroidAPS using your WearOS watch.</string>
    <string name="description_xdrip_status_line">Show information about your loop on your xDrip+ watchface.</string>
    <string name="description_sms_communicator">Remote control AndroidAPS using SMS commands.</string>

    <string name="objectives_button_back">Back</string>
    <string name="objectives_button_start">Start</string>
    <string name="objectives_button_verify">Verify</string>
    <string name="nsprofileview_units_label">Units</string>
    <string name="nsprofileview_dia_label">DIA</string>
    <string name="nsprofileview_ic_label">IC</string>
    <string name="nsprofileview_isf_label">ISF</string>
    <string name="nsprofileview_basal_label">Basal</string>
    <string name="nsprofileview_target_label">Target</string>
    <string name="noprofileset">NO PROFILE SET</string>
    <string name="treatments_insulin_label_string">Insulin:</string>
    <string name="treatments_carbs_label_string">Carbs:</string>
    <string name="treatments_iob_label_string">IOB:</string>
    <string name="sms_iob">IOB:</string>
    <string name="treatments_activity_string">Activity:</string>
    <string name="treatments_iobtotal_label_string">Total IOB:</string>
    <string name="treatments_iobactivitytotal_label_string">Total IOB activity:</string>
    <string name="tempbasals_realduration_label_string">Dur:</string>
    <string name="tempbasals_netratio_label_string">Ratio:</string>
    <string name="tempbasals_netinsulin_label_string">Ins:</string>
    <string name="tempbasals_iob_label_string">IOB:</string>
    <string name="tempbasals_iobtotal_label_string">Total IOB:</string>
    <string name="treatments_newtreatment_insulinamount_label">Insulin</string>
    <string name="treatments_newtreatment_carbsamount_label">Carbs</string>
    <string name="treatments_wizard_bg_label">BG</string>
    <string name="treatments_wizard_tt_label">TT</string>
    <string name="treatments_wizard_carbs_label">Carbs</string>
    <string name="treatments_wizard_correction_label">Corr</string>
    <string name="insulin_unit_shortname">U</string>
    <string name="treatments_wizard_bolusiob_label">Bolus IOB</string>
    <string name="openapsma_run">Run now</string>
    <string name="vitualpump_label">VIRTUAL PUMP</string>
    <string name="pump_basebasalrate_label">Base basal rate</string>
    <string name="pump_tempbasal_label">Temp basal</string>
    <string name="virtualpump_extendedbolus_label">Extended bolus</string>
    <string name="pump_battery_label">Battery</string>
    <string name="pump_reservoir_label">Reservoir</string>
    <string name="virtualpump_resultok">OK</string>
    <string name="openapsma_lastrun_label">Last run</string>
    <string name="openapsma_inputparameters_label">Input parameters</string>
    <string name="openapsma_glucosestatus_label">Glucose status</string>
    <string name="openapsma_currenttemp_label">Current temp</string>
    <string name="openapsma_iobdata_label">IOB data</string>
    <string name="openapsma_profile_label">Profile</string>
    <string name="openapsma_mealdata_label">Meal data</string>
    <string name="result">Result</string>
    <string name="openapsma_noglucosedata">No glucose data available</string>
    <string name="nochangerequested">No change requested</string>
    <string name="openapsma_request_label">Request</string>
    <string name="rate">Rate</string>
    <string name="duration">Duration</string>
    <string name="reason">Reason</string>
    <string name="glucose">Glucose</string>
    <string name="delta">Delta</string>
    <string name="sms_delta">Delta:</string>

    <string name="configbuilder">Config Builder</string>
    <string name="objectives">Objectives</string>
    <string name="openapsma">OpenAPS MA</string>
    <string name="overview">Overview</string>
    <string name="nsprofile">NS Profile</string>
    <string name="simpleprofile">Simple profile</string>
    <string name="tempbasal">TempBasal</string>
    <string name="treatments">Treatments</string>
    <string name="virtualpump">Virtual Pump</string>
    <string name="careportal">Careportal</string>


    <string name="configbuilder_pump">Pump</string>
    <string name="configbuilder_pump_description">Which pump would you like to use with AndroidAPS?</string>
    <string name="configbuilder_treatments">Treatments</string>
    <string name="configbuilder_treatments_description">Which plugin should be used for treatment handling?</string>
    <string name="configbuilder_profile">Profile</string>
    <string name="configbuilder_profile_description">Which profile should AndroidAPS use?</string>
    <string name="configbuilder_aps">APS</string>
    <string name="configbuilder_aps_description">Which APS algorithm should make therapy adjustments?</string>
    <string name="configbuilder_general">General</string>
    <string name="configbuilder_general_description">These are some general plugins you might find useful.</string>
    <string name="configbuilder_constraints_description">Which constraints are applied?</string>
    <string name="days">days</string>
    <string name="constraints">Constraints</string>

    <string name="loop">Loop</string>
    <string name="configbuilder_loop">Loop</string>
    <string name="configbuilder_loop_description">Use this to activate AndroidAPS\' loop integration.</string>
    <string name="loop_aps_label">APS</string>
    <string name="loop_constraintsprocessed_label">After processed constraints</string>
    <string name="loop_tbrsetbypump_label">Temp basal set by pump</string>
    <string name="openapsma_lastenact_label">Last enacted</string>
    <string name="ok">OK</string>
    <string name="cancel">Cancel</string>
    <string name="noapsselected">NO APS SELECTED OR PROVIDED RESULT</string>
    <string name="safety">Safety</string>
    <string name="openapsma_disabled">Plugin is disabled</string>
    <string name="constraints_violation">Constraints violation</string>
    <string name="treatmentdeliveryerror">Bolus delivery error</string>
    <string name="tempbasaldeliveryerror">Tempbasal delivery error</string>
    <string name="overview_newtempbasal_basalpercent">Basal value [%]</string>
    <string name="overview_newtempbasal_percent_label">% (100% = current)</string>
    <string name="setbasalquestion">Accept new temp basal:</string>
    <string name="overview_treatment_label">Treatment</string>
    <string name="overview_calculator_label">Calculator</string>
    <string name="constraintapllied">Constraint applied!</string>
    <string name="confirmation">Confirmation</string>
    <string name="entertreatmentquestion">Enter new treatment:</string>
    <string name="bolus">Bolus</string>
    <string name="sms_bolus">Bolus:</string>
    <string name="basal">Basal</string>
    <string name="sms_basal">Basal:</string>
    <string name="carbs">Carbs</string>
    <string name="changeyourinput">Change your input!</string>
    <string name="setextendedbolusquestion">Set new extended bolus:</string>
    <string name="configbuilder_bgsource">BG Source</string>
    <string name="configbuilder_bgsource_description">Where should AndroidAPS gain  it\'s data from?</string>
    <string name="xdrip">xDrip</string>
    <string name="apsmode_title">APS Mode</string>

    <string name="closedloop">Closed Loop</string>
    <string name="openloop">Open Loop</string>
    <string name="disabledloop">Loop Disabled</string>
    <string name="disableloop">Disable loop</string>
    <string name="enableloop">Enable loop</string>

    <string name="openloop_newsuggestion">New suggestion available</string>
    <string name="unsupportedclientver">Unsupported version of NSClient</string>
    <string name="unsupportednsversion">Unsupported version of Nightscout</string>
    <string name="nsclientnotinstalled">NSClient not installed. Record lost!</string>
    <string name="objectives_bgavailableinns">BG available in NS</string>
    <string name="objectives_pumpstatusavailableinns">Pump status available in NS</string>
    <string name="objectives_manualenacts">Manual enacts</string>
    <string name="loopdisabled">LOOP DISABLED BY CONSTRAINTS</string>
    <string name="af_lang" translatable="false">Afrikaans</string>
    <string name="cs_lang" translatable="false">Czech</string>
    <string name="en_lang" translatable="false">English</string>
    <string name="treatments_wizard_basaliob_label">Basal IOB</string>
    <string name="bolusconstraintapplied">Bolus constraint applied</string>
    <string name="carbsconstraintapplied">Carbs constraint applied</string>
    <string name="careportal_bgcheck">BG Check</string>
    <string name="careportal_announcement">Announcement</string>
    <string name="careportal_note">Note</string>
    <string name="careportal_question">Question</string>
    <string name="careportal_exercise">Exercise</string>
    <string name="careportal_pumpsitechange">Pump Site Change</string>
    <string name="careportal_cgmsensorinsert">CGM Sensor Insert</string>
    <string name="careportal_cgmsensorstart">CGM Sensor Start</string>
    <string name="careportal_insulincartridgechange">Insulin Cartridge Change</string>
    <string name="careportal_profileswitch">Profile Switch</string>
    <string name="careportal_snackbolus">Snack Bolus</string>
    <string name="careportal_mealbolus">Meal Bolus</string>
    <string name="careportal_correctionbolus">Correction Bolus</string>
    <string name="careportal_combobolus">Combo Bolus</string>
    <string name="careportal_tempbasalstart">Temp Basal Start</string>
    <string name="careportal_tempbasalend">Temp Basal End</string>
    <string name="careportal_carbscorrection">Carbs correction</string>
    <string name="careportal_openapsoffline">OpenAPS Offline</string>

    <string name="careportal_newnstreatment_eventtype">Event type</string>
    <string name="careportal_newnstreatment_other">Other</string>
    <string name="careportal_newnstreatment_meter">Meter</string>
    <string name="careportal_newnstreatment_sensor">Sensor</string>
    <string name="careportal_newnstreatment_carbs_label">Carbs</string>
    <string name="careportal_newnstreatment_insulin_label">Insulin</string>
    <string name="careportal_newnstreatment_carbtime_label">Carb time</string>
    <string name="careportal_newnstreatment_split_label">Split</string>
    <string name="careportal_newnstreatment_duration_label">Duration</string>
    <string name="careportal_newnstreatment_percent_label">Percent</string>
    <string name="careportal_newnstreatment_absolute_label">Absolute</string>
    <string name="careportal_newnstreatment_notes_label">Notes</string>
    <string name="careportal_newnstreatment_eventtime_label">Event time</string>
    <string name="careportal_newnstreatment_profile_label">Profile</string>
    <string name="careportal_newnstreatment_enteredby_title">Entered By</string>
    <string name="careportal_newnstreatment_glucosetype">Glucose type</string>
    <string name="noprofile">No profile loaded from NS yet</string>
    <string name="overview_tempbasal_button">TempBasal</string>
    <string name="overview_extendedbolus_button">Extended Bolus</string>
    <string name="configbuilder_nightscoutversion_label">Nightscout version:</string>
    <string name="missing">Missing</string>
    <string name="exported">Preferences exported</string>
    <string name="export_to">Export settings to</string>
    <string name="import_from">Import settings from</string>
    <string name="setting_imported">Settings imported</string>
    <string name="filenotfound">File not found</string>
    <string name="nav_export">Export settings</string>
    <string name="nav_import">Import settings</string>
    <string name="nl_lang" translatable="false">Dutch</string>
    <string name="de_lang" translatable="false">German</string>
    <string name="es_lang" translatable="false">Spanish</string>
    <string name="el_lang" translatable="false">Greek</string>
    <string name="it_lang" translatable="false">Italian</string>
    <string name="ro_lang" translatable="false">Romanian</string>
    <string name="pt_lang" translatable="false">Portuguese</string>
    <string name="ru_lang" translatable="false">Russian</string>
    <string name="sk_lang" translatable="false">Slovak</string>
    <string name="sv_lang" translatable="false">Swedish</string>
    <string name="fr_lang" translatable="false">French</string>
    <string name="zh_lang" translatable="false">Chinese</string>
    <string name="tr_lang" translatable="false">Turkish</string>
    <string name="pl_lang" translatable="false">Polish</string>
    <string name="openapsma_maxbasal_title">Max U/hr a Temp Basal can be set to</string>
    <string name="openapsma_maxbasal_summary">This value is called max basal in OpenAPS context</string>
    <string name="openapsma_maxiob_title">Maximum basal IOB OpenAPS can deliver [U]</string>
    <string name="openapsma_maxiob_summary">This value is called Max IOB in OpenAPS context\nThis is maximal insulin in [U] APS can deliver at once.</string>
    <string name="bg_lang" translatable="false">Bulgarian</string>
    <string name="dismiss">DISMISS</string>
    <string name="language" translatable="false">Language</string>

    <string name="danarpump">DanaR</string>
    <string name="connecting">Connecting</string>
    <string name="connected">Connected</string>
    <string name="disconnected">Disconnected</string>
    <string name="danar_pump_settings">DanaR pump settings</string>
    <string name="end_user_license_agreement">End User License Agreement</string>
    <string name="end_user_license_agreement_text">MUST NOT BE USED TO MAKE MEDICAL DECISIONS. THERE IS NO WARRANTY FOR THE PROGRAM, TO THE EXTENT PERMITTED BY APPLICABLE LAW. EXCEPT WHEN OTHERWISE STATED IN WRITING THE COPYRIGHT HOLDERS AND/OR OTHER PARTIES PROVIDE THE PROGRAM “AS IS” WITHOUT WARRANTY OF ANY KIND, EITHER EXPRESSED OR IMPLIED, INCLUDING, BUT NOT LIMITED TO, THE IMPLIED WARRANTIES OF MERCHANTABILITY AND FITNESS FOR A PARTICULAR PURPOSE. THE ENTIRE RISK AS TO THE QUALITY AND PERFORMANCE OF THE PROGRAM IS WITH YOU. SHOULD THE PROGRAM PROVE DEFECTIVE, YOU ASSUME THE COST OF ALL NECESSARY SERVICING, REPAIR OR CORRECTION.</string>
    <string name="end_user_license_agreement_i_understand">I UNDERSTAND AND AGREE</string>
    <string name="save">Save</string>
    <string name="nobtadapter">No bluetooth adapter found</string>
    <string name="devicenotfound">Selected device not found</string>
    <string name="connectionerror">Pump connection error</string>
    <string name="danar_iob_label">Pump IOB</string>
    <string name="danar_dailyunits">Daily units</string>
    <string name="pump_lastbolus_label">Last bolus</string>
    <string name="hoursago">%.1fh ago</string>
    <string name="danar_invalidinput">Invalid input data</string>
    <string name="danar_valuenotsetproperly">Value not set properly</string>
    <string name="reloadprofile">Reload profile</string>
    <string name="danar_viewprofile">View profile</string>
    <string name="enacted">Enacted</string>
    <string name="comment">Comment</string>
    <string name="success">Success</string>
    <string name="percent">Percent</string>
    <string name="absolute">Absolute</string>
    <string name="canceltemp">Cancel temp basal</string>
    <string name="smscommunicator">SMS Communicator</string>
    <string name="waitingforpumpresult">Waiting for result</string>
    <string name="smscommunicator_allowednumbers">Allowed phone numbers</string>
    <string name="smscommunicator_allowednumbers_summary">+XXXXXXXXXX;+YYYYYYYYYY</string>
    <string name="smscommunicator_bolusreplywithcode">To deliver bolus %1$.2fU reply with code %2$s</string>
    <string name="smscommunicator_calibrationreplywithcode">To send calibration %1$.2f reply with code %2$s</string>
    <string name="smscommunicator_bolusfailed">Bolus failed</string>
    <string name="bolusdelivered">Bolus %1$.2fU delivered successfully</string>
    <string name="bolusrequested">Going to deliver %1$.2fU</string>
    <string name="smscommunicator_bolusdelivered">Bolus %1$.2fU delivered successfully</string>
    <string name="bolusdelivering">Delivering %1$.2fU</string>
    <string name="smscommunicator_remotecommandsallowed">Allow remote commands via SMS</string>
    <string name="glucosetype_finger">Finger</string>
    <string name="glucosetype_sensor">Sensor</string>
    <string name="manual">Manual</string>
    <string name="careportal_temporarytarget">Temporary Target</string>
    <string name="careportal_temporarytargetcancel">Temporary Target Cancel</string>
    <string name="danarprofile">DanaR profile settings</string>
    <string name="danarprofile_dia">DIA [h]</string>
    <string name="danarprofile_dia_summary">Duration of Insulin Activity</string>
    <string name="failedupdatebasalprofile">Failed to update basal profile</string>
    <string name="danar_historyreload">Reload</string>
    <string name="uploading">Uploading</string>
    <string name="danar_ebolus">E bolus</string>
    <string name="danar_dsbolus">DS bolus</string>
    <string name="danar_debolus">DE bolus</string>
    <string name="danar_error">error</string>
    <string name="danar_refill">refill</string>
    <string name="danar_basalhour">basal hour</string>
    <string name="danar_glucose">glucose</string>
    <string name="danar_carbohydrate">carbohydrate</string>
    <string name="danar_alarm">alarm</string>
    <string name="danar_totaluploaded">Total %1$d records uploaded</string>
    <string name="danar_sbolus">S bolus</string>
    <string name="danar_history_alarm">Alarms</string>
    <string name="danar_history_basalhours">Basal Hours</string>
    <string name="danar_history_bolus">Boluses</string>
    <string name="danar_history_carbohydrates">Carbohydrates</string>
    <string name="danar_history_dailyinsulin">Daily insulin</string>
    <string name="danar_history_errors">Errors</string>
    <string name="danar_history_glucose">Glucose</string>
    <string name="danar_history_refill">Refill</string>
    <string name="danar_history_syspend">Suspend</string>
    <string name="danar_history_connectingfor">Connecting for %1$d s</string>
    <string name="danar_password_title">Pump password</string>
    <string name="wrongpumppassword">Wrong pump password!</string>
    <string name="pumpbusy">Pump is busy</string>
    <string name="overview_bolusprogress_delivered">Delivered</string>
    <string name="overview_bolusprogress_stoped">Stopped</string>
    <string name="bolusstopped">Bolus stopped</string>
    <string name="bolusstopping">Stopping bolus</string>
    <string name="occlusion">Occlusion</string>
    <string name="overview_bolusprogress_stop">Stop</string>
    <string name="overview_bolusprogress_stoppressed">STOP PRESSED</string>
    <string name="waitingforpump">Waiting for pump</string>
    <string name="overview_bolusprogress_goingtodeliver" formatted="false">Going to deliver %.2fU</string>
    <string name="objectives_0_objective">Setting up visualization and monitoring, and analyzing basals and ratios</string>
    <string name="objectives_0_gate">Verify that BG is available in Nightscout, and pump insulin data is being uploaded</string>
    <string name="objectives_1_objective">Starting on an open loop</string>
    <string name="objectives_1_gate">Run in Open Loop mode for a few days and manually enact lots of temp basals. Set up and use temporary and default temporary targets (e.g. for activity or hypo treatment carbs)</string>
    <string name="objectives_2_objective">Understanding your open loop, including its temp basal recommendations</string>
    <string name="objectives_2_gate">Based on that experience, decide what max basal should be, and set it on the pump and preferences</string>
    <string name="objectives_3_objective">Starting to close the loop with Low Glucose Suspend</string>
    <string name="objectives_3_gate">Run in closed loop with max IOB = 0 for a few days without too many LGS events</string>
    <string name="objectives_4_objective">Tuning the closed loop, raising max IOB above 0 and gradually lowering BG targets</string>
    <string name="objectives_4_gate">Run for a few days, and at least one night with no low BG alarms, before dropping BG</string>
    <string name="objectives_5_objective">Adjust basals and ratios if needed, and then enable auto-sens</string>
    <string name="objectives_5_gate">1 week successful daytime looping with regular carb entry</string>
    <string name="objectives_6_objective">Enabling additional features for daytime use, such as advanced meal assist</string>
    <string name="objectives_7_objective">Enabling additional features for daytime use, such as SMB</string>
    <string name="objectives_7_gate">You must read the wiki and rise maxIOB to get SMBs working fine! A good start is maxIOB=average mealbolus + 3 x max daily basal</string>
    <string name="youareonallowedlimit">You reached allowed limit</string>
    <string name="noprofileselected">No profile selected</string>
    <string name="smscommunicator_loophasbeendisabled">Loop has been disabled</string>
    <string name="smscommunicator_loophasbeenenabled">Loop has been enabled</string>
    <string name="smscommunicator_loopisdisabled">Loop is disabled</string>
    <string name="smscommunicator_loopisenabled">Loop is enabled</string>
    <string name="valuelimitedto">%1$.2f limited to %2$.2f</string>
    <string name="valueoutofrange" formatted="false">Value %s is out of hard limits</string>
    <string name="smscommunicator_remotecommandnotallowed">Remote command is not allowed</string>
    <string name="smscommunicator_remotebolusnotallowed">Remote bolus not available. Try again later.</string>
    <string name="smscommunicator_basalreplywithcode">To start basal %1$.2fU/h for %2$d min reply with code %3$s</string>
    <string name="smscommunicator_profilereplywithcode">To switch profile to %1$s %2$d%% reply with code %3$s</string>
    <string name="smscommunicator_extendedreplywithcode">To start extended bolus %1$.2fU for %2$d min reply with code %3$s</string>
    <string name="smscommunicator_basalpctreplywithcode">To start basal %1$d%% for %2$d min reply with code %3$s</string>
    <string name="smscommunicator_suspendreplywithcode">To suspend loop for %1$d minutes reply with code %2$s</string>
    <string name="smscommunicator_tempbasalset">Temp basal %1$.2fU/h for %2$d min started successfully</string>
    <string name="smscommunicator_extendedset">Extended bolus %1$.2fU for %2$d min started successfully</string>
    <string name="smscommunicator_tempbasalset_percent">Temp basal %1$d%% for %2$d min started successfully</string>
    <string name="smscommunicator_tempbasalfailed">Temp basal start failed</string>
    <string name="smscommunicator_extendedfailed">Extended bolus start failed</string>
    <string name="smscommunicator_basalstopreplywithcode">To stop temp basal reply with code %1$s</string>
    <string name="smscommunicator_extendedstopreplywithcode">To stop extended bolus reply with code %1$s</string>
    <string name="smscommunicator_tempbasalcanceled">Temp basal canceled</string>
    <string name="smscommunicator_extendedcanceled">Extended bolus canceled</string>
    <string name="smscommunicator_tempbasalcancelfailed">Canceling temp basal failed</string>
    <string name="smscommunicator_extendedcancelfailed">Canceling extended bolus failed</string>
    <string name="smscommunicator_unknowncommand">Unknown command or wrong reply</string>

    <string name="quickwizard">QuickWizard</string>
    <string name="quickwizardsettings">QuickWizard settings</string>
    <string name="overview_editquickwizard_buttontext">Button text:</string>
    <string name="overview_editquickwizard_carbs">Carbs:</string>
    <string name="overview_editquickwizard_valid">Valid:</string>
    <string name="overview_editquickwizardlistactivity_add">Add</string>
    <string name="overview_quickwizard_item_edit_button">Edit</string>
    <string name="overview_quickwizard_item_remove_button">Remove</string>
    <string name="mealbolus">Meal</string>
    <string name="correctionbous">Corr</string>
    <string name="ko_lang" translatable="false">Korean</string>
    <string name="actions">Actions</string>
    <string name="androidaps_start">AndroidAPS started</string>
    <string name="ns_upload_only">NS upload only (disabled sync)</string>
    <string name="ns_upload_only_summary">NS upload only. Not effective on SGV unless a local source like xDrip is selected. Not effective on Profiles while NS-Profiles is used.</string>
    <string name="pumpNotInitialized">Pump not initialized!</string>
    <string name="pumpNotInitializedProfileNotSet">Pump not initialized, profile not set!</string>
    <string name="primefill">Prime/Fill</string>
    <string name="fillwarning">Please make sure the amount matches the specification of your infusion set!</string>
    <string name="othersettings_title">Other</string>
    <string name="fillbolus_title">Fill/Prime standard insulin amounts.</string>
    <string name="button1">Button 1</string>
    <string name="button2">Button 2</string>
    <string name="button3">Button 3</string>
    <string name="units">Units:</string>
    <string name="mgdl">mg/dl</string>
    <string name="mmol">mmol/l</string>
    <string name="dia">DIA:</string>
    <string name="target_range">Target range:</string>
    <string name="prefs_range_title">Range for Visualization</string>
    <string name="prefs_range_summary">High and low mark for the charts in Overview and Smartwatch</string>
    <string name="low_mark">LOW mark</string>
    <string name="high_mark">HIGH mark</string>
    <string name="wear">Wear</string>
    <string name="resend_all_data">Resend All Data</string>
    <string name="open_settings_on_wear">Open Settings on Wear</string>
    <string name="pumperror">Pump Error</string>
    <string name="lowbattery">Low Battery</string>
    <string name="pumpshutdown">Pump Shutdown</string>
    <string name="batterydischarged">Pump Battery Discharged</string>
    <string name="danarkoreanpump">DanaR Korean</string>
    <string name="basal_rate">Basal rate:</string>
    <string name="profile_set_failed">Setting of basal profile failed</string>
    <string name="profile_set_ok">Basal profile in pump updated</string>
    <string name="danar_disableeasymode">Disable EasyUI mode in pump</string>
    <string name="danar_enableextendedbolus">Enable extended boluses on pump</string>
    <string name="danar_switchtouhmode">Change mode from U/d to U/h on pump</string>
    <string name="basalvaluebelowminimum">Basal value below minimum. Profile not set!</string>
    <string name="sms_actualbg">BG:</string>
    <string name="sms_lastbg">Last BG:</string>
    <string name="mdi">MDI</string>
    <string name="MM640g">MM640g</string>
    <string name="ongoingnotificaction">Ongoing Notification</string>
    <string name="old_data">OLD DATA</string>
    <string name="minago">%1$d min ago</string>
    <string name="sms_minago">%1$dmin ago</string>
    <string name="localprofile">Local Profile</string>
    <string name="openapsama">OpenAPS AMA</string>
    <string name="short_avgdelta">Short avg. delta</string>
    <string name="long_avgdelta">Long avg. delta</string>
    <string name="array_of_elements">Array of %1$d elements.\nActual value:</string>
    <string name="openapsma_autosensdata_label">Autosens data</string>
    <string name="openapsma_scriptdebugdata_label">Script debug</string>
    <string name="openapsama_useautosens">Use Autosens feature</string>
    <string name="refresheventsfromnightscout">Refresh events from NS</string>
    <string name="deletefuturetreatments">Delete treatments in the future</string>
    <string name="eatingsoon">Eating Soon</string>
    <string name="hypo">Hypo</string>
    <string name="activity">Activity</string>
    <string name="removerecord">Remove record:</string>
    <string name="danar_stats">DanaR Stats</string>
    <string name="danar_stats_cumulative_tdd">Cumulative TDD</string>
    <string name="danar_stats_expweight">Exponentially Weighted TDD</string>
    <string name="danar_stats_basalrate">Basal</string>
    <string name="danar_stats_bolus">Bolus</string>
    <string name="danar_stats_tdd">TDD</string>
    <string name="danar_stats_date">Date</string>
    <string name="danar_stats_ratio">Ratio</string>
    <string name="danar_stats_amount_days"># Days</string>
    <string name="danar_stats_weight">Weight</string>
    <string name="danar_stats_warning_Message">Possibly inaccurate if using boluses for priming/filling!</string>
    <string name="danar_stats_olddata_Message">Old Data Please Press "RELOAD"</string>
    <string name="danar_stats_tbb">Total Base Basal</string>
    <string name="danar_stats_tbb2">TBB * 2</string>
    <string name="initializing">Initializing ...</string>
    <string name="actions_shortname">ACT</string>
    <string name="configbuilder_shortname">CONF</string>
    <string name="loop_shortname">LOOP</string>
    <string name="simpleprofile_shortname">SP</string>
    <string name="oaps_shortname">OAPS</string>
    <string name="localprofile_shortname">LP</string>
    <string name="danarpump_shortname">DANA</string>
    <string name="overview_shortname">HOME</string>
    <string name="virtualpump_shortname">VPUMP</string>
    <string name="profileviewer_shortname">NSPROFILE</string>
    <string name="treatments_shortname">TREAT</string>
    <string name="careportal_shortname">CP</string>
    <string name="objectives_shortname">OBJ</string>
    <string name="wear_shortname">WEAR</string>
    <string name="smscommunicator_shortname">SMS</string>
    <string name="short_tabtitles">Shorten tab titles</string>
    <string name="always_use_shortavg">Always use short average delta instead of simple delta</string>
    <string name="always_use_shortavg_summary">Useful when data from unfiltered sources like xDrip gets noisy.</string>
    <string name="advancedsettings_title">Advanced Settings</string>
    <string name="key_advancedsettings" translatable="false">key_advancedsettings</string>
    <string name="danar_model">Model: %1$02X Protocol: %2$02X Code: %3$02X</string>
    <string name="profile">Profile</string>
    <string name="openapsama_max_daily_safety_multiplier_summary">Default value: 3 This is a key OpenAPS safety cap. What this does is limit your basals to be 3x (in this people) your biggest basal rate. You likely will not need to change this, but you should be aware that’s what is discussed about “3x max daily; 4x current” for safety caps.</string>
    <string name="openapsama_current_basal_safety_multiplier_summary">Default value: 4 This is the other half of the key OpenAPS safety caps, and the other half of “3x max daily; 4x current” of the safety caps. This means your basal, regardless of max basal set on your pump, cannot be any higher than this number times the current level of your basal. This is to prevent people from getting into dangerous territory by setting excessively high max basals before understanding how the algorithm works. Again, the default is 4x; most people will never need to adjust this and are instead more likely to need to adjust other settings if they feel like they are “running into” this safety cap.</string>
    <string name="key_openapsama_autosens_max" translatable="false">autosens_max</string>
    <string name="openapsama_autosens_max_summary">Default value: 1.2\nThis is a multiplier cap for autosens (and soon autotune) to set a 20% max limit on how high the autosens ratio can be, which in turn determines how high autosens can adjust basals, how low it can adjust ISF, and how low it can set the BG target.</string>
    <string name="key_openapsama_autosens_min" translatable="false">autosens_min</string>
    <string name="openapsama_autosens_min_summary">Default value: 0.7\nThe other side of the autosens safety limits, putting a cap on how low autosens can adjust basals, and how high it can adjust ISF and BG targets.</string>
    <string name="key_openapsama_autosens_adjusttargets" translatable="false">autosens_adjust_targets</string>
    <string name="openapsama_autosens_adjusttargets">Autosens adjust targets too</string>
    <string name="openapsama_autosens_adjusttargets_summary">Default value: true\nThis is used to allow autosens to adjust BG targets, in addition to ISF and basals.</string>
    <string name="key_openapsama_bolussnooze_dia_divisor" translatable="false">bolussnooze_dia_divisor</string>
    <string name="openapsama_bolussnooze_dia_divisor_summary">Default value: 2\nBolus snooze is enacted after you do a meal bolus, so the loop won’t counteract with low temps when you’ve just eaten. The example here and default is 2; so a 3 hour DIA means that bolus snooze will be gradually phased out over 1.5 hours (3DIA/2).</string>
    <string name="openapsama_min_5m_carbimpact" translatable="false">min_5m_carbimpact</string>
    <string name="openapsama_min_5m_carbimpact_summary">Default value: 3.0 (AMA) or 8.0 (SMB). This is a setting for default carb absorption impact per 5 minutes. The default is an expected 3mg/dl/5min. This affects how fast COB are decayed, and how much carb absorption is assumed in calculating future predicted BG, when BG is falling more than expected, or not rising as much as expected.</string>
    <string name="openapsama_link_to_preferncejson_doc_txt">Attention!\nNormally you do not have to change these values below. Please CLICK HERE and READ the text and make sure you UNDERSTAND it before change any of these values.</string>
    <string name="openapsama_link_to_preferncejson_doc" translatable="false">http://openaps.readthedocs.io/en/latest/docs/walkthrough/phase-3/beyond-low-glucose-suspend.html</string>
    <string name="error_only_numeric_digits_allowed">Only numeric digits are allowed.</string>
    <string name="error_only_numeric_digits_range_allowed">Only numeric digits within the range %1$s - %2$s are allowed.</string>
    <string name="error_field_must_not_be_empty">The field must not be empty</string>
    <string name="error_phone_not_valid">Phone number not valid</string>
    <string name="smscommunicator_invalidphonennumber">Invalid SMS phone number</string>
    <string name="overview_calibration">Calibration</string>
    <string name="send_calibration" formatted="false">Send calibration %.1f to xDrip?</string>
    <string name="xdripnotinstalled">xDrip+ not installed</string>
    <string name="calibrationsent">Calibration sent to xDrip</string>
    <string name="smscommunicator_calibrationsent">Calibration sent. Receiving must be enabled in xDrip.</string>
    <string name="smscommunicator_calibrationfailed">xDrip is not receiving calibrations</string>
    <string name="pumpsuspended">Pump suspended</string>
    <string name="gettingpumpstatus">Getting pump status</string>
    <string name="settingtempbasal">Setting temp basal</string>
    <string name="stoppingtempbasal">Stopping temp basal</string>
    <string name="settingextendedbolus">Setting extended bolus</string>
    <string name="stoppingextendedbolus">Stopping extended bolus</string>
    <string name="updatingbasalrates">Updating basal rates</string>
    <string name="disconnecting">Disconnecting</string>
    <string name="executing">Executing</string>
    <string name="virtualpump_settings">Virtual pump settings</string>
    <string name="virtualpump_uploadstatus_title">Upload status to NS</string>
    <string name="wrongpassword">Wrong password</string>
    <string name="settings_password">Password for settings</string>
    <string name="unlock_settings">Unlock settings</string>
    <string name="approachingdailylimit">Approaching insulin daily limit</string>
    <string name="nsclientinternal">NSClient</string>
    <string name="nsclientinternal_shortname">NSCI</string>
    <string name="nsclientinternal_url">URL:</string>
    <string name="nsclientinternal_autoscroll">Autoscroll</string>
    <string name="restart">Restart</string>
    <string name="nsclientinternal_title">NSClient</string>
    <string name="nsclientinternal_url_title">Nightscout URL</string>
    <string name="nsclientinternal_url_dialogmessage">Enter Your Nightscout URL</string>
    <string name="nsclientinternal_secret_title">NS API secret</string>
    <string name="nsclientinternal_secret_dialogtitle">NS API secret</string>
    <string name="nsclientinternal_secret_dialogmessage">Enter NS API secret (min 12 chars)</string>
    <string name="deliver_now">Deliver now</string>
    <string name="clear_queue">Clear queue</string>
    <string name="show_queue">Show queue</string>
    <string name="queue">Queue:</string>
    <string name="status">Status:</string>
    <string name="paused">Paused</string>
    <string name="key_nsclientinternal_url" translatable="false">nsclientinternal_url</string>
    <string name="key_nsclientinternal_api_secret" translatable="false">nsclientinternal_api_secret</string>
    <string name="key_danar_bt_name" translatable="false">danar_bt_name</string>
    <string name="key_danar_password" translatable="false">danar_password</string>
    <string name="key_danar_useextended" translatable="false">danar_useextended</string>
    <string name="key_danar_visualizeextendedaspercentage" translatable="false">danar_visualizeextendedaspercentage"</string>
    <string name="key_danarprofile_dia" translatable="false">danarprofile_dia</string>
    <string name="clearlog">Clear log</string>
    <string name="key_nsclientinternal_autoscroll" translatable="false">nsclientinternal_autoscroll</string>
    <string name="key_nsclientinternal_paused" translatable="false">nsclientinternal_paused</string>
    <string name="nowritepermission">NSCLIENT has no write permission. Wrong API secret?</string>
    <string name="wear_settings">Wear settings</string>
    <string name="wear_detailedIOB_title">Show detailed IOB</string>
    <string name="wear_detailedIOB_summary">Break down IOB into bolus and basal IOB on the watchface</string>
    <string name="nosuccess">not successful - please check phone</string>
    <string name="notavailable">Not available</string>
    <string name="key_smscommunicator_allowednumbers" translatable="false">smscommunicator_allowednumbers</string>
    <string name="key_smscommunicator_remotecommandsallowed" translatable="false">smscommunicator_remotecommandsallowed</string>
    <string name="patientage">Patient age</string>
    <string name="child">Child</string>
    <string name="teenage">Teenage</string>
    <string name="adult">Adult</string>
    <string name="resistantadult">Insulin resistant adult</string>
    <string name="key_age" translatable="false">age</string>
    <string name="key_child" translatable="false">child</string>
    <string name="key_teenage" translatable="false">teenage</string>
    <string name="key_adult" translatable="false">adult</string>
    <string name="key_resistantadult" translatable="false">resistantadult</string>
    <string name="patientage_summary">Please select patient age to setup safety limits</string>
    <string name="key_i_understand" translatable="false">I_understand</string>
    <string name="Glimp">Glimp</string>
    <string name="needwhitelisting">%s needs battery optimalization whitelisting for proper performance</string>
    <string name="loopsuspended">Loop suspended</string>
    <string name="loopsuspendedfor">Suspended (%1$d m)</string>
    <string name="loopsuperbolusfor">Superbolus (%1$d m)</string>
    <string name="suspendloopfor1h">Suspend loop for 1h</string>
    <string name="suspendloopfor2h">Suspend loop for 2h</string>
    <string name="suspendloopfor3h">Suspend loop for 3h</string>
    <string name="suspendloopfor10h">Suspend loop for 10 h</string>
    <string name="disconnectpumpfor15m">Disconnect pump for 15 min</string>
    <string name="disconnectpumpfor30m">Disconnect pump for 30 min</string>
    <string name="disconnectpumpfor1h">Disconnect pump for 1 h</string>
    <string name="disconnectpumpfor2h">Disconnect pump for 2 h</string>
    <string name="disconnectpumpfor3h">Disconnect pump for 3 h</string>
    <string name="resume">Resume</string>
    <string name="reconnect">Reconnect Pump</string>
    <string name="smscommunicator_wrongduration">Wrong duration</string>
    <string name="smscommunicator_loopsuspended">Loop suspended</string>
    <string name="smscommunicator_loopresumed">Loop resumed</string>
    <string name="treatments_wizard_bgtrend_label">15min trend</string>
    <string name="treatments_wizard_cob_label">COB</string>
    <string name="superbolus">Superbolus</string>
    <string name="ns_logappstartedevent">Log app start to NS</string>
    <string name="key_ns_logappstartedevent" translatable="false">ns_logappstartedevent</string>
    <string name="restartingapp">Exiting application to apply settings.</string>
    <string name="danarv2pump">DanaRv2</string>
    <string name="configbuilder_insulin">Insulin</string>
    <string name="configbuilder_insulin_description">Which type of insulin are you using?</string>
    <string name="fastactinginsulin">Fast Acting Insulin</string>
    <string name="fastactinginsulincomment">Novorapid, Novolog, Humalog</string>
    <string name="ultrafastactinginsulincomment">Fiasp</string>
    <string name="insulin_shortname">INS</string>
    <string name="key_usesuperbolus" translatable="false">key_usersuperbolus</string>
    <string name="enablesuperbolus">Enable superbolus in wizard</string>
    <string name="enablesuperbolus_summary">Enable superbolus functionality in wizard. Do not enable until you learn what it really does. IT MAY CAUSE INSULIN OVERDOSE IF USED BLINDLY!</string>
    <string name="key_show_statuslights" translatable="false">key_show_statuslights</string>
    <string name="show_statuslights">Show status lights on home screen</string>
    <string name="show_statuslights_summary">Enable status lights for cage, iage, sage, reservoir and battery level on home screen.</string>
    <string name="key_statuslights_res_warning" translatable="false">key_statuslights_res_warning</string>
    <string name="statuslights_res_warning">Threshold warning reservoir level [U]</string>
    <string name="key_statuslights_res_critical" translatable="false">key_statuslights_res_critical</string>
    <string name="statuslights_res_critical">Threshold critical reservoir level [U]</string>
    <string name="key_statuslights_bat_warning" translatable="false">key_statuslights_bat_warning</string>
    <string name="statuslights_bat_warning">Threshold warning battery level [%]</string>
    <string name="key_statuslights_bat_critical" translatable="false">key_statuslights_bat_critical</string>
    <string name="statuslights_bat_critical">Threshold critical battery level [%]</string>
    <string name="iob">IOB</string>
    <string name="cob">COB</string>
    <string name="virtualpump_firmware_label">Firmware</string>
    <string name="pump_lastconnection_label">Last connection</string>
    <string name="danar_bluetooth_status">Bluetooth status</string>
    <string name="nav_about">About</string>
    <string name="smscommunicator_missingsmspermission">Missing SMS permission</string>
    <string name="smscommunicator_missingphonestatepermission">Missing phone state permission</string>
    <string name="xdripstatus_settings">xDrip Status (watch)</string>
    <string name="xdripstatus">xDrip Statusline (watch)</string>
    <string name="xdripstatus_shortname">xds</string>
    <string name="wear_showbgi_title">Show BGI</string>
    <string name="wear_showbgi_summary">Add BGI to status line</string>
    <string name="ns_noupload">No upload to NS</string>
    <string name="ns_noupload_summary">All data sent to NS are dropped. AAPS is connected to NS but no change in NS is done</string>
    <string name="key_ns_upload_only" translatable="false">ns_upload_only</string>
    <string name="key_ns_noupload" translatable="false">ns_noupload</string>
    <string name="basal_step">Basal Step</string>
    <string name="bolus_step">Bolus Step</string>
    <string name="extendedbolus">ExtendedBolus</string>
    <string name="temptarget">TempTarget</string>
    <string name="overview_extendedbolus_cancel_button">Cancel Extended Bolus</string>
    <string name="careportal_sensorage_label">Sensor age</string>
    <string name="careportal_canulaage_label">Canula age</string>
    <string name="careportal_insulinage_label">Insulin age</string>
    <string name="hours">hours</string>
    <string name="overview_newtempbasal_basaltype_label">Basal type</string>
    <string name="invalidprofile">Invalid profile !!!</string>
    <string name="profileswitch">ProfileSwitch</string>
    <string name="careportal_pbage_label">Pump battery age</string>
    <string name="careportal_pumpbatterychange">Pump Battery Change</string>
    <string name="ns_alarmoptions">Alarm options</string>
    <string name="key_nsalarm_urgent_high" translatable="false">nsalarm_urgent_high</string>
    <string name="key_nsalarm_high" translatable="false">nsalarm_high</string>
    <string name="key_nsalarm_low" translatable="false">nsalarm_low</string>
    <string name="key_nsalarm_urgent_low" translatable="false">nsalarm_urgent_low</string>
    <string name="key_nsalarm_staledata" translatable="false">nsalarm_staledata</string>
    <string name="key_nsalarm_urgent_staledata" translatable="false">nsalarm_urgent_staledata</string>
    <string name="key_nsalarm_staledatavalue" translatable="false">nsalarm_staledatavalue</string>
    <string name="key_nsalarm_urgent_staledatavalue" translatable="false">nsalarm_urgent_staledatavalue</string>
    <string name="nsalarm_urgenthigh">Urgent high</string>
    <string name="nsalarm_high">High</string>
    <string name="nsalarm_low">Low</string>
    <string name="nsalarm_urgentlow">Urgent low</string>
    <string name="nsalarm_staledata">Stale data</string>
    <string name="nsalarm_urgentstaledata">Urgent stale data</string>
    <string name="nsalarm_staledatavalue_label">Stale data threshold [min]</string>
    <string name="nsalarm_urgent_staledatavalue_label">Urgent stale data threshold [min]</string>
    <string name="openapsama_autosens_period">Interval for autosens [h]</string>
    <string name="openapsama_autosens_period_summary">Amount of hours in the past for sensitivity detection (carbs absorption time is excluded)</string>
    <string name="key_openapsama_autosens_period" translatable="false">openapsama_autosens_period</string>
    <string name="key_nsclient_localbroadcasts" translatable="false">nsclient_localbroadcasts</string>
    <string name="pump">Pump</string>
    <string name="openaps">OpenAPS</string>
    <string name="uploader">Uploader</string>
    <string name="configbuilder_sensitivity">Sensitivity detection</string>
    <string name="configbuilder_sensitivity_description">Which sensitivity algorithm should be used?</string>
    <string name="sensitivity_shortname">SENS</string>
    <string name="sensitivityoref0">Sensitivity Oref0</string>
    <string name="sensitivityoref1">Sensitivity Oref1</string>
    <string name="sensitivityaaps">Sensitivity AAPS</string>
    <string name="absorptionsettings_title">Absorption settings</string>
    <string name="key_absorption_maxtime" translatable="false">absorption_maxtime</string>
    <string name="key_absorption_cutoff" translatable="false">absorption_cutoff</string>

    <string name="absorption_maxtime_title">Meal max absorption time [h]</string>
    <string name="absorption_maxtime_summary">Time in hours where is expected all carbs from meal will be absorbed</string>
    <string name="key_rangetodisplay" translatable="false">rangetodisplay</string>
    <string name="danar_visualizeextendedaspercentage_title">Visualize extended bolus as %</string>
    <string name="careportal_sensorage_label_short">SAGE</string>
    <string name="careportal_insulinage_label_short">IAGE</string>
    <string name="careportal_canulaage_label_short">CAGE</string>
    <string name="careportal_pbage_label_short">PBAGE</string>
    <string name="openaps_short">OAPS</string>
    <string name="uploader_short">UPLD</string>
    <string name="basal_short">BAS</string>
    <string name="virtualpump_extendedbolus_label_short">EXT</string>
    <string name="keep_screen_on_title">Keep screen on</string>
    <string name="keep_screen_on_summary">Prevent Android to turn screen off. It will consume lot of energy when not plugged to power outlet.</string>
    <string name="sensitivity_warning">By turning on Autosense feature remember to enter all eated carbs. Otherwise carbs deviations will be identified wrong as sensitivity change !!</string>
    <string name="sensitivityweightedaverage">Sensitivity WeightedAverage</string>
    <string name="mdtp_ok">OK</string>
    <string name="mdtp_cancel">Cancel</string>
    <string name="notloadedplugins">Not all profiles loaded!</string>
    <string name="valuesnotstored">Values not stored!</string>
    <string name="combopump" translatable="false">Accu-Chek Combo</string>
    <string name="combopump_shortname" translatable="false">COMBO</string>
    <string name="ns_localbroadcasts">Enable broadcasts to other apps (like xDrip).</string>
    <string name="ns_localbroadcasts_title">Enable local Broadcasts.</string>
    <string name="careportal_activity_label">ACTIVITY &amp; FEEDBACK</string>
    <string name="careportal_carbsandbolus_label">CARBS &amp; BOLUS</string>
    <string name="careportal_cgm_label">CGM &amp; OPENAPS</string>
    <string name="careportal_pump_label">PUMP</string>
    <string name="overview_newtempbasal_basalabsolute">Basal value [U/h]</string>
    <string name="careportal_newnstreatment_duration_min_label">Duration [min]</string>
    <string name="openapssmb">OpenAPS SMB</string>
    <string name="smb_shortname">SMB</string>
    <string name="key_use_smb" translatable="false">use_smb</string>
    <string name="key_use_uam" translatable="false">use_uam</string>
    <string name="enableuam">Enable UAM</string>
    <string name="enablesmb">Enable SMB</string>
    <string name="enablesmb_summary">Use Super Micro Boluses instead of temp basal for faster action</string>
    <string name="enableuam_summary">Detection of Unannounced meals</string>
    <string name="key_insulin_oref_peak" translatable="false">insulin_oref_peak</string>
    <string name="insulin_oref_peak">IOB Curve Peak Time</string>
    <string name="insulin_peak_time">Peak Time [min]</string>
    <string name="free_peak_oref">Free-Peak Oref</string>
    <string name="rapid_acting_oref">Rapid-Acting Oref</string>
    <string name="ultrarapid_oref">Ultra-Rapid Oref</string>
    <string name="dia_too_short">DIA of %1$f too short - using %2$f instead!</string>
    <string name="activate_profile">Activate profile</string>
    <string name="date">Date</string>
    <string name="invalid">INVALID</string>
    <string name="waitingforpairing">Waiting for pairing on pump</string>
    <string name="pairingok">Pairing OK</string>
    <string name="pairingtimedout">Pairing timed out</string>
    <string name="pairing">PAIRING</string>
    <string name="key_danars_pairingkey" translatable="false">danars_pairing_key_</string>
    <string name="key_danars_address" translatable="false">danars_address</string>
    <string name="key_danars_name" translatable="false">danars_name</string>
    <string name="danars_nodeviceavailable">No device found so far</string>
    <string name="emptyreservoir">Empty reservoir</string>
    <string name="bloodsugarmeasurementalert">Blood sugar measurement alert</string>
    <string name="remaininsulinalert">Remaining insulin level</string>
    <string name="danarspump">DanaRS</string>
    <string name="danarspump_shortname">Dana</string>
    <string name="selectedpump">Selected pump</string>
    <string name="pairpump">Pair new pump</string>
    <string name="bolusspeed">Bolus speed</string>
    <string name="key_danars_bolusspeed" translatable="false">danars_bolusspeed</string>
    <string name="danar_setbasalstep001">Set basal step to 0.01 U/h</string>
    <string name="serialnumber">Serial number</string>
    <string name="key_wizard_include_cob" translatable="false">wizard_include_cob</string>
    <string name="key_wizard_include_trend_bg" translatable="false">wizard_include_trend_bg</string>
    <string name="careportal_newnstreatment_percentage_label">Percentage</string>
    <string name="careportal_newnstreatment_timeshift_label">Time shift</string>
    <string name="default_temptargets">Default Temp-Targets</string>
    <string name="eatingsoon_duration">eatingsoon duration</string>
    <string name="eatingsoon_target">eatingsoon target</string>
    <string name="activity_duration">activity duration</string>
    <string name="activity_target">activity target</string>
    <string name="hypo_duration">hypo duration</string>
    <string name="hypo_target">hypo target</string>
    <string name="key_eatingsoon_duration" translatable="false">eatingsoon_duration</string>
    <string name="key_eatingsoon_target" translatable="false">eatingsoon_target</string>
    <string name="key_activity_duration" translatable="false">activity_duration</string>
    <string name="key_activity_target" translatable="false">activity_target</string>
    <string name="key_hypo_duration" translatable="false">hypo_duration</string>
    <string name="key_hypo_target" translatable="false">hypo_target</string>
    <string name="danar_history_prime">Prime</string>
    <string name="gettingextendedbolusstatus">Getting extended bolus status</string>
    <string name="gettingbolusstatus">Getting bolus status</string>
    <string name="gettingtempbasalstatus">Getting temporary basal status</string>
    <string name="gettingpumpsettings">Getting pump settings</string>
    <string name="gettingpumptime">Getting pump time</string>
    <string name="reuse">reuse</string>
    <string name="wearcontrol_title">Controls from Watch</string>
    <string name="wearcontrol_summary">Set Temp-Targets and enter Treatments from the watch.</string>
    <string name="connectiontimedout">Connection timed out</string>
    <string name="food">Food</string>
    <string name="shortgramm">g</string>
    <string name="shortminute">m</string>
    <string name="shorthour">h</string>
    <string name="none"><![CDATA[<none>]]></string>
    <string name="shortkilojoul">kJ</string>
    <string name="shortenergy">En</string>
    <string name="shortprotein">Pr</string>
    <string name="shortfat">Fat</string>
    <string name="active"><![CDATA[<Active>]]></string>
    <string name="waitingforestimatedbolusend">Waiting for bolus end. Remaining %1$d sec.</string>
    <string name="processinghistory">Processing event</string>
    <string name="startingbolus">Starting bolus delivery</string>
    <string name="executingrightnow">Command is executed right now</string>
    <string name="pumpdrivercorrected">Pump driver corrected</string>
    <string name="pump_unreachable">Pump unreachable</string>
    <string name="missed_bg_readings">Missed BG readings</string>
    <string name="key_raise_notifications_as_android_notifications" translatable="false">raise_urgent_alarms_as_android_notification</string>
    <string name="raise_notifications_as_android_notifications">Use system notifications for alerts and notifications</string>
    <string name="key_enable_pump_unreachable_alert" translatable="false">enable_pump_unreachable_alert</string>
    <string name="key_enable_missed_bg_readings_alert" translatable="false">enable_missed_bg_readings</string>
    <string name="localalertsettings_title">Local alerts</string>
    <string name="enable_missed_bg_readings_alert">Alert if no BG data is received</string>
    <string name="enable_pump_unreachable_alert">Alert if pump is unreachable</string>
    <string name="pump_unreachable_threshold">Pump unreachable threshold [min]</string>
    <string name="key_pump_unreachable_threshold" translatable="false">pump_unreachable_threshold</string>
    <string name="key_missed_bg_readings_threshold" translatable="false">missed_bg_readings_threshold</string>
    <string name="urgent_alarm">Urgent Alarm</string>
    <string name="info">INFO</string>
    <string name="key_btwatchdog" translatable="false">bt_watchdog</string>
    <string name="key_btwatchdog_lastbark" translatable="false">bt_watchdog_last</string>
    <string name="bluetooth">Bluetooth</string>
    <string name="btwatchdog_title">BT Watchdog</string>
    <string name="btwatchdog_summary">Switches off the phone\'s bluetooth for one second if no connection to the pump is possible. This may help on some phones where the bluetooth stack freezes.</string>
    <string name="DexcomG5">DexcomG5 App (patched)</string>
    <string name="DexcomG6">DexcomG6 App (patched)</string>
    <string name="eversense">Eversense App (patched)</string>
    <string name="dexcomg5_nsupload_title">Upload BG data to NS</string>
    <string name="key_dexcomg5_nsupload" translatable="false">dexcomg5_nsupload</string>
    <string name="bgsource_upload">BG upload settings</string>
    <string name="wear_detailed_delta_title">Show detailed delta</string>
    <string name="wear_detailed_delta_summary">Show delta with one more decimal place</string>
    <string name="smbmaxminutes" translatable="false">45 60 75 90 105 120</string>
    <string name="smbmaxminutes_summary">Max minutes of basal to limit SMB to</string>
    <string name="unsupportedfirmware">Unsupported pump firmware</string>
    <string name="dexcomg5_xdripupload_title">Send BG data to xDrip+</string>
    <string name="key_dexcomg5_xdripupload" translatable="false">dexcomg5_xdripupload</string>
    <string name="dexcomg5_xdripupload_summary">In xDrip+ select 640g/Eversense data source</string>
    <string name="nsclientbg">NSClient BG</string>
    <string name="minimalbasalvaluereplaced">Basal value replaced by minimal supported value: %s</string>
    <string name="maximumbasalvaluereplaced">Basal value replaced by maximum supported value: %s</string>
    <string name="overview_editquickwizard_usebg">BG calculation</string>
    <string name="overview_editquickwizard_usebolusiob">Bolus IOB calculation</string>
    <string name="overview_editquickwizard_usebasaliob">Basal IOB calculation</string>
    <string name="overview_editquickwizard_usetrend">Trend calculation</string>
    <string name="overview_editquickwizard_usesuperbolus">Superbolus calculation</string>
    <string name="yes">Yes</string>
    <string name="no">No</string>
    <string name="positiveonly">Positive only</string>
    <string name="negativeonly">Negative only</string>
    <string name="overview_editquickwizard_usecob">COB calculation</string>
    <string name="overview_editquickwizard_usetemptarget">Temporary target calculation</string>
    <string name="loopenabled">Loop enabled</string>
    <string name="apsselected">APS selected</string>
    <string name="nsclienthaswritepermission">NSClient has write permission</string>
    <string name="closedmodeenabled">Closed mode enabled</string>
    <string name="maxiobset">Maximal IOB set properly</string>
    <string name="hasbgdata">BG available from selected source</string>
    <string name="basalprofilenotaligned" formatted="false">Basal values not aligned to hours: %s</string>
    <string name="zerovalueinprofile" formatted="false">Invalid profile: %s</string>
    <string name="combo_programming_bolus">Programming pump for bolusing</string>
    <string name="combo_refresh">Refresh</string>
    <string name="combo_pump_state_label">State</string>
    <string name="combo_pump_activity_label">Activity</string>
    <string name="combo_no_pump_connection">No connection for %1$d min</string>
    <string name="combo_tbr_remaining">%1$d%% (%2$d min remaining)</string>
    <string name="combo_last_bolus" translatable="false">%1$.1f %2$s (%3$s)</string>
    <string name="combo_pump_state_initializing">Initializing</string>
    <string name="combo_pump_state_suspended_due_to_error">Suspended due to error</string>
    <string name="combo_pump_state_suspended_by_user">Suspended by user</string>
    <string name="combo_pump_state_running">Running</string>
    <string name="combo_pump_action_cancelling_tbr">Cancelling TBR</string>
    <string name="combo_pump_action_setting_tbr">Setting TBR (%1$d%% / %2$d min)</string>
    <string name="combo_pump_action_bolusing">Bolusing (%.1f U)</string>
    <string name="combo_pump_action_refreshing">Refreshing</string>
    <string name="combo_pump_unsupported_operation">Requested operation not supported by pump</string>
    <string name="combo_low_suspend_forced_notification">Unsafe usage: extended or multiwave boluses are active. Loop mode has been set to low-suspend only 6 hours. Only normal boluses are supported in loop mode</string>
    <string name="combo_force_disabled_notification">Unsafe usage: the pump uses a different basal rate profile than the first. The loop has been disabled. Select the first profile on the pump and refresh.</string>
    <string name="bolus_frequency_exceeded">A bolus with the same amount was requested within the last two minutes. To prevent accidental double boluses and to guard against bugs this is disallowed.</string>
    <string name="combo_pump_connected_now">Now</string>
    <string name="combo_activity_reading_pump_history">Reading pump history</string>
    <string name="danar_history">pump history</string>
    <string name="combo_activity_setting_basal_profile">Setting basal profile</string>
    <string name="combo_pump_cartridge_low_warrning">Pump cartridge level is low</string>
    <string name="combo_pump_battery_low_warrning">Pump battery is low</string>
    <string name="combo_is_in_error_state">The pump is showing the error E%1$d: %2$s</string>
    <string name="combo_reservoir_low">Low</string>
    <string name="combo_reservoir_empty">Empty</string>
    <string name="combo_reservoir_normal">Normal</string>
    <string name="combo_notification_check_time_date">Pump clock update needed</string>
    <string name="combo_warning">Warning</string>
    <string name="combo_pump_tbr_cancelled_warrning">TBR CANCELLED warning was confirmed</string>
    <string name="combo_error_no_connection_no_bolus_delivered">The pump could not be reached. No bolus was given</string>
    <string name="combo_error_no_bolus_delivered">Bolus delivery failed. It appears no bolus was delivered. To be sure, please check the pump to avoid a double bolus and then bolus again. To guard against bugs, boluses are not automatically retried.</string>
    <string name="combo_error_partial_bolus_delivered">Only %1$.2f U of the requested bolus of %2$.2f U was delivered due to an error. Please check the pump to verify this and take appropriate actions.</string>
    <string name="combo_error_bolus_verification_failed">Delivering the bolus and verifying the pump\'s history failed, please check the pump. If a bolus was delivered, it will be added to treatments during the next connection to the pump.</string>
    <string name="combo_reservoir_level_insufficient_for_bolus">Not enough insulin for bolus left in reservoir</string>
    <string name="extendedbolusdeliveryerror">Extended bolus delivery error</string>
    <string name="insightpump_shortname">Sight</string>
    <string name="insightpump">Insight Pump</string>
    <string name="status_no_colon">Status</string>
    <string name="changed">Changed</string>
    <string name="pump_stopped_uppercase">PUMP STOPPED</string>
    <string name="status_updated">Status Updated</string>
    <string name="ago">ago</string>
    <string name="with">with</string>
    <string name="insight_active_tbr">Active TBR</string>
    <string name="insight_min_left">min left</string>
    <string name="log_book">Log book</string>
    <string name="insight_last_completed_action">Last Completed Action</string>
    <string name="insight_min">min</string>
    <string name="insight_remaining_over">remaining over</string>
    <string name="insight_total_with">total with</string>
    <string name="insight_upfront_with">upfront with</string>
    <string name="insight_stay_always_connected">Stay always connected</string>
    <string name="insight_history_idle">IDLE</string>
    <string name="insight_history_syncing">SYNCING</string>
    <string name="insight_history_busy">BUSY</string>
    <string name="insight_history_synced">SYNCED</string>
    <string name="insight_startup_uppercase">STARTUP</string>
    <string name="insight_needs">needs</string>
    <string name="insight_not_connected_to_companion_app">Not connected to companion app!</string>
    <string name="insight_companion_app_not_installed">Companion app does not appear to be installed!</string>
    <string name="insight_incompatible_compantion_app_we_need_version">Incompatible companion app, we need version</string>
    <string name="insight_unknown">Unknown</string>
    <string name="insight_waiting_for_code">Waiting for code confirmation</string>
    <string name="insight_code_rejected">Code rejected</string>
    <string name="insight_app_binding">App binding</string>
    <string name="insight_not_authorized">Not authorized</string>
    <string name="insight_incompatible">Incompatible</string>
    <string name="second">second</string>
    <string name="minute">minute</string>
    <string name="hour">hour</string>
    <string name="day">day</string>
    <string name="week">week</string>
    <string name="time_plural">s</string>
    <string name="insight_keepalive_format_string">%1$ds expires %2$s</string>
    <string name="insight_keep_alive_status">Keep-alive status</string>
    <string name="statistics">Statistics</string>
    <string name="connect_preemptively">Connect preemptively</string>
    <string name="automatically_connect_when">Automatically connect when AndroidAPS screens are opened, before any pump command is requested, to reduce connection delay</string>
    <string name="not_recommended_due_to_battery_drain">Not recommended due to battery drain</string>
    <string name="key_enableSMB_always" translatable="false">enableSMB_always</string>
    <string name="key_enableSMB_with_COB" translatable="false">enableSMB_with_COB</string>
    <string name="key_enableSMB_with_temptarget" translatable="false">enableSMB_with_temptarget</string>
    <string name="key_enableSMB_after_carbs" translatable="false">enableSMB_after_carbs</string>
    <string name="key_allowSMB_with_high_temptarget" translatable="false">enableSMB_with_high_temptarget</string>
    <string name="enablesmbalways">Enable SMB always</string>
    <string name="enablesmbalways_summary">Enable SMB always independently to boluses. Possible only with BG source with nice filtering of data like G5</string>
    <string name="enablesmbaftercarbs">Enable SMB after carbs</string>
    <string name="enablesmbaftercarbs_summary">Enable SMB for 6h after carbs, even with 0 COB. Possible only with BG source with nice filtering of data like G5</string>
    <string name="enablesmbwithcob">Enable SMB with COB</string>
    <string name="enablesmbwithcob_summary">Enable SMB when there is COB active.</string>
    <string name="enablesmbwithtemptarget">Enable SMB with temp targets</string>
    <string name="enablesmbwithtemptarget_summary">Enable SMB when there is temp target active (eating soon, exercise)</string>
    <string name="enablesmbwithhightemptarget">Enable SMB with high temp targets</string>
    <string name="enablesmbwithhightemptarget_summary">Enable SMB when there is high temp target active (exercise)</string>
    <string name="let_temp_basal_run">Let temp basal run</string>
    <string name="mute">Mute</string>
    <string name="overview_insulin_label">Insulin</string>
    <string name="overview_carbs_label">Carbs</string>
    <string name="overview_buttons_selection">Buttons</string>
    <string name="key_show_calibration_button" translatable="false">show_calibration_button</string>
    <string name="key_show_cgm_button" translatable="false">show_cgm_button</string>
    <string name="key_show_carbs_button" translatable="false">show_carbs_button</string>
    <string name="key_show_wizard_button" translatable="false">show_wizard_button</string>
    <string name="key_show_insulin_button" translatable="false">show_insulin_button</string>
    <string name="key_show_treatment_button" translatable="false">show_treatment_button</string>
    <string name="show_calibration_button_summary">Sends a calibration to xDrip+ or open G5 calibration dialog</string>
    <string name="show_cgm_button_summary">Opens xDrip+, back buttons returns to AAPS</string>
    <string name="key_insulin_button_increment_1" translatable="false">insulin_button_increment_1</string>
    <string name="key_insulin_button_increment_2" translatable="false">insulin_button_increment_2</string>
    <string name="key_insulin_button_increment_3" translatable="false">insulin_button_increment_3</string>
    <string name="key_carbs_button_increment_1" translatable="false">carbs_button_increment_1</string>
    <string name="key_carbs_button_increment_2" translatable="false">carbs_button_increment_2</string>
    <string name="key_carbs_button_increment_3" translatable="false">carbs_button_increment_3</string>
    <string name="carb_increment_button_message">Number of carbs to add when button is pressed</string>
    <string name="insulin_increment_button_message">Amount of insulin to add when button is pressed</string>
    <string name="error_starting_cgm">Could not launch CGM application.  Make sure it is installed.</string>
    <string name="overview_cgm">CGM</string>
    <string name="nav_historybrowser">History browser</string>
    <string name="wear_notifysmb_title">Notify on SMB</string>
    <string name="wear_notifysmb_summary">Show SMB on the watch like a standard bolus.</string>
    <string name="key_ns_create_announcements_from_errors" translatable="false">ns_create_announcements_from_errors</string>
    <string name="ns_create_announcements_from_errors_title">Create announcements from errors</string>
    <string name="ns_create_announcements_from_errors_summary">Create Nightscout announcement for error dialogs and local alerts (also viewable in Careportal under Treatments)</string>
    <string name="dexcomG5_shortname" translatable="false">G5</string>
    <string name="dexcomG6_shortname" translatable="false">G6</string>
    <string name="eversense_shortname" translatable="false">EVR</string>
    <string name="wear_predictions_summary">Show the predictions on the watchface.</string>
    <string name="wear_predictions_title">Predictions</string>
    <string name="data_choices">Data Choices</string>
    <string name="fabric_upload">Fabric Upload</string>
    <string name="allow_automated_crash_reporting">Allow automated crash reporting and feature usage data to be sent to the developers via the fabric.io service.</string>
    <string name="g5appnotdetected">Please update your Dexcom app to supported version</string>
    <string name="start_activity_tt">Start Activity TT</string>
    <string name="start_eating_soon_tt">Start Eating soon TT</string>
    <string name="temptargetshort">TT</string>
    <string name="do_not_bolus_record_only">Do not bolus, record only</string>
    <string name="category">Category</string>
    <string name="subcategory">Subcategory</string>
    <string name="bolusrecordedonly">Bolus will be recorded only</string>
    <string name="ns_autobackfill_summary">Autobackfill missig BGs from NS</string>
    <string name="key_ns_autobackfill" translatable="false">ns_autobackfill</string>
    <string name="loop_smbsetbypump_label">SMB set by pump</string>
    <string name="overview_show_sensitivity">Sensitivity</string>
    <string name="overview_show_deviations">Deviations</string>
    <string name="overview_show_cob">Carbs On Board</string>
    <string name="overview_show_iob">Insulin On Board</string>
    <string name="overview_show_basals">Basals</string>
    <string name="no_action_selected">No action selected, nothing will happen</string>
    <string name="start_hypo_tt">Start Hypo TT</string>
    <string name="closed_loop_disabled_on_dev_branch">Running dev version. Closed loop is disabled.</string>
    <string name="key_fromNSAreCommingFakedExtendedBoluses" translatable="false">fromNSAreCommingFakedExtendedBoluses</string>
    <string name="engineering_mode_enabled">Engineering mode enabled</string>
    <string name="not_eng_mode_or_release">Engineering mode not enabled and not on release branch</string>
    <string name="pump_basebasalrate">%.2f U/h</string>
    <string name="combo_actvity_reading_basal_profile">Reading basal profile</string>
    <string name="combo_bolus_rejected_due_to_pump_history_change">The pump history has changed after the bolus calculation was performed. The bolus was not delivered. Please recalculate if a bolus is still needed.</string>
    <string name="combo_error_updating_treatment_record">Bolus successfully delivered, but adding the treatment entry failed. This can happen if two small boluses of the same size are administered within the last two minutes. Please check the pump history and treatment entries and use the Careportal to add missing entries. Make sure not to add any entries for the exact same minute and same amount.</string>
    <string name="combo_high_temp_rejected_due_to_pump_history_changes">Rejecting high temp since calculation didn\'t consider recently changed pump history</string>
    <string name="combo_activity_checking_pump_state">Refreshing pump state</string>
    <string name="combo_warning_pump_basal_rate_changed">The basal rate on the pump has changed and will be updated soon</string>
    <string name="combo_error_failure_reading_changed_basal_rate">Basal rate changed on pump, but reading it failed</string>
    <string name="combo_activity_checking_for_history_changes">Checking for history changes</string>
    <string name="combo_error_multiple_boluses_with_identical_timestamp">Multiple boluses with the same amount within the same minute were just imported. Only one record could be added to treatments. Please check the pump and manually add a bolus record using the Careportal tab. Make sure to create a bolus with a time no other bolus uses.</string>
    <string name="about_link_urls">\n\nhttp://www.androidaps.org\nhttp://www.androidaps.de (de)\n\nfacebook:\nhttp://facebook.androidaps.org\nhttp://facebook.androidaps.de (de)</string>
    <string name="combo_check_date">The last bolus is older than 24 hours or is in the future. Please check the date on the pump is set correctly.</string>
    <string name="combo_suspious_bolus_time">Time/date of the delivered bolus on pump seems wrong, IOB is likely incorrect. Please check pump time/date.</string>
    <string name="profileswitch_ismissing">ProfileSwitch missing. Please do a profile switch or press \"Activate Profile\" in the LocalProfile.</string>
    <string name="combo_bolus_count">Bolus count</string>
    <string name="combo_tbr_count">TBR count</string>
    <string name="objectivenotstarted">Objective %1$d not started</string>
    <string name="objectivenotfinished">Objective %1$d not finished</string>
    <string name="pumpisnottempbasalcapable">Pump is not temp basal capable</string>
    <string name="novalidbasalrate">No valid basal rate read from pump</string>
    <string name="closedmodedisabledinpreferences">Closed loop mode disabled in preferences</string>
    <string name="autosensdisabledinpreferences">Autosens disabled in preferences</string>
    <string name="smbdisabledinpreferences">SMB disabled in preferences</string>
    <string name="uamdisabledinpreferences">UAM disabled in preferences</string>
    <string name="uamdisabledoref1notselected">UAM disabled because it rely on Oref1 sensitivity plugin</string>
    <string name="limitingbasalratio">Limiting max basal rate to %1$.2f U/h because of %2$s</string>
    <string name="pumplimit">pump limit</string>
    <string name="key_openapsma_max_basal" translatable="false">openapsma_max_basal</string>
    <string name="key_openapsama_current_basal_safety_multiplier" translatable="false">openapsama_current_basal_safety_multiplier</string>
    <string name="key_openapsama_max_daily_safety_multiplier" translatable="false">openapsama_max_daily_safety_multiplier</string>
    <string name="itmustbepositivevalue">it must be positive value</string>
    <string name="maxbasalmultiplier">max basal multiplier</string>
    <string name="maxdailybasalmultiplier">max daily basal multiplier</string>
    <string name="key_openapsma_max_iob" translatable="false">openapsma_max_iob</string>
    <string name="smb_frequency_exceeded">A bolus was delivered within the last 3 minutes, skipping SMB</string>
    <string name="basal_set_correctly">Basal set correctly</string>
    <string name="limitingpercentrate">Limiting max percent rate to %1$d%% because of %2$s</string>
    <string name="key_treatmentssafety_maxbolus" translatable="false">treatmentssafety_maxbolus</string>
    <string name="limitingbolus">Limiting bolus to %1$.1f U because of %2$s</string>
    <string name="limitingextendedbolus">Limiting extended bolus to %1$.1f U because of %2$s</string>
    <string name="limitingmaxiob">Limiting max IOB to %1$.1f U because of %2$s</string>
    <string name="limitingcarbs">Limiting carbs to %1$d g because of %2$s</string>
    <string name="limitingiob">Limiting IOB to %1$.1f U because of %2$s</string>
    <string name="maxvalueinpreferences">max value in preferences</string>
    <string name="hardlimit">hard limit</string>
    <string name="key_treatmentssafety_maxcarbs" translatable="false">treatmentssafety_maxcarbs</string>
    <string name="unsafeusage">unsafe usage</string>
    <string name="key_openapsama_useautosens" translatable="false">openapsama_useautosens</string>
    <string name="readstatusfailed">Read status failed</string>
    <string name="record_pump_site_change">Record pump site change</string>
    <string name="record_insulin_cartridge_change">Record insulin cartridge change</string>
    <string name="smbalwaysdisabled">SMB always and after carbs disabled because active BG source doesn\'t support advanced filtering</string>
    <string name="smbnotallowedinopenloopmode">SMB not allowed in open loop mode</string>
    <string name="food_short">Food</string>
    <string name="iobcobcalculator" translatable="false">IobCobCalculator</string>
    <string name="reset">reset</string>
    <string name="waitingfortimesynchronization">Waiting for time synchronization (%1$d sec)</string>
    <string name="loopdisconnectedfor">Disconnected (%1$d m)</string>
    <string name="automatic_careportal_events">Automatic careportal events</string>
    <string name="automatically_upload_insulin_cannula_and_battery_changes_to_nightscout">Automatically upload insulin, cannula and battery changes and pump alarms to Nightscout</string>
    <string name="key_openapssmb_max_iob" translatable="false">openapsmb_max_iob</string>
    <string name="openapssmb_maxiob_title">Maximum total IOB OpenAPS can\'t go over [U]</string>
    <string name="openapssmb_maxiob_summary">This value is called Max IOB in OpenAPS context\nOpenAPS will not add more insulin if current IOB is greater than this value</string>
    <string name="pump_stopped">Pump stopped</string>
    <string name="pump_started">Pump started</string>
    <string name="pump_paused">Pump paused</string>
    <string name="absorption_cutoff_title">Meal max absorption time [h]</string>
    <string name="absorption_cutoff_summary">Time at which any meal is considered absorbed. Remaining carbs will be cut off.</string>
    <string name="time">Time</string>
    <string name="key_show_notes_entry_dialogs" translatable="false">show_notes_entry_dialogs</string>
    <string name="overview_show_notes_field_in_dialogs_title">Show notes field in treatment dialogs</string>
    <string name="title_activity_setup_wizard" translatable="false">SetupWizardActivity</string>
    <string name="next_button">Next</string>
    <string name="previous_button">Prev</string>
    <string name="nav_setupwizard">Setup Wizard</string>
    <string name="setupwizard_finish">FINISH</string>
    <string name="setupwizard_language_prompt">Select your language</string>
    <string name="key_language" translatable="false">language</string>
    <string name="key_openapsama_min_5m_carbimpact" translatable="false">openapsama_min_5m_carbimpact</string>
    <string name="boluserrorcode">Asked: %1$.2fU Delivered: %2$.2fU Error code: %3$s</string>
    <string name="firstinsulinincrement">First insulin increment</string>
    <string name="secondinsulinincrement">Second insulin increment</string>
    <string name="thirdinsulinincrement">Third insulin increment</string>
    <string name="firstcarbsincrement">First carbs increment</string>
    <string name="secondcarbsincrement">Second carbs increment</string>
    <string name="thirdcarbsincrement">Third carbs increment</string>
    <string name="cgm">CGM</string>
    <string name="key_ns_wifionly" translatable="false">ns_wifionly</string>
    <string name="key_ns_wifi_ssids" translatable="false">ns_wifi_ssids</string>
    <string name="key_ns_allowroaming" translatable="false">ns_allowroaming</string>
    <string name="key_ns_chargingonly" translatable="false">ns_chargingonly</string>
    <string name="ns_wifionly">Use WiFi connection only</string>
    <string name="ns_wifi_ssids">WiFi SSID</string>
    <string name="ns_chargingonly">Only if charging</string>
    <string name="connectionsettings_title">Connection settings</string>
    <string name="ns_wifi_allowedssids">Allowed SSIDs (semicolon separated)</string>
    <string name="ns_allowroaming">Allow connection in roaming</string>
    <string name="key_always_use_shortavg" translatable="false">always_use_shortavg</string>
    <string name="openapsama_autosens_max">Max autosens ratio</string>
    <string name="openapsama_autosens_min">Min autosens ratio</string>
    <string name="openapsama_bolussnooze_dia_divisor">Bolus snooze dia divisor</string>
    <string name="openapsama_max_daily_safety_multiplier">Max daily safety multiplier</string>
    <string name="openapsama_current_basal_safety_multiplier">Current basal safety multiplier</string>
    <string name="value_unavailable_short">n/a</string>
    <string translatable="false" name="key_virtualpump_type">virtualpump_type</string>
    <string name="virtualpump_type">Virtual Pump Type</string>
    <string name="virtualpump_definition">Pump Definition</string>
    <string name="virtualpump_pump_def">Bolus: Step=%1$s\nExtended Bolus: [Step=%2$s, Duration=%3$smin-%4$sh]\nBasal: Step=%5$s\nTBR: %6$s (by %7$s), Duration=%8$smin-%9$sh\n%10$s</string>
    <string name="virtualpump_pump_def_extended_note">* Only discrete values no ranges are supported as granularity for basal/bolus in virtual pump.</string>
    <string name="ns_autobackfill_title">Autobackfill BG</string>
    <string name="ga_lang" translatable="false">Irish</string>
    <string name="wear_wizard_settings">Wizard Settings</string>
    <string translatable="false" name="key_wearwizard_bg">wearwizard_bg</string>
    <string translatable="false" name="key_wearwizard_tt">wearwizard_tt</string>
    <string translatable="false" name="key_wearwizard_trend">wearwizard_trend</string>
    <string translatable="false" name="key_wearwizard_cob">wearwizard_cob</string>
    <string translatable="false" name="key_wearwizard_bolusiob">wearwizard_bolusiob</string>
    <string translatable="false" name="key_wearwizard_basaliob">wearwizard_basaliob</string>
    <string name="wear_wizard_settings_summary">Calculations included in the Wizard result:</string>
    <string name="wear_display_settings">Display Settings</string>
    <string name="wear_general_settings">General Settings</string>
    <string name="enable_nsclient">Enable NSClient</string>
    <string name="welcometosetupwizard">Welcome to setup wizard. It will guide you through the setup process\n</string>
    <string name="pumpsetup">Pump setup</string>
    <string name="readstatus">Read status</string>
    <string name="adjustprofileinns">Changes must be done in NS</string>
    <string name="exitwizard">Skip setup wizard</string>
    <string name="setupwizard_loop_description">Press the button below to enable AndroidAPS to suggest/make basal changes</string>
    <string name="setupwizard_objectives_description">Press the button below to enable Objectives. Look in the Objectives tab, after you finish this wizard, to make AndroidAPS completely functional.\n</string>
    <string name="enableobjectives">Enable Objectives</string>
    <string name="apssetup">Configure APS plugin</string>
    <string name="key_setupwizard_processed" translatable="false">startupwizard_processed</string>
    <string name="sensitivitysetup">Configure Sensitivity plugin</string>
    <string name="setupwizard_sensitivity_description">Sensitivity plugin is used for sensitivity detection and COB calculation. For more info visit:</string>
    <string name="setupwizard_sensitivity_url">https://github.com/MilosKozak/AndroidAPS/wiki/Sensitivity-detection-and-COB</string>
    <string name="nsclientinfotext">NSClient handles connection to Nightscout. You can skip this part now but you will not be able to pass objectives until you setup it.</string>
    <string name="diawarning">Please remember: new insulin profiles require DIA at least 5h. DIA 5–6h on new profile is equal to DIA 3h on old insulin profiles.</string>
    <string name="bgsourcesetup">Configure BG source</string>
    <string name="setupwizard_profile_description">Please select source of profile. If patient is a child you should use NS profile. If there is nobody following you on Nightscout you will probably prefer Local profile. Please remember that you are only selecting the profile source. To use it you must activate it by executing \"Profile switch\"</string>
    <string name="setupwizard_aps_description">Select one from availables algorithms. They are sorted from oldest to newest. Newer algorithm is usually more powerful and more aggressive. Thus if you are new looper you may probably start with AMA and not with latest one. Do not forget to read the OpenAPS documentation and configure it before use.</string>
    <string name="startobjective">Start your first objective</string>
    <string name="permission">Permission</string>
    <string name="askforpermission">Ask for permission</string>
    <string name="needlocationpermission">Application needs location permission for BT scan</string>
    <string name="needstoragepermission">Application needs storage permission to be able store log files</string>
    <string name="request">Request</string>
    <string name="insulinsourcesetup">Configure Insulin plugin</string>
    <string name="exit">Exit</string>
    <string name="danar_useroptions">User options</string>
    <string name="danar_timedisplay">Display time format</string>
    <string name="danar_buttonscroll">Button scroll</string>
    <string name="danar_beep">Beep on button press</string>
    <string name="danar_pumpalarm">Alarm</string>
    <string name="danar_pumpalarm_sound">Sound</string>
    <string name="danar_pumpalarm_vibrate">Vibrate</string>
    <string name="danar_pumpalarm_both">Both</string>
    <string name="danar_screentimeout">LCD on time [s]</string>
    <string name="danar_backlight">Backlight on time [s]</string>
    <string name="danar_glucoseunits">Glucose units</string>
    <string name="danar_shutdown">Shutdown(hours)</string>
    <string name="danar_lowreservoir">Low reservoir (Units)</string>
    <string name="danar_saveuseroptions">Save options to pump</string>
    <string name="option_on">On</string>
    <string name="option_off">Off</string>
    <string name="open_navigation">Open navigation</string>
    <string name="close_navigation">Close navigation</string>
    <string name="nav_plugin_preferences">Plugin preferences</string>
    <string name="completed_well_done">Completed, well done!</string>
    <string name="not_completed_yet">Not completed yet</string>
    <string name="time_elapsed">Time elapsed</string>
    <string name="nth_objective">%1$d. Objective</string>
    <string name="poctech">Poctech</string>
    <string name="description_source_poctech">Receive BG values from Poctech app</string>
    <string name="description_source_tomato">Receive BG values from Tomato app (MiaoMiao device)</string>
    <string translatable="false" name="key_high_temptarget_raises_sensitivity">high_temptarget_raises_sensitivity</string>
    <string translatable="false" name="key_low_temptarget_lowers_sensitivity">low_temptarget_lowers_sensitivity</string>
    <string name="high_temptarget_raises_sensitivity_title">High temptarget raises sensitivity</string>
    <string name="high_temptarget_raises_sensitivity_summary"><![CDATA[Raise sensitivity for temptargets >= 100]]></string>
    <string name="low_temptarget_lowers_sensitivity_title">Low temptarget lowers sensitivity</string>
    <string name="low_temptarget_lowers_sensitivity_summary"><![CDATA[Lower sensitivity for temptargets < 100]]></string>
    <string name="combo_invalid_setup">Invalid pump setup, check the docs and verify that the Quick Info menu is named QUICK INFO using the 360 configuration software.</string>
    <string name="custom">Custom</string>
    <string name="largetimedifftitle">Large Time Difference</string>
    <string name="largetimediff">Large time difference:\nTime in pump is off by more than 1.5 hours.\nPlease adjust the time manually on the pump and make sure that reading the history from the pump does not cause unexpected behaviour.\nIf possible, remove the history from the pump before changing the time or disable the closed loop for one DIA after the last wrong history entry but minimum one DIA from now.</string>
    <string name="key_keep_screen_on" translatable="false">keep_screen_on</string>
    <string name="careportal_removestartedevents">Clean AndroidAPS started</string>
    <string name="storedsettingsfound">Stored settings found</string>
    <string name="allow_hardware_pump_text">Attention: If you activate and connect to a hardware pump, AndroidAPS will copy the basal settings from the profile to the pump, overwriting the existing basal rate stored on the pump. Make sure you have the correct basal setting in AndroidAPS. If you are not sure or don\'t want to overwrite the basal settings on your pump, press cancel and repeat switching to the pump at a later time.</string>
    <string name="error_adding_treatment_title">Treatment data incomplete</string>
    <string name="maintenance_settings">Maintenance Settings</string>
    <string name="maintenance_email">Email</string>
    <string name="key_maintenance_logs_email" translatable="false">maintenance_logs_email</string>
    <string name="invalid_email_message">Invalid Email</string>
    <string name="key_maintenance_logs_amount" translatable="false">maintenance_logs_amount</string>
    <string name="key_logshipper_amount" translatable="false">logshipper_amount</string>
    <string name="maintenance_amount">No of Logs to send</string>
    <string name="maintenance">Maintenance</string>
    <string name="maintenance_shortname">MAINT</string>
    <string name="description_maintenance">Provides several functions for maintenance (eg. log sending, log deletion).</string>
    <string name="send_all_logs">Send Logs by Email</string>
    <string name="delete_logs">Delete Logs</string>

    <string name="error_adding_treatment_message">A treatment (insulin: %1$.2f, carbs: %2$d, at: %3$s) could not be added to treatments. Please check and manually add a record as appropriate.</string>
    <string name="generated_ecarbs_note">eCarbs: %1$d g (%2$d h), delay: %3$d m</string>
    <string name="key_plugin_stats_report_timestamp" translatable="false">key_plugin_stats_report_timestamp</string>
    <string name="openaps_noasdata">No autosens data available</string>
    <string name="nav_logsettings">Log settings</string>
    <string name="resettodefaults">Reset to defaults</string>
    <string name="nsmalfunction">NSClient malfunction. Consider NS and NSClient restart.</string>
    <string name="as">AS</string>
    <string name="versionavailable">Version %1$s available</string>
    <string name="time_offset">Time offset</string>
    <string name="key_aps_mode" translatable="false">aps_mode</string>
    <string name="setupwizard_preferred_aps_mode">Preferred APS mode</string>
    <string name="treatments_wizard_total_label">Total</string>
    <string name="calculation_short">Calc</string>
    <string name="handshaking">Handshaking</string>
    <string name="sendlogfiles">Send today\'s log files to developers along with this time. Unexpected situation.</string>
    <string name="maxbolusviolation">Max bolus violation</string>
    <string name="commanderror">Command error</string>
    <string name="speederror">Speed error</string>
    <string name="insulinlimitviolation">Insulin limit violation</string>
    <string name="key_loop_openmode_min_change" translatable="false">loop_openmode_min_change</string>
    <string name="loop_openmode_min_change">Minimal request change [%]</string>
    <string name="loop_openmode_min_change_summary">Loop will popup new change request only if change is bigger than this value. Default value is 20%</string>
    <string name="key_short_tabtitles" translatable="false">short_tabtitles</string>
    <string name="pairfirst">Please pair your pump with your phone!</string>
    <string name="searching_for_devices">Searching for devices…</string>
    <string name="please_wait">Please wait…</string>
    <string name="pairing_completed">Pairing completed</string>
    <string name="code_compare">Do the codes displayed on this device and on your pump match?</string>
    <string name="insight_pairing">Insight pairing</string>
    <string name="insight_local">Accu-Chek Insight</string>
    <string name="insight_delivered">%1$.2fU / %2$.2fU delivered</string>
    <string name="insight_alert_formatter">%1$s: %2$s</string>
    <string name="tube_changed">Tube changed</string>
    <string name="pump_time_updated">Pump time updated</string>
    <string name="confirm">Confirm</string>
    <string name="mute_alert">Mute</string>
    <string name="pump_alert">Pump alert</string>
    <string name="log_site_changes">Log site changes</string>
    <string name="log_tube_changes">Log tube changes</string>
    <string name="log_battery_changes">Log battery changes</string>
    <string name="log_operating_mode_changes">Log operating mode changes</string>
    <string name="log_alerts">Log alerts</string>
    <string name="enable_tbr_emulation">Enable TBR emulation</string>
    <string name="enable_tbr_emulation_summary">Use extended boluses instead of TBRs to bypass the 250% limit</string>
    <string name="disconnect_delay">Disconnect delay [s]</string>
    <string name="serial_number">Serial number</string>
    <string name="release_software_version">Release software version</string>
    <string name="ui_processor_software_version">UI processor software version</string>
    <string name="pc_processor_software_version">PC processor software version</string>
    <string name="md_tel_processor_software_version">MD tel processor software version</string>
    <string name="safety_processor_software_version">Safety processor software version</string>
    <string name="bt_info_page_version">BT info page version</string>
    <string name="bluetooth_address">Bluetooth address</string>
    <string name="system_id_appendix">System ID appendix</string>
    <string name="manufacturing_date">Manufacturing date</string>
    <string name="delete_pairing">Delete pairing</string>
    <string name="pairing_information">Pairing information</string>
    <string name="refreh_status">Refresh status</string>
    <string name="start_pump">Start pump</string>
    <string name="stop_pump">Stop pump</string>
    <string name="operating_mode">Operating mode</string>
    <string name="insight_status">Status</string>
    <string name="tdd_bolus">TDD Bolus</string>
    <string name="tdd_basal">TDD Basal</string>
    <string name="tdd_total">TDD Total</string>
    <string name="recovering">Recovering</string>
    <string name="not_paired">Not paired</string>
    <string name="last_connected">Last connected</string>
    <string name="started">Started</string>
    <string name="stopped">Stopped</string>
    <string name="tbr_formatter">%1$d%% for %2$d / %3$d min</string>
    <string name="extended_bolus">Extended bolus</string>
    <string name="multiwave_bolus">Multiwave bolus</string>
    <string name="eb_formatter">%1$.2f / %2$.2f U for %3$d min</string>
    <string name="enable_tbr_over_notification">Enable notification of TBR end\n(pump setting)</string>
    <string name="disable_tbr_over_notification">Disable notification of TBR end\n(pump setting)</string>
    <string name="refresh">Refresh</string>
    <string name="description_pump_insight_local">Pump integration for Accu-Chek Insight pumps</string>
    <string name="not_inserted">Not inserted</string>
    <string name="short_status_last_connected">Last conn: %1$d min ago</string>
    <string name="short_status_tbr">TBR: %1$d%% for %2$d / %3$d min</string>
    <string name="short_status_extended">Extended: %1$.2f / %2$.2f U for %3$d min</string>
    <string name="short_status_multiwave">Multiwave: %1$.2f / %2$.2f U for %3$d min</string>
    <string name="short_status_tdd">TDD: %1$.2f</string>
    <string name="short_status_reservoir">Reser.: %1$.2fU</string>
    <string name="short_status_battery">Batt.: %1$d%%</string>
    <string name="max_recovery_duration">Max. recovery duration [s]</string>
    <string name="min_recovery_duration">Min. recovery duration [s]</string>
    <string name="recovery_duration">Recovery duration</string>
    <string name="timeout_during_handshake">Timeout during handshake - reset bluetooth</string>

    <string name="profile_total">== ∑  %1$s U</string>
    <string name="profile_ins_units_per_hout">U/h</string>
    <string name="profile_carbs_per_unit">g/U</string>
    <string name="profile_per_unit">/U</string>
    <string name="key_dexcom_lognssensorchange" translatable="false">dexcom_lognssensorchange</string>
    <string name="dexcom_lognssensorchange_title">Log sensor change to NS</string>
    <string name="dexcom_lognssensorchange_summary">Create event \"Sensor Change\" in NS automaticaly on sensor start</string>
    <string name="tomato">Tomato (MiaoMiao)</string>
    <string name="tomato_short">Tomato</string>

    <string name="key_smbmaxminutes" translatable="false">smbmaxminutes</string>
    <string name="dst_plugin_name" translatable="false">Dayligh Saving time</string>
    <string name="dst_in_24h_warning">Dayligh Saving time change in 24h or less</string>
    <string name="dst_loop_disabled_warning">Daylight saving time change less than 3 hours ago - Closed loop disabled</string>
    <string name="storage">internal storage constraint</string>
    <string name="diskfull">Free at least %1$d MB from internal storage! Loop disabled!</string>
    <string name="wrongformat">Wrong format</string>
    <string name="sms_wrongcode">Wrong code. Command cancelled.</string>
    <string name="notconfigured">Not configured</string>
    <string name="profileswitchcreated">Profile switch created</string>
<<<<<<< HEAD
   
=======
>>>>>>> 4b144f28

    <!-- Pump Abstract -->
    <string name="pump_operation_not_supported_by_pump_driver">Operation not supported by pump and/or driver.</string>
    <string name="pump_operation_not_yet_supported_by_pump">Operation not YET supported by pump.</string>

    <!-- Medtronic (MDT) - Base -->
    <string name="medtronic_name" translatable="false">Medtronic</string>
    <string name="medtronic_name_short" translatable="false">MDT</string>
    <string name="description_pump_medtronic">Pump integration for Medtronic, requires RileyLink device and specific Pump Model</string>

    <!-- MDT Configuration -->
    <string name="medtronic_serial_number">Pump Serial Number</string>
    <string name="medtronic_pump_type">Pump Type</string>
    <string name="medtronic_pump_frequency">Pump Frequency</string>
    <string name="medtronic_pump_bolus_delay">Delay before Bolus is started (s)</string>
    <string name="medtronic_pump_max_bolus">Max Bolus on Pump</string>
    <string name="medtronic_pump_max_basal">Max Basal on Pump</string>
    <string name="medtronic_pump_encoding">Medtronic Encoding</string>
    <string name="medtronic_pump_frequency_us_ca">US &amp; Canada (916 MHz)</string>
    <string name="medtronic_pump_frequency_worldwide">Worldwide (868 Mhz)</string>
    <string name="medtronic_pump_encoding_4b6b_local">Local 4b6b Encoding</string>
    <string name="medtronic_pump_encoding_4b6b_rileylink">RileyLink 4b6b Encoding</string>
    <string name="rileylink_mac_address">RileyLink MAC Address</string>
    <string name="medtronic_custom_action_wake_and_tune">Wake and Tune Up</string>
    <string name="medtronic_custom_action_clear_bolus_block">Clear Bolus Block</string>

    <!-- RL BLE Scanning -->
    <string name="rileylink_scanner_scan_scan">SCAN</string>
    <string name="rileylink_scanner_scan_stop">STOP</string>
    <string name="rileylink_scanner_selected_device">Selected</string>
    <string name="rileylink_scanner_scan">Scan</string>
    <string name="rileylink_scanner_title">RileyLink Scan</string>
    <string name="rileylink_scanner_scan_menu">Scan for RileyLink</string>
    <string name="rileylink_scanner_ble_not_supported">Bluetooth Low Energy not supported.</string>
    <string name="rileylink_scanner_ble_not_enabled">Bluetooth not enabled.</string>
    <string name="location_not_found_title">Location Is Not Enabled</string>
    <string name="location_not_found_message">For Bluetooth discovery to work on newer devices, location must be enabled. AAPS does not track your location and it can be disabled after pairing is successful.</string>
    <string name="location_yes">Enable</string>
    <string name="location_no">No</string>
    <string name="rileylink_scanner_scanning">Scanning</string>
    <string name="rileylink_scanner_scanning_finished">Scanning finished</string>
    <string name="rileylink_scanner_scanning_error">Scanning error: %1$d</string>


    <!-- RL Status Page -->
    <string name="rileylink_settings_tab1">Settings</string>
    <string name="rileylink_settings_tab2">History</string>
    <string name="rileylink_settings_tab3">Device</string>
    <string name="rileylink_status">RileyLink Status</string>
    <string name="medtronic_pump_status">Pump Status</string>
    <string name="rileylink_settings_title">RileyLink Settings</string>
    <string name="title_activity_rileylink_settings">RileyLink Settings</string>
    <string name="rileylink_title">RileyLink</string>
    <string name="rileylink_configured_address">Configured Address</string>
    <string name="rileylink_connected_device">Connected Device</string>
    <string name="rileylink_connection_status">Connection Status</string>
    <string name="rileylink_connection_error">Connection Error</string>
    <string name="rileylink_device">Device</string>
    <string name="rileylink_device_type">Device Type</string>
    <string name="rileylink_device_model">Device Model</string>
    <string name="rileylink_last_used_frequency">Last used frequency</string>
    <string name="rileylink_last_device_contact">Last device contact</string>
    <string name="rileylink_firmware_version">RL Firmware</string>


    <!-- RL State -->
    <string name="rileylink_state_bt_init">Bluetooth Initializing…</string>
    <string name="rileylink_state_bt_error">Bluetooth Error</string>
    <string name="rileylink_state_bt_ready">Bluetooth Ready</string>
    <string name="rileylink_state_not_started">Not Started</string>
    <string name="rileylink_state_rl_init">RileyLink Initialization…</string>
    <string name="rileylink_state_rl_error">RileyLink Error</string>
    <string name="rileylink_state_pc_tune_up">Tunning up RileyLink and Pump</string>
    <string name="rileylink_state_pc_error">Problem connecting to Pump</string>
    <string name="rileylink_state_connected">Connected</string>

    <!-- RL Errors -->
    <string name="rileylink_error_not_rl">Device is not RileyLink</string>
    <string name="rileylink_error_unreachable">RileyLink unreachable</string>
    <string name="rileylink_error_bt_disabled">Bluetooth disabled</string>
    <string name="rileylink_error_no_bt_adapter">No Bluetooth Adapter</string>
    <string name="rileylink_error_tuneup_failed">TuneUp Failed</string>
    <string name="rileylink_error_pump_unreachable">Pump unreachable</string>
    <string name="rileylink_error_pod_unreachable">Pod unreachable</string>
    <string name="rileylink_error_address_not_set_short">Not set</string>

    <!-- RL Target Device -->
    <string name="rileylink_target_device_medtronic">Medtronic Pump</string>
    <string name="rileylink_target_device_omnipod">Omnipod</string>


    <!-- MDT Errors -->
    <string name="medtronic_errors">Errors</string>
    <string name="medtronic_error_serial_not_set">Serial # not set.</string>
    <string name="medtronic_error_serial_invalid">Serial # invalid.</string>
    <string name="medtronic_error_pump_type_not_set">Pump Type not set.</string>
    <string name="medtronic_error_pump_type_invalid">Pump Type unsupported.</string>
    <string name="medtronic_error_pump_frequency_not_set">Pump Frequency not set.</string>
    <string name="medtronic_error_pump_frequency_invalid">Pump Frequency unsupported.</string>
    <string name="medtronic_error_rileylink_address_invalid">RileyLink Address invalid.</string>
    <string name="medtronic_error_pump_type_set_differs_from_detected">Pump type detected is not the same as configured type.</string>

    <string name="medtronic_error_pump_basal_profiles_not_enabled">Basal profiles are not enabled on pump.</string>
    <string name="medtronic_error_pump_incorrect_basal_profile_selected">Basal profile set on pump is incorrect (must be STD).</string>
    <string name="medtronic_error_pump_wrong_tbr_type_set">Wrong TBR type set on pump (must be Absolute).</string>
    <string name="medtronic_error_pump_wrong_max_bolus_set" formatted="false">Wrong Max Bolus set on Pump (must be %.2f).</string>
    <string name="medtronic_error_pump_wrong_max_basal_set" formatted="false">Wrong Max Basal set on Pump (must be %.2f).</string>
    <string name="xxx">xxx</string>

    <!-- MDT History -->
    <string name="medtronic_history_group_basal">Basals</string>
    <string name="medtronic_history_group_configuration">Configurations</string>
    <string name="medtronic_history_group_notification">Notifications</string>
    <string name="medtronic_history_group_statistic">Statistics</string>
    <string name="medtronic_history_group_unknown">Unknowns</string>
    <string name="medtronic_history_group_all">All</string>
    <string name="medtronic_pump_history">Medtronic Pump History</string>


    <!-- MDT Pump Status -->
    <string name="medtronic_pump_status_never_contacted">Never contacted</string>
    <string name="medtronic_pump_status_waking_up">Waking up</string>
    <string name="medtronic_pump_status_error_comm">Error with communication</string>
    <string name="medtronic_pump_status_timeout_comm">Timeout on communication</string>
    <string name="medtronic_pump_status_problem_contacting">Problem contacting Pump</string>
    <string name="medtronic_pump_status_pump_unreachable">Pump unreachable</string>
    <string name="medtronic_pump_status_invalid_config">Invalid configuration</string>
    <string name="medtronic_pump_status_active">Active</string>
    <string name="medtronic_pump_status_sleeping">Sleeping</string>

    <!-- <string name="medtronic_cmd_profile_not_set">Remote Basal profile setting is not supported. Please modify Basal profile on your pump manually.</string> -->
    <string name="medtronic_cmd_cancel_bolus_not_supported">You cancelled Bolus, after it was already set on Pump. Since Medtronic Pump doesn\'t support cancel, you will need to manually cancel it. Put the Pump into Suspend mode and then do Resume (if you still want to cancel). Application will pick up changes, on next update (in less than 5 minutes).</string>
    <string name="medtronic_cmd_cant_read_tbr">Could not read current TBR.</string>
    <string name="medtronic_cmd_cant_cancel_tbr_stop_op">Could not cancel current TBR. Stopping operation.</string>
    <string name="medtronic_cmd_set_profile_pattern_overflow">Profile set failed, because following patterns, have too big basal rate: %1$s</string>
    <string name="medtronic_cmd_bolus_could_not_be_delivered">Bolus could not be delivered.</string>
    <string name="medtronic_cmd_tbr_could_not_be_delivered">TBR could not be set.</string>
    <string name="medtronic_cmd_cant_cancel_tbr">Could not cancel current TBR.</string>
    <string name="medtronic_cmd_basal_profile_could_not_be_set">Basal profile could not be set.</string>
    <string name="medtronic_cmd_basal_profile_not_set_is_same">Basal profile is the same, so it will not be set again.</string>

    <string name="medtronic_cmd_desc_get_history">Get History - Page %1$d (%2$d/16)</string>
    <string name="medtronic_cmd_desc_get_history_request">Get History - Page %1$d</string>
    <string name="medtronic_cmd_desc_get_history_base">Get History - Page %1$d</string>
    <string name="medtronic_cmd_desc_get_time">Get Pump Time</string>
    <string name="medtronic_cmd_desc_get_settings">Get Settings</string>
    <string name="medtronic_cmd_desc_get_model">Get Pump Model</string>
    <string name="medtronic_cmd_desc_get_basal_profile">Get Basal Profile</string>
    <string name="medtronic_cmd_desc_set_basal_profile">Set Basal Profile</string>
    <string name="medtronic_cmd_desc_get_tbr">Get Temporary Basal</string>
    <string name="medtronic_cmd_desc_set_tbr">Set Temporary Basal</string>
    <string name="medtronic_cmd_desc_set_bolus">Set Bolus</string>


    <string name="pump_no_connection_h">No connection for %1$d hour(s) %2$d min</string>
    <string name="pump_no_connection_d">No connection for %1$d day(s) %2$d hours</string>


    <plurals name="objective_days">
        <item quantity="one">%1$d day</item>
        <item quantity="other">%1$d days</item>
    </plurals>
    <plurals name="objective_hours">
        <item quantity="one">%1$d hour</item>
        <item quantity="other">%1$d hours</item>
    </plurals>
    <plurals name="objective_minutes">
        <item quantity="one">%1$d minute</item>
        <item quantity="other">%1$d minutes</item>
    </plurals>
</resources><|MERGE_RESOLUTION|>--- conflicted
+++ resolved
@@ -1326,10 +1326,6 @@
     <string name="sms_wrongcode">Wrong code. Command cancelled.</string>
     <string name="notconfigured">Not configured</string>
     <string name="profileswitchcreated">Profile switch created</string>
-<<<<<<< HEAD
-   
-=======
->>>>>>> 4b144f28
 
     <!-- Pump Abstract -->
     <string name="pump_operation_not_supported_by_pump_driver">Operation not supported by pump and/or driver.</string>
