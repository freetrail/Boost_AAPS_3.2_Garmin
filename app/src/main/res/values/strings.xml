﻿<resources>
    <string name="treatmentssafety_title">Tratments safety</string>
    <string name="treatmentssafety_maxbolus_title">Max allowed bolus [U]</string>
    <string name="treatmentssafety_maxcarbs_title">Max allowed carbs [g]</string>

    <string name="nav_preferences">Preferences</string>
    <string name="nav_refreshtreatments">Refresh treatments from NS</string>
    <string name="nav_backup">Backup</string>
    <string name="nav_test_alert">Test alarm</string>
    <string name="nav_resetdb">Reset Databases</string>
    <string name="reset_db_confirm">Do you really want to reset the databases?</string>
    <string name="nav_exit">Exit</string>
    <string name="danar_useextended_title">Use extended boluses for >200%</string>
    <string name="danar_bt_name_title">DanaR Bluetooth device</string>
    <string name="ns_sync_use_absolute_title">Always use basal absolute values</string>
    <string name="alert_dialog_storage_permission_text">Please reboot your phone or restart AndroidAPS from the System Settings \notherwise Android APS will not have logging (important to track and verify that the algorithms are working correctly)!</string>

    <string name="objectives_objective_label_string">Objective:</string>
    <string name="objectives_gate_label_string">Gate:</string>
    <string name="objectives_button_start">Start</string>
    <string name="objectives_button_verify">Verify</string>
    <string name="nsprofileview_units_label">Units</string>
    <string name="nsprofileview_dia_label">DIA</string>
    <string name="nsprofileview_activeprofile_label">Active profile</string>
    <string name="nsprofileview_ic_label">IC</string>
    <string name="nsprofileview_isf_label">ISF</string>
    <string name="nsprofileview_basal_label">Basal</string>
    <string name="nsprofileview_target_label">Target</string>
    <string name="noprofileset">NO PROFILE SET</string>
    <string name="treatments_insulin_label_string">Insulin:</string>
    <string name="treatments_carbs_label_string">Carbs:</string>
    <string name="treatments_iob_label_string">IOB:</string>
    <string name="sms_iob">IOB:</string>
    <string name="treatments_activity_string">Activity:</string>
    <string name="treatments_iobtotal_label_string">Total IOB:</string>
    <string name="treatments_iobactivitytotal_label_string">Total IOB activity:</string>
    <string name="tempbasals_realduration_label_string">Dur:</string>
    <string name="tempbasals_netratio_label_string">Ratio:</string>
    <string name="tempbasals_netinsulin_label_string">Ins:</string>
    <string name="tempbasals_iob_label_string">IOB:</string>
    <string name="tempbasals_iobtotal_label_string">Total IOB:</string>
    <string name="treatments_newtreatment_insulinamount_label">Insulin</string>
    <string name="treatments_newtreatment_carbsamount_label">Carbs</string>
    <string name="treatments_wizard_bg_label">BG</string>
    <string name="treatments_wizard_tt_label">TT</string>
    <string name="treatments_wizard_carbs_label">Carbs</string>
    <string name="treatments_wizard_correction_label">Corr</string>
    <string name="treatments_wizard_unit_label">U</string>
    <string name="treatments_wizard_bolusiob_label">Bolus IOB</string>
    <string name="treatments_wizard_total_label">TOTAL</string>
    <string name="openapsma_run">Run now</string>
    <string name="vitualpump_label">VIRTUAL PUMP</string>
    <string name="pump_basebasalrate_label">Base basal rate</string>
    <string name="pump_tempbasal_label">Temp basal</string>
    <string name="virtualpump_extendedbolus_label">Extended bolus</string>
    <string name="pump_battery_label">Battery</string>
    <string name="pump_reservoir_label">Reservoir</string>
    <string name="virtualpump_resultok">OK</string>
    <string name="virtualpump_sqlerror">SQL Error</string>
    <string name="openapsma_lastrun_label">Last run</string>
    <string name="openapsma_inputparameters_label">Input parameters</string>
    <string name="openapsma_glucosestatus_label">Glucose status</string>
    <string name="openapsma_currenttemp_label">Current temp</string>
    <string name="openapsma_iobdata_label">IOB data</string>
    <string name="openapsma_profile_label">Profile</string>
    <string name="openapsma_mealdata_label">Meal data</string>
    <string name="result">Result</string>
    <string name="openapsma_noglucosedata">No glucose data available</string>
    <string name="openapsma_noprofile">No profile available</string>
    <string name="openapsma_nopump">No pump available</string>
    <string name="nochangerequested">No change requested</string>
    <string name="openapsma_request_label">Request</string>
    <string name="rate">Rate</string>
    <string name="duration">Duration</string>
    <string name="reason">Reason</string>
    <string name="glucose">Glucose</string>
    <string name="delta">Delta</string>
    <string name="sms_delta">Delta:</string>
    <string name="avgdelta">Avg. delta</string>

    <string name="configbuilder">Config Builder</string>
    <string name="objectives">Objectives</string>
    <string name="openapsma">OpenAPS MA</string>
    <string name="overview">Overview</string>
    <string name="profileviewer">NS Profile</string>
    <string name="simpleprofile">Simple profile</string>
    <string name="tempbasal">TempBasal</string>
    <string name="treatments">Treatments</string>
    <string name="virtualpump">Virtual Pump</string>
    <string name="careportal">Careportal</string>


    <string name="configbuilder_pump">Pump</string>
    <string name="configbuilder_treatments">Treatments</string>
    <string name="configbuilder_tempbasals">Temp Basals</string>
    <string name="configbuilder_profile">Profile</string>
    <string name="configbuilder_aps">APS</string>
    <string name="configbuilder_general">General</string>
    <string name="days">days</string>
    <string name="objectives_minimalduration">Minimal duration</string>
    <string name="configbuilder_constraints">Constraints</string>

    <string name="loop">Loop</string>
    <string name="configbuilder_loop">Loop</string>
    <string name="loop_aps_label">APS</string>
    <string name="loop_constraintsprocessed_label">After processed constraints</string>
    <string name="loop_tbrsetbypump_label">Temp basal set by pump</string>
    <string name="openapsma_lastenact_label">Last enacted</string>
    <string name="ok">OK</string>
    <string name="cancel">Cancel</string>
    <string name="noapsselected">NO APS SELECTED OR PROVIDED RESULT</string>
    <string name="safety">Safety</string>
    <string name="openapsma_disabled">Plugin is disabled</string>
    <string name="constraints_violation">Constraints violation</string>
    <string name="treatmentdeliveryerror">Bolus delivery error</string>
    <string name="tempbasaldeliveryerror">Tempbasal delivery error</string>
    <string name="overview_newtempbasal_basalpercent">Basal value [%]</string>
    <string name="overview_newtempbasal_percent_label">% (100% = current)</string>
    <string name="setbasalquestion">Accept new temp basal:</string>
    <string name="overview_treatment_label">Treatment</string>
    <string name="overview_calculator_label">Calculator</string>
    <string name="constraintapllied">Constraint applied!</string>
    <string name="confirmation">Confirmation</string>
    <string name="entertreatmentquestion">Enter new treatment:</string>
    <string name="bolus">Bolus</string>
    <string name="sms_bolus">Bolus:</string>
    <string name="basal">Basal</string>
    <string name="sms_basal">Basal:</string>
    <string name="carbs">Carbs</string>
    <string name="changeyourinput">Change your input!</string>
    <string name="setextendedbolusquestion">Set new extended bolus:</string>
    <string name="configbuilder_bgsource">BG Source</string>
    <string name="xdrip">xDrip</string>
    <string name="nsclient">NSClient</string>
    <string name="apsmode_title">APS Mode</string>

    <string name="closedloop">Closed Loop</string>
    <string name="openloop">Open Loop</string>
    <string name="disabledloop">Loop Disabled</string>
    <string name="disableloop">Disable loop</string>
    <string name="enableloop">Enable loop</string>

    <string name="openloop_newsuggestion">New suggestion available</string>
    <string name="unsupportedclientver">Unsupported version of NSClient</string>
    <string name="unsupportednsversion">Unsupported version of Nightscout</string>
    <string name="nsclientnotinstalled">NSClient not installed. Record lost!</string>
    <string name="objectives_bgavailableinns">BG available in NS</string>
    <string name="objectives_pumpstatusavailableinns">Pump status available in NS</string>
    <string name="objectives_manualenacts">Manual enacts</string>
    <string name="loopdisabled">LOOP DISABLED BY CONSTRAINTS</string>
    <string name="cs_lang">Czech</string>
    <string name="en_lang">English</string>
    <string name="treatments_wizard_basaliob_label">Basal IOB</string>
    <string name="bolusconstraintapplied">Bolus constraint applied</string>
    <string name="carbsconstraintapplied">Carbs constraint applied</string>
    <string name="careportal_bgcheck">BG Check</string>
    <string name="careportal_announcement">Announcement</string>
    <string name="careportal_note">Note</string>
    <string name="careportal_question">Question</string>
    <string name="careportal_exercise">Exercise</string>
    <string name="careportal_pumpsitechange">Pump Site Change</string>
    <string name="careportal_cgmsensorinsert">CGM Sensor Insert</string>
    <string name="careportal_cgmsensorstart">CGM Sensor Start</string>
    <string name="careportal_insulincartridgechange">Insulin Cartridge Change</string>
    <string name="careportal_profileswitch">Profile Switch</string>
    <string name="careportal_snackbolus">Snack Bolus</string>
    <string name="careportal_mealbolus">Meal Bolus</string>
    <string name="careportal_correctionbolus">Correction Bolus</string>
    <string name="careportal_combobolus">Combo Bolus</string>
    <string name="careportal_tempbasalstart">Temp Basal Start</string>
    <string name="careportal_tempbasalend">Temp Basal End</string>
    <string name="careportal_carbscorrection">Carbs correction</string>
    <string name="careportal_openapsoffline">OpenAPS Offline</string>

    <string name="careportal_newnstreatment_eventtype">Event type</string>
    <string name="careportal_newnstreatment_other">Other</string>
    <string name="careportal_newnstreatment_meter">Meter</string>
    <string name="careportal_newnstreatment_sensor">Sensor</string>
    <string name="careportal_newnstreatment_carbs_label">Carbs</string>
    <string name="careportal_newnstreatment_insulin_label">Insulin</string>
    <string name="careportal_newnstreatment_carbtime_label">Carb time</string>
    <string name="careportal_newnstreatment_split_label">Split</string>
    <string name="careportal_newnstreatment_duration_label">Duration</string>
    <string name="careportal_newnstreatment_percent_label">Percent</string>
    <string name="careportal_newnstreatment_absolute_label">Absolute</string>
    <string name="careportal_newnstreatment_notes_label">Notes</string>
    <string name="careportal_newnstreatment_eventtime_label">Event time</string>
    <string name="careportal_newnstreatment_profile_label">Profile</string>
    <string name="careportal_newnstreatment_enteredby_title">Entered By</string>
    <string name="careportal_newnstreatment_glucosetype">Glucose type</string>
    <string name="noprofile">No profile loaded from NS yet</string>
    <string name="overview_tempbasal_button">TempBasal</string>
    <string name="overview_extendedbolus_button">Extended Bolus</string>
    <string name="configbuilder_nightscoutversion_label">Nightscout version:</string>
    <string name="send">SEND</string>
    <string name="missing">Missing</string>
    <string name="enabled">Enabled</string>
    <string name="visible">Visible</string>
    <string name="up">Up</string>
    <string name="exported">Preferences exported</string>
    <string name="export_to">Export settings to</string>
    <string name="import_from">Import settings from</string>
    <string name="setting_imported">Settings imported</string>
    <string name="filenotfound">File not found</string>
    <string name="nav_export">Export settings</string>
    <string name="nav_import">Import settings</string>
    <string name="nl_lang">Dutch</string>
    <string name="de_lang">German</string>
    <string name="es_lang">Spanish</string>
    <string name="el_lang">Greek</string>
    <string name="it_lang">Italian</string>
    <string name="ro_lang">Romanian</string>
    <string name="ru_lang">Russian</string>
    <string name="sv_lang">Swedish</string>
    <string name="fr_lang">French</string>
    <string name="zh_lang">Chinese</string>
    <string name="openapsma_maxbasal_title">Max U/hr a Temp Basal can be set to</string>
    <string name="openapsma_maxbasal_summary">This value is called max basal in OpenAPS context</string>
    <string name="openapsma_maxiob_title">Maximum basal IOB OpenAPS can deliver [U]</string>
    <string name="openapsma_maxiob_summary">This value is called Max IOB in OpenAPS context\nThis will default to zero. After several days or weeks, depending on your comfort level, you may choose to adjust this number.</string>
    <string name="bg_lang">Bulgarian</string>
    <string name="dismiss">DISMISS</string>
    <string name="language">Language</string>

    <string name="danarpump">DanaR</string>
    <string name="connecting">Connecting</string>
    <string name="connected">Connected</string>
    <string name="disconnected">Disconnected</string>
    <string name="danar_pump_settings">DanaR pump settings</string>
    <string name="nightscout">Nightscout</string>
    <string name="end_user_license_agreement">End User License Agreement</string>
    <string name="end_user_license_agreement_text">MUST NOT BE USED TO MAKE MEDICAL DECISIONS. THERE IS NO WARRANTY FOR THE PROGRAM, TO THE EXTENT PERMITTED BY APPLICABLE LAW. EXCEPT WHEN OTHERWISE STATED IN WRITING THE COPYRIGHT HOLDERS AND/OR OTHER PARTIES PROVIDE THE PROGRAM “AS IS” WITHOUT WARRANTY OF ANY KIND, EITHER EXPRESSED OR IMPLIED, INCLUDING, BUT NOT LIMITED TO, THE IMPLIED WARRANTIES OF MERCHANTABILITY AND FITNESS FOR A PARTICULAR PURPOSE. THE ENTIRE RISK AS TO THE QUALITY AND PERFORMANCE OF THE PROGRAM IS WITH YOU. SHOULD THE PROGRAM PROVE DEFECTIVE, YOU ASSUME THE COST OF ALL NECESSARY SERVICING, REPAIR OR CORRECTION.</string>
    <string name="end_user_license_agreement_i_understand">I UNDERSTAND AND AGREE</string>
    <string name="save">Save</string>
    <string name="nobtadapter">No bluetooth adapter found</string>
    <string name="devicenotfound">Selected device not found</string>
    <string name="connectionerror">Pump connection error</string>
    <string name="danar_iob_label">Pump IOB</string>
    <string name="danar_dailyunits">Daily units</string>
    <string name="pump_lastbolus_label">Last bolus</string>
    <string name="hoursago">%.1fh ago</string>
    <string name="danar_invalidinput">Invalid input data</string>
    <string name="danar_valuenotsetproperly">Value not set properly</string>
    <string name="reloadprofile">Reload profile</string>
    <string name="danar_viewprofile">View profile</string>
    <string name="enacted">Enacted</string>
    <string name="comment">Comment</string>
    <string name="success">Success</string>
    <string name="percent">Percent</string>
    <string name="absolute">Absolute</string>
    <string name="canceltemp">Cancel temp basal</string>
    <string name="smscommunicator">SMS Communicator</string>
    <string name="waitingforpumpresult">Waiting for result</string>
    <string name="smscommunicator_allowednumbers">Allowed phone numbers</string>
    <string name="smscommunicator_allowednumbers_summary">+XXXXXXXXXX;+YYYYYYYYYY</string>
    <string name="smscommunicator_bolusreplywithcode" formatted="false">To deliver bolus %.2fU reply with code %s</string>
    <string name="smscommunicator_calibrationreplywithcode" formatted="false">To send calibration %.2f reply with code %s</string>
    <string name="smscommunicator_bolusfailed">Bolus failed</string>
    <string name="bolusdelivered" formatted="false">Bolus %.2fU delivered successfully</string>
    <string name="bolusrequested" formatted="false">Going to deliver %.2fU</string>
    <string name="smscommunicator_bolusdelivered" formatted="false">Bolus %.2fU delivered successfully</string>
    <string name="bolusdelivering" formatted="false">Delivering %.2fU</string>
    <string name="smscommunicator_remotecommandsallowed">Allow remote commands via SMS</string>
    <string name="smscommunicator_remotebolusnotallowed">Remote bolus not allowed</string>
    <string name="glucosetype_finger">Finger</string>
    <string name="glucosetype_sensor">Sensor</string>
    <string name="manual">Manual</string>
    <string name="careportal_temporarytarget">Temporary Target</string>
    <string name="careportal_temporarytargetcancel">Temporary Target Cancel</string>
    <string name="danarprofile">DanaR profile settings</string>
    <string name="danarprofile_dia">DIA [h]</string>
    <string name="danarprofile_dia_summary">Duration of Insulin Activity</string>
    <string name="failedupdatebasalprofile">Failed to update basal profile</string>
    <string name="danar_historyreload">Reload</string>
    <string name="uploading">Uploading</string>
    <string name="danar_ebolus">E bolus</string>
    <string name="danar_dsbolus">DS bolus</string>
    <string name="danar_debolus">DE bolus</string>
    <string name="danar_error">error</string>
    <string name="danar_refill">refill</string>
    <string name="danar_basalhour">basal hour</string>
    <string name="danar_glucose">glucose</string>
    <string name="danar_carbohydrate">carbohydrate</string>
    <string name="danar_alarm">alarm</string>
    <string name="danar_totaluploaded" formatted="false">Total %d records uploaded</string>
    <string name="danar_sbolus">S bolus</string>
    <string name="danar_history_alarm">Alarms</string>
    <string name="danar_history_basalhours">Basal Hours</string>
    <string name="danar_history_bolus">Boluses</string>
    <string name="danar_history_carbohydrates">Carbohydrates</string>
    <string name="danar_history_dailyinsulin">Daily insulin</string>
    <string name="danar_history_errors">Errors</string>
    <string name="danar_history_glucose">Glucose</string>
    <string name="danar_history_refill">Refill</string>
    <string name="danar_history_syspend">Suspend</string>
    <string name="danar_history_connectingfor" formatted="false">Connecting for %d s</string>
    <string name="danar_password_title">Pump password</string>
    <string name="wrongpumppassword">Wrong pump password!</string>
    <string name="pumpbusy">Pump is busy</string>
    <string name="overview_bolusprogress_delivered">Delivered</string>
    <string name="overview_bolusprogress_stoped">Stopped</string>
    <string name="bolusstopped">Bolus stopped</string>
    <string name="bolusstopping">Stopping bolus</string>
    <string name="occlusion">Occlusion</string>
    <string name="overview_bolusprogress_stop">Stop</string>
    <string name="overview_bolusprogress_stoppressed">STOP PRESSED</string>
    <string name="waitingforpump">Waiting for pump</string>
    <string name="waitingforpumpclicktorefresh">Waiting for pump. Click to refresh.</string>
    <string name="overview_bolusprogress_goingtodeliver" formatted="false">Going to deliver %.2fU</string>
    <string name="objectives_0_objective">Setting up visualization and monitoring, and analyzing basals and ratios</string>
    <string name="objectives_0_gate">Verify that BG is available in Nightscout, and pump insulin data is being uploaded</string>
    <string name="objectives_1_objective">Starting on an open loop</string>
    <string name="objectives_1_gate">Run in Open Loop mode for a few days, and manually enact lots of temp basals</string>
    <string name="objectives_2_objective">Understanding your open loop, including its temp basal recommendations</string>
    <string name="objectives_2_gate">Based on that experience, decide what max basal should be, and set it on the pump and preferences</string>
    <string name="objectives_3_objective">Starting to close the loop with Low Glucose Suspend</string>
    <string name="objectives_3_gate">Run in closed loop with max IOB = 0 for a few days without too many LGS events</string>
    <string name="objectives_4_objective">Tuning the closed loop, raising max IOB above 0 and gradually lowering BG targets</string>
    <string name="objectives_4_gate">Run for a few days, and at least one night with no low BG alarms, before dropping BG</string>
    <string name="objectives_5_objective">Adjust basals and ratios if needed, and then enable auto-sens</string>
    <string name="objectives_5_gate">1 week successful daytime looping with regular carb entry</string>
    <string name="objectives_6_objective">Enabling additional features for daytime use, such as advanced meal assist</string>
    <string name="objectives_7_objective">Enabling additional features for daytime use, such as SMB</string>
    <string name="youareonallowedlimit">You reached allowed limit</string>
    <string name="noprofileselected">No profile selected</string>
    <string name="smscommunicator_loophasbeendisabled">Loop has been disabled</string>
    <string name="smscommunicator_loophasbeenenabled">Loop has been enabled</string>
    <string name="smscommunicator_loopisdisabled">Loop is disabled</string>
    <string name="smscommunicator_loopisenabled">Loop is enabled</string>
    <string name="valuelimitedto" formatted="false">%.2f limited to %.2f</string>
    <string name="valueoutofrange" formatted="false">Value %s is out of hard limits</string>
    <string name="smscommunicator_remotebasalnotallowed">Remote basal setting is not allowed</string>
    <string name="smscommunicator_remotecommandnotallowed">Remote command is not allowed</string>
    <string name="smscommunicator_basalreplywithcode" formatted="false">To start basal %.2fU/h reply with code %s</string>
    <string name="smscommunicator_suspendreplywithcode" formatted="false">To suspend loop for %d minutes reply with code %s</string>
    <string name="smscommunicator_tempbasalset" formatted="false">Temp basal %.2fU/h for %d min started successfully</string>
    <string name="smscommunicator_tempbasalfailed">Temp basal start failed</string>
    <string name="smscommunicator_basalstopreplywithcode" formatted="false">To stop temp basal reply with code %s</string>
    <string name="smscommunicator_tempbasalcanceled">Temp basal canceled</string>
    <string name="smscommunicator_tempbasalcancelfailed">Canceling temp basal failed</string>
    <string name="smscommunicator_unknowncommand">Uknown command or wrong reply</string>

    <string name="quickwizard">QuickWizard</string>
    <string name="quickwizardsettings">QuickWizard settings</string>
    <string name="overview_editquickwizard_buttontext">Button text:</string>
    <string name="overview_editquickwizard_carbs">Carbs:</string>
    <string name="overview_editquickwizard_valid">Valid:</string>
    <string name="overview_editquickwizardlistactivity_add">Add</string>
    <string name="overview_quickwizard_item_edit_button">Edit</string>
    <string name="overview_quickwizard_item_remove_button">Remove</string>
    <string name="mealbolus">Meal</string>
    <string name="correctionbous">Corr</string>
    <string name="ko_lang">Korean</string>
    <string name="actions">Actions</string>
    <string name="androidaps_start">AndroidAPS started</string>
    <string name="ns_upload_only">NS upload only (disabled sync)</string>
    <string name="ns_upload_only_summary">NS upload only. Not effective on SGV unless a local source like xDrip is selected. Not effective on Profiles while NS-Profiles is used.</string>
    <string name="pumpNotInitialized">Pump not initialized!</string>
    <string name="pumpNotInitializedProfileNotSet">Pump not initialized, profile not set!</string>
    <string name="primefill">Prime/Fill</string>
    <string name="fillwarning">Please make sure the amount matches the specification of your infusion set!</string>
    <string name="othersettings_title">Other</string>
    <string name="fillbolus_title">Fill/Prime standard insulin amounts.</string>
    <string name="button1">Button 1</string>
    <string name="button2">Button 2</string>
    <string name="button3">Button 3</string>
    <string name="percentagefactor_hint">Percentage factor by which the base profile will be multiplied.</string>
    <string name="timeshift_hint">Time in hours by which the profile will be shifted round robin.</string>
    <string name="units">Units:</string>
    <string name="mgdl">mg/dl</string>
    <string name="mmol">mmol/l</string>
    <string name="dia">DIA:</string>
    <string name="target_range">Target range:</string>
    <string name="edit_base_basal">Edit Base-Basal:</string>
    <string name="edit_base_isf">Edit Base-ISF:</string>
    <string name="edit_base_ic">Edit Base-IC:</string>
    <string name="base_profile_label">Base Profile:</string>
    <string name="prefs_range_title">Range for Visualization</string>
    <string name="prefs_range_summary">High and low mark for the charts in Overview and Smartwatch</string>
    <string name="low_mark">LOW mark</string>
    <string name="high_mark">HIGH mark</string>
    <string name="wear">Wear</string>
    <string name="resend_all_data">Resend All Data</string>
    <string name="open_settings_on_wear">Open Settings on Wear</string>
    <string name="pumperror">Pump Error</string>
    <string name="lowbattery">Low Battery</string>
    <string name="pumpshutdown">Pump Shutdown</string>
    <string name="batterydischarged">Pump Battery Discharged</string>
    <string name="danarkoreanpump">DanaR Korean</string>
    <string name="basal_rate">Basal rate:</string>
    <string name="profile_set_failed">Setting of basal profile failed</string>
    <string name="profile_set_ok">Basal profile in pump updated</string>
    <string name="danar_disableeasymode">Disable EasyUI mode in pump</string>
    <string name="danar_enableextendedbolus">Enable extended boluses on pump</string>
    <string name="danar_switchtouhmode">Change mode from U/d to U/h on pump</string>
    <string name="basalvaluebelowminimum">Basal value below minimum. Profile not set!</string>
    <string name="sms_actualbg">BG:</string>
    <string name="sms_lastbg">Last BG:</string>
    <string name="mdi">MDI</string>
    <string name="MM640g">MM640g</string>
    <string name="ongoingnotificaction">Ongoing Notification</string>
    <string name="old_data">OLD DATA</string>
    <string name="minago">%d min ago</string>
    <string name="sms_minago">%dmin ago</string>
    <string name="localprofile">Local Profile</string>
    <string name="openapsama">OpenAPS AMA</string>
    <string name="short_avgdelta">Short avg. delta</string>
    <string name="long_avgdelta">Long avg. delta</string>
    <string name="array_of_elements">Array of %d elements.\nActual value:</string>
    <string name="openapsma_autosensdata_label">Autosens data</string>
    <string name="openapsma_scriptdebugdata_label">Script debug</string>
    <string name="openapsama_useautosens">Use AMA autosens feature</string>
    <string name="refresheventsfromnightscout">Refresh events from NS</string>
    <string name="eatingsoon">Eating Soon</string>
    <string name="activity">Activity</string>
    <string name="removerecord">Remove record:</string>
    <string name="danar_stats">DanaR Stats</string>
    <string name="danar_stats_cumulative_tdd">Cumulative TDD</string>
    <string name="danar_stats_expweight">Exponentially Weighted TDD</string>
    <string name="danar_stats_basalrate">Basal</string>
    <string name="danar_stats_bolus">Bolus</string>
    <string name="danar_stats_tdd">TDD</string>
    <string name="danar_stats_date">Date</string>
    <string name="danar_stats_ratio">Ratio</string>
    <string name="danar_stats_amount_days"># Days</string>
    <string name="danar_stats_weight">Weight</string>
    <string name="danar_stats_warning_Message">Possibly inaccurate if using boluses for priming/filling!</string>
    <string name="danar_stats_olddata_Message">Old Data Please Press "RELOAD"</string>
    <string name="danar_stats_tbb">Total Base Basal</string>
    <string name="danar_stats_tbb2">TBB * 2</string>
    <string name="initializing">Initializing ...</string>
    <string name="actions_shortname">ACT</string>
    <string name="configbuilder_shortname">CONF</string>
    <string name="loop_shortname">LOOP</string>
    <string name="simpleprofile_shortname">SP</string>
    <string name="oaps_shortname">OAPS</string>
    <string name="temptargetrange_shortname">TT</string>
    <string name="localprofile_shortname">LP</string>
    <string name="danarpump_shortname">DANA</string>
    <string name="tempbasals_shortname">TB</string>
    <string name="overview_shortname">HOME</string>
    <string name="virtualpump_shortname">VPUMP</string>
    <string name="profileviewer_shortname">NSPROFILE</string>
    <string name="treatments_shortname">TREAT</string>
    <string name="careportal_shortname">CP</string>
    <string name="objectives_shortname">OBJ</string>
    <string name="wear_shortname">WEAR</string>
    <string name="smscommunicator_shortname">SMS</string>
    <string name="short_tabtitles">Shorten tab titles</string>
    <string name="prefs_delta_title">Delta Settings</string>
    <string name="always_use_shortavg">Always use short average delta instead of simple delta</string>
    <string name="always_use_shortavg_summary">Useful when data from unfiltered sources like xDrip gets noisy.</string>
    <string name="advancedsettings_title">Advanced Settings</string>
    <string name="danar_model" formatted="false">Model: %02X Protocol: %02X Code: %02X</string>
    <string name="profile">Profile</string>
    <string name="openapsama_max_daily_safety_multiplier" translatable="false">max_daily_safety_multiplier</string>
    <string name="openapsama_max_daily_safety_multiplier_summary">Default value: 3 This is a key OpenAPS safety cap. What this does is limit your basals to be 3x (in this people) your biggest basal rate. You likely will not need to change this, but you should be aware that’s what is discussed about “3x max daily; 4x current” for safety caps.</string>
    <string name="openapsama_current_basal_safety_multiplier" translatable="false">current_basal_safety_multiplier</string>
    <string name="openapsama_current_basal_safety_multiplier_summary">Default value: 4 This is the other half of the key OpenAPS safety caps, and the other half of “3x max daily; 4x current” of the safety caps. This means your basal, regardless of max basal set on your pump, cannot be any higher than this number times the current level of your basal. This is to prevent people from getting into dangerous territory by setting excessively high max basals before understanding how the algorithm works. Again, the default is 4x; most people will never need to adjust this and are instead more likely to need to adjust other settings if they feel like they are “running into” this safety cap.</string>
    <string name="openapsama_autosens_max" translatable="false">autosens_max</string>
    <string name="openapsama_autosens_max_summary">Default value: 1.2\nThis is a multiplier cap for autosens (and soon autotune) to set a 20% max limit on how high the autosens ratio can be, which in turn determines how high autosens can adjust basals, how low it can adjust ISF, and how low it can set the BG target.</string>
    <string name="openapsama_autosens_min" translatable="false">autosens_min</string>
    <string name="openapsama_autosens_min_summary">Default value: 0.7\nThe other side of the autosens safety limits, putting a cap on how low autosens can adjust basals, and how high it can adjust ISF and BG targets.</string>
    <string name="openapsama_autosens_adjusttargets" translatable="false">autosens_adjust_targets</string>
    <string name="openapsama_autosens_adjusttargets_summary">Default value: true\nThis is used to allow autosens to adjust BG targets, in addition to ISF and basals.</string>
    <string name="openapsama_bolussnooze_dia_divisor" translatable="false">bolussnooze_dia_divisor</string>
    <string name="openapsama_bolussnooze_dia_divisor_summary">Default value: 2\nBolus snooze is enacted after you do a meal bolus, so the loop won’t counteract with low temps when you’ve just eaten. The example here and default is 2; so a 3 hour DIA means that bolus snooze will be gradually phased out over 1.5 hours (3DIA/2).</string>
    <string name="openapsama_min_5m_carbimpact" translatable="false">min_5m_carbimpact</string>
    <string name="openapsama_min_5m_carbimpact_summary">Default value: 3.0 This is a setting for default carb absorption impact per 5 minutes. The default is an expected 3mg/dl/5min. This affects how fast COB are decayed, and how much carb absorption is assumed in calculating future predicted BG, when BG is falling more than expected, or not rising as much as expected.</string>
    <string name="openapsama_link_to_preferncejson_doc_txt">Attention!\nNormally you do not have to change these values below. Please CLICK HERE and READ the text and make sure you UNDERSTAND it before change any of these values.</string>
    <string name="openapsama_link_to_preferncejson_doc" translatable="false">http://openaps.readthedocs.io/en/latest/docs/walkthrough/phase-3/beyond-low-glucose-suspend.html</string>
    <string name="error_only_numeric_digits_allowed">Only numeric digits are allowed.</string>
    <string name="error_only_numeric_digits_range_allowed">Only numeric digits within the range %1$s - %2$s are allowed.</string>
    <string name="error_field_must_not_be_empty">The field must not be empty</string>
    <string name="error_phone_not_valid">Phone number not valid</string>
    <string name="smscommunicator_invalidphonennumber">Invalid SMS phone number</string>
    <string name="copy_to_clipboard">Copy To Clipboard</string>
    <string name="copied_to_clipboard">Copied to clipboard</string>
    <string name="nav_show_logcat">Show log</string>
    <string name="overview_calibration">Calibration</string>
    <string name="overview_calibration_bg_label">Calibration</string>
    <string name="send_calibration" formatted="false">Send calibration %.1f to xDrip?</string>
    <string name="xdripnotinstalled">xDrip+ not installed</string>
    <string name="calibrationsent">Calibration sent to xDrip</string>
    <string name="smscommunicator_remotecalibrationnotallowed">Remote calibration not allowed</string>
    <string name="smscommunicator_calibrationsent">Calibration sent. Receiving must be enabled in xDrip.</string>
    <string name="smscommunicator_calibrationfailed">xDrip is not receiving calibrations</string>
    <string name="dont_show_again">Don\'t show again</string>
    <string name="pumpsuspendedclicktorefresh">Pump suspended. Click to refresh state</string>
    <string name="pumpsuspended">Pump suspended</string>
    <string name="gettingpumpstatus">Getting pump status</string>
    <string name="settingtempbasal">Setting temp basal</string>
    <string name="stoppingtempbasal">Stopping temp basal</string>
    <string name="settingextendedbolus">Setting extended bolus</string>
    <string name="stoppingextendedbolus">Stopping extended bolus</string>
    <string name="updatingbasalrates">Updating basal rates</string>
    <string name="disconnecting">Disconnecting</string>
    <string name="executing">Executing</string>
    <string name="virtualpump_settings">Virtual pump settings</string>
    <string name="virtualpump_uploadstatus_title">Upload status to NS</string>
    <string name="wrongpassword">Wrong password</string>
    <string name="settings_password">Password for settings</string>
    <string name="unlock_settings">Unlock settings</string>
    <string name="approachingdailylimit">Approaching insulin daily limit</string>
    <string name="nsclientinternal">NSClient</string>
    <string name="nsclientinternal_shortname">NSCI</string>
    <string name="nsclientinternal_url">URL:</string>
    <string name="nsclientinternal_autoscroll">Autoscroll</string>
    <string name="restart">Restart</string>
    <string name="nsclientinternal_title">NSClient</string>
    <string name="nsclientinternal_url_title">Nightscout URL</string>
    <string name="nsclientinternal_url_dialogmessage">Enter Nightscout URL</string>
    <string name="nsclientinternal_secret_title">NS API secret</string>
    <string name="nsclientinternal_secret_dialogtitle">NS API secret</string>
    <string name="nsclientinternal_secret_dialogmessage">Enter NS API secret (min 12 chars)</string>
    <string name="nsclientinternal_devicename_title">Device name</string>
    <string name="nsclientinternal_devicename_dialogtitle">Enter device name</string>
    <string name="nsclientinternal_devicename_dialogmessage">It will be used for enteredBy field</string>
    <string name="deliver_now">Deliver now</string>
    <string name="clear_queue">Clear queue</string>
    <string name="show_queue">Show queue</string>
    <string name="queue">Queue:</string>
    <string name="status">Status:</string>
    <string name="paused">Paused</string>
    <string name="key_nsclientinternal_url" translatable="false">nsclientinternal_url</string>
    <string name="key_nsclientinternal_api_secret" translatable="false">nsclientinternal_api_secret</string>
    <string name="key_danar_bt_name" translatable="false">danar_bt_name</string>
    <string name="key_danar_password" translatable="false">danar_password</string>
    <string name="key_danar_useextended" translatable="false">danar_useextended</string>
    <string name="key_danar_visualizeextendedaspercentage" translatable="false">danar_visualizeextendedaspercentage"</string>
    <string name="key_danarprofile_dia" translatable="false">danarprofile_dia</string>
    <string name="clearlog">Clear log</string>
    <string name="key_nsclientinternal_autoscroll" translatable="false">nsclientinternal_autoscroll</string>
    <string name="key_nsclientinternal_paused" translatable="false">nsclientinternal_paused</string>
    <string name="nowritepermission">NSCLIENT has no write permission. Wrong API secret?</string>
    <string name="wear_settings">Wear settings</string>
    <string name="wear_detailedIOB_title">Show detailed IOB</string>
    <string name="wear_detailedIOB_summary">Break down IOB into bolus and basal IOB on the watchface</string>
    <string name="nosuccess">not successful - please check phone</string>
    <string name="notavailable">Not available</string>
    <string name="key_smscommunicator_allowednumbers" translatable="false">smscommunicator_allowednumbers</string>
    <string name="key_smscommunicator_remotecommandsallowed" translatable="false">smscommunicator_remotecommandsallowed</string>
    <string name="patientage">Patient age</string>
    <string name="child">Child</string>
    <string name="teenage">Teenage</string>
    <string name="adult">Adult</string>
    <string name="resistantadult">Insulin resistant adult</string>
    <string name="key_age" translatable="false">age</string>
    <string name="key_child" translatable="false">child</string>
    <string name="key_teenage" translatable="false">teenage</string>
    <string name="key_adult" translatable="false">adult</string>
    <string name="key_resistantadult" translatable="false">resistantadult</string>
    <string name="patientage_summary">Please select patient age to setup safety limits</string>
    <string name="key_i_understand" translatable="false">I_understand</string>
    <string name="Glimp">Glimp</string>
    <string name="batteryoptimalizationerror">Device does not appear to support battery optimization whitelisting!</string>
    <string name="pleaseallowpermission">Please Allow Permission</string>
    <string name="needwhitelisting">%s needs battery optimalization whitelisting for proper performance</string>
    <string name="loopsuspended">Loop suspended</string>
    <string name="loopsuspendedfor" formatted="false">Suspended (%d m)</string>
    <string name="loopsuperbolusfor" formatted="false">Superbolus (%d m)</string>
    <string name="loopmenu">Loop menu</string>
    <string name="suspendloopfor1h">Suspend loop for 1h</string>
    <string name="suspendloopfor2h">Suspend loop for 2h</string>
    <string name="suspendloopfor3h">Suspend loop for 3h</string>
    <string name="suspendloopfor10h">Suspend loop for 10 h</string>
    <string name="disconnectpumpfor15m">Disconnect pump for 15 min</string>
    <string name="disconnectpumpfor30m">Disconnect pump for 30 min</string>
    <string name="disconnectpumpfor1h">Disconnect pump for 1 h</string>
    <string name="disconnectpumpfor2h">Disconnect pump for 2 h</string>
    <string name="disconnectpumpfor3h">Disconnect pump for 3 h</string>
    <string name="disconnectpumpfor10h">Disconnect pump for 10 h</string>
    <string name="resume">Resume</string>
    <string name="smscommunicator_wrongduration">Wrong duration</string>
    <string name="smscommunicator_loopsuspended">Loop suspended</string>
    <string name="smscommunicator_loopresumed">Loop resumed</string>
    <string name="treatments_wizard_bgtrend_label">15min trend</string>
    <string name="treatments_wizard_cob_label">COB</string>
    <string name="superbolus">Superbolus</string>
    <string name="ns_logappstartedevent">Log app start to NS</string>
    <string name="key_ns_logappstartedevent" translatable="false">ns_logappstartedevent</string>
    <string name="key_ns_localbroadcasts" translatable="false">nsclient_localbroadcasts</string>
    <string name="restartingapp">Exiting application to apply settings.</string>
    <string name="danarv2pump">DanaRv2</string>
    <string name="configbuilder_insulin">Insulin</string>
    <string name="fastactinginsulin">Fast Acting Insulin</string>
    <string name="fastactinginsulincomment">Novorapid, Novolog, Humalog</string>
    <string name="ultrafastactinginsulincomment">Fiasp</string>
    <string name="insulin_shortname">INS</string>
    <string name="fastactinginsulinprolonged">Fast Acting Insulin Prolonged</string>
    <string name="key_usesuperbolus" translatable="false">key_usersuperbolus</string>
    <string name="enablesuperbolus">Enable superbolus in wizard</string>
    <string name="enablesuperbolus_summary">Enable superbolus functionality in wizard. Do not enable until you learn what it really does. IT MAY CAUSE INSULIN OVERDOSE IF USED BLINDLY!</string>
    <string name="iob">IOB</string>
    <string name="cob">COB</string>
    <string name="predictionshortlabel">PRE</string>
    <string name="basalshortlabel">BAS</string>
    <string name="virtualpump_firmware_label">Firmware</string>
    <string name="pump_lastconnection_label">Last connection</string>
    <string name="danar_bluetooth_status">Bluetooth status</string>
    <string name="nav_about">About</string>
    <string name="smscommunicator_missingsmspermission">Missing SMS permission</string>
    <string name="dev">DEV</string>
    <string name="xdripstatus_settings">xDrip Status (watch)</string>
    <string name="xdripstatus">xDrip Statusline (watch)</string>
    <string name="xdripstatus_shortname">xds</string>
    <string name="wear_showbgi_title">Show BGI</string>
    <string name="wear_showbgi_summary">Add BGI to status line</string>
    <string name="ns_noupload">No upload to NS</string>
    <string name="ns_noupload_summary">All data sent to NS are dropped. AAPS is connected to NS but no change in NS is done</string>
    <string name="key_ns_upload_only" translatable="false">ns_upload_only</string>
    <string name="key_ns_noupload" translatable="false">ns_noupload</string>
    <string name="basal_step">Basal Step</string>
    <string name="bolus_step">Bolus Step</string>
    <string name="extendedbolus">ExtendedBolus</string>
    <string name="temptarget">TempTarget</string>
    <string name="overview_extendedbolus_cancel_button">Cancel Extended Bolus</string>
    <string name="careportal_sensorage_label">Sensor age</string>
    <string name="careportal_canulaage_label">Canula age</string>
    <string name="careportal_insulinage_label">Insulin age</string>
    <string name="hours">hours</string>
    <string name="overview_newtempbasal_basaltype_label">Basal type</string>
    <string name="isfmissing">ISF missing in profile. Using default.</string>
    <string name="icmissing">IC missing in profile. Using default.</string>
    <string name="basalmissing">Basal missing in profile. Using default.</string>
    <string name="targetmissing">Target missing in profile. Using default.</string>
    <string name="invalidprofile">Invalid profile !!!</string>
    <string name="profileswitch">ProfileSwitch</string>
    <string name="careportal_pbage_label">Pump battery age</string>
    <string name="careportal_pumpbatterychange">Pump Battery Change</string>
    <string name="ns_alarmoptions">Alarm options</string>
    <string name="key_nsalarm_urgent_high" translatable="false">nsalarm_urgent_high</string>
    <string name="key_nsalarm_high" translatable="false">nsalarm_high</string>
    <string name="key_nsalarm_low" translatable="false">nsalarm_low</string>
    <string name="key_nsalarm_urgent_low" translatable="false">nsalarm_urgent_low</string>
    <string name="key_nsalarm_staledata" translatable="false">nsalarm_staledata</string>
    <string name="key_nsalarm_urgent_staledata" translatable="false">nsalarm_urgent_staledata</string>
    <string name="key_nsalarm_staledatavalue" translatable="false">nsalarm_staledatavalue</string>
    <string name="key_nsalarm_urgent_staledatavalue" translatable="false">nsalarm_urgent_staledatavalue</string>
    <string name="nsalarm_urgenthigh">Urgent high</string>
    <string name="nsalarm_high">High</string>
    <string name="nsalarm_low">Low</string>
    <string name="nsalarm_urgentlow">Urgent low</string>
    <string name="nsalarm_summary" formatted="false">Currently set to %f</string>
    <string name="nsalarm_staledata">Stale data</string>
    <string name="nsalarm_urgentstaledata">Urgent stale data</string>
    <string name="nsalarm_staledatavalue_label">Stale data threshold [min]</string>
    <string name="nsalarm_urgent_staledatavalue_label">Urgent stale data threshold [min]</string>
    <string name="openapsama_autosens_period">Interval for autosens [h]</string>
    <string name="openapsama_autosens_period_summary">Amount of hours in the past for sensitivity detection (carbs absorption time is excluded)</string>
    <string name="key_openapsama_autosens_period" translatable="false">openapsama_autosens_period</string>
    <string name="key_nsclient_localbroadcasts" translatable="false">nsclient_localbroadcasts</string>
    <string name="ratio_short">SEN</string>
    <string name="key_do_not_track_profile_switch" translatable="false">do_not_track_profile_switch</string>
    <string name="do_not_track_profile_switch">Ignore profile switch events</string>
    <string name="do_not_track_profile_switch_summary">All profile switch events are ignored and active profile is always used</string>
    <string name="pump">Pump</string>
    <string name="openaps">OpenAPS</string>
    <string name="device">Device</string>
    <string name="uploader">Uploader</string>
    <string name="configbuilder_sensitivity">Sensitivity detection</string>
    <string name="sensitivity_shortname">SENS</string>
    <string name="sensitivityoref0">Sensitivity Oref0</string>
    <string name="sensitivityaaps">Sensitivity AAPS</string>
    <string name="absorptionsettings_title">Absorption settings</string>
    <string name="key_absorption_maxtime" translatable="false">absorption_maxtime</string>
    <string name="absorption_maxtime_title">Meal max absorption time [h]</string>
    <string name="absorption_maxtime_summary">Time in hours where is expected all carbs from meal will be absorbed</string>
    <string name="key_rangetodisplay" translatable="false">rangetodisplay</string>
    <string name="danar_visualizeextendedaspercentage_title">Visualize extended bolus as %</string>
    <string name="careportal_sensorage_label_short">SAGE</string>
    <string name="careportal_insulinage_label_short">IAGE</string>
    <string name="careportal_canulaage_label_short">CAGE</string>
    <string name="careportal_pbage_label_short">PBAGE</string>
    <string name="openaps_short">OAPS</string>
    <string name="uploader_short">UPLD</string>
    <string name="basal_short">BAS</string>
    <string name="virtualpump_extendedbolus_label_short">EXT</string>
    <string name="lock_screen">Lock screen</string>
    <string name="lock_screen_short">Lock</string>
    <string name="sensitivity_warning">By turning on Autosense feature remember to enter all eated carbs. Otherwise carbs deviations will be identified wrong as sensitivity change !!</string>
    <string name="sensitivityweightedaverage">Sensitivity WeightedAverage</string>
    <string name="mdtp_ok">OK</string>
    <string name="mdtp_cancel">Cancel</string>
    <string name="notloadedplugins">Not all profiles loaded!</string>
    <string name="valuesnotstored">Values not stored!</string>
    <string name="wear_overviewnotifications">Overview Notifications</string>
    <string name="wear_overviewnotifications_summary">Pass the Overview Notifications through as wear confirmation messages.</string>
    <string name="combopump">Accu-Chek Combo</string>
    <string name="combopump_shortname">COMBO</string>
    <string name="ns_localbroadcasts">Enable broadcasts to other apps (like xDrip).</string>
    <string name="ns_localbroadcasts_title">Enable local Broadcasts.</string>
    <string name="careportal_activity_label">ACTIVITY &amp; FEEDBACK</string>
    <string name="careportal_carbsandbolus_label">CARBS &amp; BOLUS</string>
    <string name="careportal_cgm_label">CGM &amp; OPENAPS</string>
    <string name="careportal_pump_label">PUMP</string>
    <string name="overview_newtempbasal_basalabsolute">Basal value [U/h]</string>
    <string name="careportal_newnstreatment_duration_min_label">Duration [min]</string>
    <string name="openapssmb">OpenAPS SMB</string>
    <string name="smb_shortname">SMB</string>
    <string name="key_use_smb" translatable="false">use_smb</string>
    <string name="key_use_uam" translatable="false">use_uam</string>
    <string name="enableuam">Enable UAM</string>
    <string name="enablesmb">Enable SMB</string>
    <string name="enablesmb_summary">Use Super Micro Boluses instead of temp basal for faster action</string>
    <string name="enableuam_summary">Detection of Unannounced meals</string>
    <string name="key_insulin_oref_peak" translatable="false">insulin_oref_peak</string>
    <string name="insulin_oref_peak">IOB Curve Peak Time</string>
    <string name="insulin_peak_time">Peak Time [min]</string>
    <string name="free_peak_oref">Free-Peak Oref</string>
    <string name="rapid_acting_oref">Rapid-Acting Oref</string>
    <string name="ultrarapid_oref">Ultra-Rapid Oref</string>
    <string name="dia_too_short" formatted="false">DIA of %s too short - using %s instead!</string>
    <string name="activate_profile">ACTIVATE PROFILE</string>
    <string name="date">Date</string>
    <string name="invalid">INVALID</string>
    <string name="waitingforpairing">Waiting for pairing on pump</string>
    <string name="pairingok">Paring OK</string>
    <string name="pairingtimedout">Paring timed out</string>
    <string name="pairing">PAIRING</string>
    <string name="key_danars_pairingkey" translatable="false">danars_paring_key_</string>
    <string name="key_danars_address" translatable="false">danars_address</string>
    <string name="key_danars_name" translatable="false">danars_name</string>
    <string name="danars_nodeviceavailable">No device found so far</string>
    <string name="emptyreservoir">Empty reservoir</string>
    <string name="bloodsugarmeasurementalert">Blood sugar measurement alert</string>
    <string name="remaininsulinalert">Remaining insulin level</string>
    <string name="danarspump">DanaRS</string>
    <string name="danarspump_shortname">Dana</string>
    <string name="selectedpump">Selected pump</string>
    <string name="pairpump">Pair new pump</string>
    <string name="bolusspeed">Bolus speed</string>
    <string name="key_danars_bolusspeed" translatable="false">danars_bolusspeed</string>
    <string name="danar_setbasalstep001">Set basal step to 0.01 U/h</string>
    <string name="serialnumber">Serial number</string>
    <string name="key_wizard_include_bg" translatable="false">wizard_include_bg</string>
    <string name="key_wizard_include_cob" translatable="false">wizard_include_cob</string>
    <string name="key_wizard_include_trend_bg" translatable="false">wizard_include_trend_bg</string>
    <string name="key_wizard_include_bolus_iob" translatable="false">wizard_include_bolus_iob</string>
    <string name="key_wizard_include_basal_iob" translatable="false">wizard_include_basal_iob</string>
    <string name="careportal_newnstreatment_percentage_label">Percentage</string>
    <string name="careportal_newnstreatment_timeshift_label">Time shift</string>
    <string name="default_temptargets">Default Temp-Targets</string>
    <string name="eatingsoon_duration">eatingsoon duration</string>
    <string name="eatingsoon_target">eatingsoon target</string>
    <string name="activity_duration">activity duration</string>
    <string name="activity_target">activity target</string>
    <string name="key_eatingsoon_duration" translatable="false">eatingsoon_duration</string>
    <string name="key_eatingsoon_target" translatable="false">eatingsoon_target</string>
    <string name="key_activity_duration" translatable="false">activity_duration</string>
    <string name="key_activity_target" translatable="false">activity_target</string>
    <string name="danar_history_prime">Prime</string>
    <string name="gettingextendedbolusstatus">Getting extended bolus status</string>
    <string name="gettingbolusstatus">Getting bolus status</string>
    <string name="gettingtempbasalstatus">Getting temporary basal status</string>
    <string name="gettingpumpsettings">Gettings pump settings</string>
    <string name="gettingpumptime">Getting pump time</string>
    <string name="reuse">reuse</string>
    <string name="wearcontrol_title">Controls from Watch</string>
    <string name="wearcontrol_summary">Set Temp-Targets and enter Treatments from the watch.</string>
    <string name="connectiontimedout">Connection timed out</string>
    <string name="food">Food</string>
    <string name="shortgramm">g</string>
    <string name="none"><![CDATA[<none>]]></string>
    <string name="shortkilojoul">kJ</string>
    <string name="shortenergy">En</string>
    <string name="shortprotein">Pr</string>
    <string name="shortfat">Fat</string>
    <string name="active"><![CDATA[<Active>]]></string>
    <string name="waitingforestimatedbolusend" formatted="false">Waiting for bolus end. Remaining %d sec.</string>
    <string name="processinghistory">Processing event</string>
    <string name="startingbolus">Starting bolus delivery</string>
    <string name="executingrightnow">Command is executed right now</string>
    <string name="pumpdrivercorrected">Pump driver corrected</string>
    <string name="pump_unreachable">Pump unreachable</string>
    <string name="missed_bg_readings">Missed BG readings</string>
    <string name="key_raise_notifications_as_android_notifications" translatable="false">raise_urgent_alarms_as_android_notification</string>
    <string name="raise_notifications_as_android_notifications">Use system notifications for alerts and notifications</string>
    <string name="key_enable_pump_unreachable_alert" translatable="false">enable_pump_unreachable_alert</string>
    <string name="key_enable_missed_bg_readings_alert" translatable="false">enable_missed_bg_readings</string>
    <string name="localalertsettings_title">Local alerts</string>
    <string name="enable_missed_bg_readings_alert">Alert if no BG data is received</string>
    <string name="enable_pump_unreachable_alert">Alert if pump is unreachable</string>
    <string name="pump_unreachable_threshold">Pump unreachable threshold [min]</string>
    <string name="key_pump_unreachable_threshold" translatable="false">pump_unreachable_threshold</string>
    <string name="key_missed_bg_readings_threshold" translatable="false">missed_bg_readings_threshold</string>
    <string name="urgent_alarm">Urgent Alarm</string>
    <string name="info">INFO</string>
    <string name="key_btwatchdog" translatable="false">bt_watchdog</string>
    <string name="key_btwatchdog_lastbark" translatable="false">bt_watchdog_last</string>
    <string name="bluetooth">Bluetooth</string>
    <string name="btwatchdog_title">BT Watchdog</string>
    <string name="btwatchdog_summary">Switches off the phone\'s bluetooth for one second if no connection to the pump is possible. This may help on some phones where the bluetooth stack freezes.</string>
    <string name="DexcomG5">DexcomG5 App (patched)</string>
    <string name="dexcomg5_nsupload_title">Upload BG data to NS</string>
    <string name="key_dexcomg5_nsupload" translatable="false">dexcomg5_nsupload</string>
    <string name="dexcomg5_upload">G5 upload settings</string>
    <string name="customapp">Customized APK for download</string>
    <string name="wear_detailed_delta_title">Show detailed delta</string>
    <string name="wear_detailed_delta_summary">Show delta with one more decimal place</string>
    <string name="smbmaxminutes" translatable="false">45 60 75 90 105 120</string>
    <string name="smbmaxminutes_summary">Max minutes of basal to limit SMB to</string>
    <string name="key_smbmaxminutes" translatable="false">smbmaxminutes</string>
    <string name="unsupportedfirmware">Unsupported pump firmware</string>
    <string name="dexcomg5_xdripupload_title">Send BG data to xDrip+</string>
    <string name="key_dexcomg5_xdripupload" translatable="false">dexcomg5_xdripupload</string>
    <string name="dexcomg5_xdripupload_summary">In xDrip+ select 640g/Eversense data source</string>
    <string name="nsclientbg">NSClient BG</string>
    <string name="minimalbasalvaluereplaced">Basal value replaced by minimal supported value</string>
    <string name="overview_editquickwizard_usebg">BG calculation</string>
    <string name="overview_editquickwizard_usebolusiob">Bolus IOB calculation</string>
    <string name="overview_editquickwizard_usebasaliob">Basal IOB calculation</string>
    <string name="overview_editquickwizard_usetrend">Trend calculation</string>
    <string name="overview_editquickwizard_usesuperbolus">Superbolus calculation</string>
    <string name="yes">Yes</string>
    <string name="no">No</string>
    <string name="positiveonly">Positive only</string>
    <string name="negativeonly">Negative only</string>
    <string name="overview_editquickwizard_usecob">COB calculation</string>
    <string name="overview_editquickwizard_usetemptarget">Temporary target calculation</string>
    <string name="loopenabled">Loop enabled</string>
    <string name="apsselected">APS selected</string>
    <string name="nsclienthaswritepermission">NSClient has write permission</string>
    <string name="closedmodeenabled">Closed mode enabled</string>
    <string name="maxiobset">Maximal IOB set properly</string>
    <string name="hasbgdata">BG available from selected source</string>
    <string name="basalprofilenotaligned" formatted="false">Basal values not aligned to hours: %s</string>
    <string name="zerovalueinprofile" formatted="false">Invalid profile: %s</string>
    <string name="combo_programming_bolus">Programming pump for bolusing</string>
    <string name="combo_refresh">Refresh</string>
    <string name="combo_tdds">TDDS</string>
    <string name="combo_pump_state_label">State</string>
    <string name="combo_pump_activity_label">Activity</string>
    <string name="combo_no_pump_connection">No connection for %d min</string>
    <string name="combo_tbr_remaining">%d%% (%d min remaining)</string>
    <string name="combo_last_bolus" translatable="false">%.1f %s (%s)</string>
    <string name="combo_pump_state_initializing">Initializing</string>
    <string name="combo_pump_state_disconnected">Disconnected</string>
    <string name="combo_pump_state_suspended_due_to_error">Suspended due to error</string>
    <string name="combo_pump_state_suspended_by_user">Suspended by user</string>
    <string name="combo_pump_state_running">Running</string>
    <string name="combo_pump_action_cancelling_tbr">Cancelling TBR</string>
    <string name="combo_pump_action_setting_tbr">Setting TBR (%d%% / %d min)</string>
    <string name="combo_pump_action_bolusing">Bolusing (%.1f U)</string>
    <string name="combo_pump_action_refreshing">Refreshing</string>
    <string name="combo_pump_never_connected">Never</string>
    <string name="combo_pump_unsupported_operation">Requested operation not supported by pump</string>
    <string name="combo_low_suspend_forced_notification">Unsafe usage: extended or multiwave boluses are active. Loop mode has been set to low-suspend only 6 hours. Only normal boluses are supported in loop mode</string>
    <string name="combo_force_disabled_notification">Unsafe usage: the pump uses a different basal rate profile than the first. The loop has been disabled. Select the first profile on the pump and refresh.</string>
    <string name="bolus_frequency_exceeded">A bolus with the same amount was requested within the last two minutes. To prevent accidental double boluses and to guard against bugs this is disallowed.</string>
    <string name="combo_pump_connected_now">Now</string>
    <string name="combo_activity_reading_pump_history">Reading pump history</string>
    <string name="danar_history">pump history</string>
    <string name="combo_pump_alerts">Alerts</string>
    <string name="combo_activity_setting_basal_profile">Setting basal profile</string>
    <string name="combo_pump_cartridge_low_warrning">Pump cartridge level is low</string>
    <string name="combo_pump_battery_low_warrning">Pump battery is low</string>
    <string name="combo_is_in_error_state">The pump is showing the error E%d: %s</string>
    <string name="combo_no_alert_data_note">To read the pump\'s error history, long press this button</string>
    <string name="combo_no_tdd_data_note">To read the pump\'s TDD history, long press this button</string>
    <string name="combo_tdd_minimum">Minimum: %3.1f U</string>
    <string name="combo_tdd_average">Average: %3.1f U</string>
    <string name="combo_tdd_maximum">Maximum: %3.1f U</string>
    <string name="combo_reservoir_low">Low</string>
    <string name="combo_reservoir_empty">Empty</string>
    <string name="combo_reservoir_normal">Normal</string>
    <string name="combo_notification_check_time_date">Pump clock update needed</string>
    <string name="combo_history">History</string>
    <string name="combo_warning">Warning</string>
    <string name="combo_read_full_history_info">Long press this button to force a full read of history and basal profile from the pump. This is generally not needed, since the pump\'s history is read continuously, but can be useful if the pump\'s date and time changed significantly or the pump was replaced.</string>
    <string name="combo_read_full_history_warning">This will read the full history and state of the pump. Everything in My Data and the basal rate. Boluses and TBRs will be added to Treatments if they don\'t already exist. This can cause entries to be duplicated because the pump\'s time is imprecise. Using this when normally looping with the pump is highly discouraged and reserved for special circumstances. If you still want to do this, long press this button again.  WARNING: this can trigger a bug which causes the pump to reject all connection attempts and requires pressing a button on the pump to recover and should therefore be avoided.</string>
    <string name="combo_read_full_history_confirmation">Are you really sure you want to read all pump data and take the consequences of this action?</string>
    <string name="combo_pump_tbr_cancelled_warrning">TBR CANCELLED warning was confirmed</string>
    <string name="combo_error_no_connection_no_bolus_delivered">The pump could not be reached. No bolus was given</string>
    <string name="combo_error_no_bolus_delivered">Bolus delivery failed. It appears no bolus was delivered. To be sure, please check the pump to avoid a double bolus and then bolus again. To guard against bugs, boluses are not automatically retried.</string>
    <string name="combo_error_partial_bolus_delivered">Only %.2f U of the requested bolus of %.2f U was delivered due to an error. Please check the pump to verify this and take appropriate actions.</string>
    <string name="combo_error_bolus_verification_failed">Delivering the bolus and verifying the pump\'s history failed, please check the pump and manually create a bolus record using the Careportal tab if a bolus was delivered.</string>
    <string name="combo_error_bolus_recovery_progress">Recovering from connection loss</string>
    <string name="combo_reservoir_level_insufficient_for_bolus">Not enough insulin for bolus left in reservoir</string>
    <string name="extendedbolusdeliveryerror">Extended bolus delivery error</string>
    <string name="insightpump_shortname">Insight</string>
    <string name="insightpump">Insight Pump</string>
    <string name="status_no_colon">Status</string>
    <string name="changed">Changed</string>
    <string name="pump_stopped_uppercase">PUMP STOPPED</string>
    <string name="status_updated">Status Updated</string>
    <string name="ago">ago</string>
    <string name="with">with</string>
    <string name="insight_active_tbr">Active TBR</string>
    <string name="insight_min_left">min left</string>
    <string name="log_book">Log book</string>
    <string name="insight_last_completed_action">Last Completed Action</string>
    <string name="insight_min">min</string>
    <string name="insight_remaining_over">remaining over</string>
    <string name="insight_total_with">total with</string>
    <string name="insight_upfront_with">upfront with</string>
    <string name="insight_stay_always_connected">Stay always connected</string>
    <string name="insight_use_real_tbr_cancels">Use Real TBR cancels</string>
    <string name="insight_actually_cancel_tbr_summary">Actually cancel a TBR (creates pump alarm) instead of setting 90% for 1 minute</string>
    <string name="insight_history_idle">IDLE</string>
    <string name="insight_history_syncing">SYNCING</string>
    <string name="insight_history_busy">BUSY</string>
    <string name="insight_history_synced">SYNCED</string>
    <string name="insight_startup_uppercase">STARTUP</string>
    <string name="insight_needs">needs</string>
    <string name="insight_not_connected_to_companion_app">Not connected to companion app!</string>
    <string name="insight_companion_app_not_installed">Companion app does not appear to be installed!</string>
    <string name="insight_incompatible_compantion_app_we_need_version">Incompatible companion app, we need version</string>
    <string name="insight_unknown">Unknown</string>
    <string name="insight_waiting_for_code">Waiting for code confirmation</string>
    <string name="insight_code_rejected">Code rejected</string>
    <string name="insight_app_binding">App binding</string>
    <string name="insight_not_authorized">Not authorized</string>
    <string name="insight_incompatible">Incompatible</string>
    <string name="second">second</string>
    <string name="minute">minute</string>
    <string name="hour">hour</string>
    <string name="day">day</string>
    <string name="week">week</string>
    <string name="time_plural">s</string>
    <string name="insight_keepalive_format_string">%ds expires %s</string>
    <string name="insight_keep_alive_status">Keep-alive status</string>
    <string name="statistics">Statistics</string>
    <string name="connect_preemptively">Connect preemptively</string>
    <string name="automatically_connect_when">Automatically connect when AndroidAPS screens are opened, before any pump command is requested, to reduce connection delay</string>
    <string name="not_recommended_due_to_battery_drain">Not recommended due to battery drain</string>
    <string name="key_enableSMB_always" translatable="false">enableSMB_always</string>
    <string name="key_enableSMB_with_COB" translatable="false">enableSMB_with_COB</string>
    <string name="key_enableSMB_with_temptarget" translatable="false">enableSMB_with_temptarget</string>
    <string name="key_enableSMB_after_carbs" translatable="false">enableSMB_after_carbs</string>
    <string name="key_allowSMB_with_high_temptarget" translatable="false">enableSMB_with_high_temptarget</string>
    <string name="enablesmbalways">Enable SMB always</string>
    <string name="enablesmbalways_summary">Enable SMB always independently to boluses. Possible only with BG source with nice filtering of data like G5</string>
    <string name="enablesmbaftercarbs">Enable SMB after carbs</string>
    <string name="enablesmbaftercarbs_summary">Enable SMB for 6h after carbs, even with 0 COB. Possible only with BG source with nice filtering of data like G5</string>
    <string name="enablesmbwithcob">Enable SMB with COB</string>
    <string name="enablesmbwithcob_summary">Enable SMB when there is COB active.</string>
    <string name="enablesmbwithtemptarget">Enable SMB with temp targets</string>
    <string name="enablesmbwithtemptarget_summary">Enable SMB when there is temp target active (eating soon, exercise)</string>
    <string name="enablesmbwithhightemptarget">Enable SMB with high temp targets</string>
    <string name="enablesmbwithhightemptarget_summary">Enable SMB when there is high temp target active (exercise)</string>
    <string name="let_temp_basal_run">Let current temp basal run</string>
    <string name="mute">Mute</string>
    <string name="overview_insulin_label">Insulin</string>
    <string name="overview_carbs_label">Carbs</string>
    <string name="overview_buttons_selection">Buttons</string>
    <string name="key_show_calibration_button" translatable="false">show_calibration_button</string>
    <string name="key_show_cgm_button" translatable="false">show_cgm_button</string>
    <string name="key_show_carbs_button" translatable="false">show_carbs_button</string>
    <string name="key_show_wizard_button" translatable="false">show_wizard_button</string>
    <string name="key_show_insulin_button" translatable="false">show_insulin_button</string>
    <string name="key_show_treatment_button" translatable="false">show_treatment_button</string>
    <string name="show_calibration_button_summary">Sends a calibration to xDrip+ or open G5 calibration dialog</string>
    <string name="show_cgm_button_summary">Opens xDrip+, back buttons returns to AAPS</string>
    <string name="key_insulin_button_increment_1" translatable="false">insulin_button_increment_1</string>
    <string name="key_insulin_button_increment_2" translatable="false">insulin_button_increment_2</string>
    <string name="key_insulin_button_increment_3" translatable="false">insulin_button_increment_3</string>
    <string name="key_carbs_button_increment_1" translatable="false">carbs_button_increment_1</string>
    <string name="key_carbs_button_increment_2" translatable="false">carbs_button_increment_2</string>
    <string name="key_carbs_button_increment_3" translatable="false">carbs_button_increment_3</string>
    <string name="carb_increment_button_message">Number of carbs to add when button is pressed</string>
    <string name="insulin_increment_button_message">Amount of insulin to add when button is pressed</string>
    <string name="error_starting_cgm">Could not launch CGM application.  Make sure it is installed.</string>
    <string name="overview_cgm">CGM</string>
    <string name="nav_historybrowser">History browser</string>
    <string name="wear_notifysmb_title">Notify on SMB</string>
    <string name="wear_notifysmb_summary">Show SMB on the watch like a standard bolus.</string>
    <string name="key_ns_create_announcements_from_errors" translatable="false">ns_create_announcements_from_errors</string>
    <string name="ns_create_announcements_from_errors_title">Create announcements from errors</string>
    <string name="ns_create_announcements_from_errors_summary">Create Nightscout announcement for error dialogs and local alerts (also viewable in Careportal under Treatments)</string>
    <string name="dexcomG5_shortname" translatable="false">G5</string>
    <string name="wear_predictions_summary">Show the predictions on the watchface.</string>
    <string name="wear_predictions_title">Predictions</string>
    <string name="data_choices">Data Choices</string>
    <string name="fabric_upload">Fabric Upload</string>
    <string name="allow_automated_crash_reporting">Allow automated crash reporting and feature usage data to be sent to the developers via the fabric.io service.</string>
    <string name="g5appnotdetected">Please update your G5 app to supported version</string>
    <string name="suspendloopfor30min">Suspend for 30 min</string>
    <string name="start_activity_tt">Start Activity TT</string>
    <string name="start_eating_soon_tt">Start Eating soon TT</string>
    <string name="temptargetshort">TT</string>
    <string name="don_t_bolus_record_only">Don\'t bolus, record only</string>
    <string name="category">Category</string>
    <string name="subcategory">Subcategory</string>
    <string name="bolusrecordedonly">Bolus will be recorded only</string>
    <string name="ns_autobackfill">Autobackfill missig BGs from NS</string>
    <string name="key_ns_autobackfill" translatable="false">ns_autobackfill</string>
    <string name="loop_smbsetbypump_label">SMB set by pump</string>
    <string name="overview_show_sensitivity">Sensitivity</string>
    <string name="overview_show_deviations">Deviations</string>
    <string name="overview_show_cob">Carbs On Board</string>
    <string name="overview_show_iob">Insulin On Board</string>
    <string name="overview_show_basals">Basals</string>
<<<<<<< HEAD
    <string name="pump_basebasalrate">%.2f U/h</string>
    <string name="combo_actvity_reading_basal_profile">Reading basal profile</string>
    <string name="combo_bolus_rejected_due_to_pump_history_change">The pump history has changed after the bolus calculation was performed. The bolus was not delivered. Please recalculate if a bolus is still needed. If the same bolus amount is required, please wait two minutes since boluses with the same amount are blocked when requested with less than two minutes between them for safety (regardless of whether they were administered or not).</string>
    <string name="combo_error_updating_treatment_record">Bolus successfully delivered, but adding the treatment entry failed. This can happen if two small boluses of the same size are administered within the last two minutes. Please check the pump history and treatment entries and use the Careportal to add missing entries. Make sure not to add any entries for the exact same minute and same amount.</string>
    <string name="combo_high_temp_rejected_due_to_pump_history_changes">Rejecting high temp since calculation didn\'t consider recently changed pump history</string>
    <string name="combo_activity_checking_pump_state">Refreshing pump state</string>
    <string name="combo_warning_pump_basal_rate_changed">The basal rate on the pump has changed and will be updated soon</string>
    <string name="combo_error_failure_reading_changed_basal_rate">Basal rate changed on pump, but reading it failed</string>
    <string name="combo_activity_checking_for_history_changes">Checking for history changes</string>
    <string name="combo_error_multiple_boluses_with_identical_timestamp">Multiple boluses with the same amount within the same minute were just imported. Only one record could be added to treatments. Please check the pump and manually add a bolus record using the Careportal tab. Make sure to create a bolus with a time no other bolus uses.</string>
    <string name="about_link_urls">\n\nhttp://www.androidaps.org\nhttp://www.androidaps.de (de)\n\nfacebook:\nhttp://facebook.androidaps.org\nhttp://facebook.androidaps.de (de)</string>
    <string name="combo_check_date">The last bolus is older than 24 hours or is in the future. Please check the date on the pump is set correctly.</string>
    <string name="combo_suspious_bolus_time">Time/date of the delivered bolus on pump seems wrong, IOB is likely incorrect. Please check pump time/date.</string>
    <string name="profileswitch_ismissing">ProfileSwitch missing. Please do a profile switch or press \"Activate Profile\" in the LocalProfile.</string>
    <string name="combo_bolus_count">Bolus count</string>
    <string name="combo_tbr_count">TBR count</string>
=======
    <string name="closed_loop_disabled_on_dev_branch">Running dev version. Closed loop is disabled</string>
    <string name="engineering_mode_enabled">Engineering mode enabled</string>
    <string name="not_eng_mode_or_release">Engineering mode not enabled and not on release branch</string>
>>>>>>> 18018630
</resources>
<|MERGE_RESOLUTION|>--- conflicted
+++ resolved
@@ -991,7 +991,9 @@
     <string name="overview_show_cob">Carbs On Board</string>
     <string name="overview_show_iob">Insulin On Board</string>
     <string name="overview_show_basals">Basals</string>
-<<<<<<< HEAD
+    <string name="closed_loop_disabled_on_dev_branch">Running dev version. Closed loop is disabled</string>
+    <string name="engineering_mode_enabled">Engineering mode enabled</string>
+    <string name="not_eng_mode_or_release">Engineering mode not enabled and not on release branch</string>
     <string name="pump_basebasalrate">%.2f U/h</string>
     <string name="combo_actvity_reading_basal_profile">Reading basal profile</string>
     <string name="combo_bolus_rejected_due_to_pump_history_change">The pump history has changed after the bolus calculation was performed. The bolus was not delivered. Please recalculate if a bolus is still needed. If the same bolus amount is required, please wait two minutes since boluses with the same amount are blocked when requested with less than two minutes between them for safety (regardless of whether they were administered or not).</string>
@@ -1008,9 +1010,4 @@
     <string name="profileswitch_ismissing">ProfileSwitch missing. Please do a profile switch or press \"Activate Profile\" in the LocalProfile.</string>
     <string name="combo_bolus_count">Bolus count</string>
     <string name="combo_tbr_count">TBR count</string>
-=======
-    <string name="closed_loop_disabled_on_dev_branch">Running dev version. Closed loop is disabled</string>
-    <string name="engineering_mode_enabled">Engineering mode enabled</string>
-    <string name="not_eng_mode_or_release">Engineering mode not enabled and not on release branch</string>
->>>>>>> 18018630
 </resources>
