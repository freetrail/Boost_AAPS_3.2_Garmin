<<<<<<< HEAD
<resources>
    <string name="treatmentssafety_title">Tratments safety</string>
=======
﻿<resources>
    <string name="treatmentssafety_title">Treatments safety</string>
>>>>>>> 5fa5ac09
    <string name="treatmentssafety_maxbolus_title">Max allowed bolus [U]</string>
    <string name="treatmentssafety_maxcarbs_title">Max allowed carbs [g]</string>

    <string name="nav_preferences">Preferences</string>
    <string name="nav_refreshtreatments">Refresh treatments from NS</string>
    <string name="nav_resetdb">Reset Databases</string>
    <string name="reset_db_confirm">Do you really want to reset the databases?</string>
    <string name="nav_exit">Exit</string>
    <string name="danar_useextended_title">Use extended boluses for >200%</string>
    <string name="danar_bt_name_title">DanaR Bluetooth device</string>
    <string name="ns_sync_use_absolute_title">Always use basal absolute values</string>
    <string name="alert_dialog_storage_permission_text">Please reboot your phone or restart AndroidAPS from the System Settings \notherwise Android APS will not have logging (important to track and verify that the algorithms are working correctly)!</string>

    <string name="objectives_objective_label_string">Objective:</string>
    <string name="objectives_gate_label_string">Gate:</string>
    <string name="objectives_button_start">Start</string>
    <string name="objectives_button_verify">Verify</string>
    <string name="nsprofileview_units_label">Units</string>
    <string name="nsprofileview_dia_label">DIA</string>
    <string name="nsprofileview_ic_label">IC</string>
    <string name="nsprofileview_isf_label">ISF</string>
    <string name="nsprofileview_basal_label">Basal</string>
    <string name="nsprofileview_target_label">Target</string>
    <string name="noprofileset">NO PROFILE SET</string>
    <string name="treatments_insulin_label_string">Insulin:</string>
    <string name="treatments_carbs_label_string">Carbs:</string>
    <string name="treatments_iob_label_string">IOB:</string>
    <string name="sms_iob">IOB:</string>
    <string name="treatments_activity_string">Activity:</string>
    <string name="treatments_iobtotal_label_string">Total IOB:</string>
    <string name="treatments_iobactivitytotal_label_string">Total IOB activity:</string>
    <string name="tempbasals_realduration_label_string">Dur:</string>
    <string name="tempbasals_netratio_label_string">Ratio:</string>
    <string name="tempbasals_netinsulin_label_string">Ins:</string>
    <string name="tempbasals_iob_label_string">IOB:</string>
    <string name="tempbasals_iobtotal_label_string">Total IOB:</string>
    <string name="treatments_newtreatment_insulinamount_label">Insulin</string>
    <string name="treatments_newtreatment_carbsamount_label">Carbs</string>
    <string name="treatments_wizard_bg_label">BG</string>
    <string name="treatments_wizard_tt_label">TT</string>
    <string name="treatments_wizard_carbs_label">Carbs</string>
    <string name="treatments_wizard_correction_label">Corr</string>
    <string name="insulin_unit_shortname">U</string>
    <string name="treatments_wizard_bolusiob_label">Bolus IOB</string>
    <string name="openapsma_run">Run now</string>
    <string name="vitualpump_label">VIRTUAL PUMP</string>
    <string name="pump_basebasalrate_label">Base basal rate</string>
    <string name="pump_tempbasal_label">Temp basal</string>
    <string name="virtualpump_extendedbolus_label">Extended bolus</string>
    <string name="pump_battery_label">Battery</string>
    <string name="pump_reservoir_label">Reservoir</string>
    <string name="virtualpump_resultok">OK</string>
    <string name="openapsma_lastrun_label">Last run</string>
    <string name="openapsma_inputparameters_label">Input parameters</string>
    <string name="openapsma_glucosestatus_label">Glucose status</string>
    <string name="openapsma_currenttemp_label">Current temp</string>
    <string name="openapsma_iobdata_label">IOB data</string>
    <string name="openapsma_profile_label">Profile</string>
    <string name="openapsma_mealdata_label">Meal data</string>
    <string name="result">Result</string>
    <string name="openapsma_noglucosedata">No glucose data available</string>
    <string name="nochangerequested">No change requested</string>
    <string name="openapsma_request_label">Request</string>
    <string name="rate">Rate</string>
    <string name="duration">Duration</string>
    <string name="reason">Reason</string>
    <string name="glucose">Glucose</string>
    <string name="delta">Delta</string>
    <string name="sms_delta">Delta:</string>

    <string name="configbuilder">Config Builder</string>
    <string name="objectives">Objectives</string>
    <string name="openapsma">OpenAPS MA</string>
    <string name="overview">Overview</string>
    <string name="profileviewer">NS Profile</string>
    <string name="simpleprofile">Simple profile</string>
    <string name="tempbasal">TempBasal</string>
    <string name="treatments">Treatments</string>
    <string name="virtualpump">Virtual Pump</string>
    <string name="careportal">Careportal</string>


    <string name="configbuilder_pump">Pump</string>
    <string name="configbuilder_treatments">Treatments</string>
    <string name="configbuilder_profile">Profile</string>
    <string name="configbuilder_aps">APS</string>
    <string name="configbuilder_general">General</string>
    <string name="days">days</string>
    <string name="objectives_minimalduration">Minimal duration</string>
    <string name="constraints">Constraints</string>

    <string name="loop">Loop</string>
    <string name="configbuilder_loop">Loop</string>
    <string name="loop_aps_label">APS</string>
    <string name="loop_constraintsprocessed_label">After processed constraints</string>
    <string name="loop_tbrsetbypump_label">Temp basal set by pump</string>
    <string name="openapsma_lastenact_label">Last enacted</string>
    <string name="ok">OK</string>
    <string name="cancel">Cancel</string>
    <string name="noapsselected">NO APS SELECTED OR PROVIDED RESULT</string>
    <string name="safety">Safety</string>
    <string name="openapsma_disabled">Plugin is disabled</string>
    <string name="constraints_violation">Constraints violation</string>
    <string name="treatmentdeliveryerror">Bolus delivery error</string>
    <string name="tempbasaldeliveryerror">Tempbasal delivery error</string>
    <string name="overview_newtempbasal_basalpercent">Basal value [%]</string>
    <string name="overview_newtempbasal_percent_label">% (100% = current)</string>
    <string name="setbasalquestion">Accept new temp basal:</string>
    <string name="overview_treatment_label">Treatment</string>
    <string name="overview_calculator_label">Calculator</string>
    <string name="constraintapllied">Constraint applied!</string>
    <string name="confirmation">Confirmation</string>
    <string name="entertreatmentquestion">Enter new treatment:</string>
    <string name="bolus">Bolus</string>
    <string name="sms_bolus">Bolus:</string>
    <string name="basal">Basal</string>
    <string name="sms_basal">Basal:</string>
    <string name="carbs">Carbs</string>
    <string name="changeyourinput">Change your input!</string>
    <string name="setextendedbolusquestion">Set new extended bolus:</string>
    <string name="configbuilder_bgsource">BG Source</string>
    <string name="xdrip">xDrip</string>
    <string name="apsmode_title">APS Mode</string>

    <string name="closedloop">Closed Loop</string>
    <string name="openloop">Open Loop</string>
    <string name="disabledloop">Loop Disabled</string>
    <string name="disableloop">Disable loop</string>
    <string name="enableloop">Enable loop</string>

    <string name="openloop_newsuggestion">New suggestion available</string>
    <string name="unsupportedclientver">Unsupported version of NSClient</string>
    <string name="unsupportednsversion">Unsupported version of Nightscout</string>
    <string name="nsclientnotinstalled">NSClient not installed. Record lost!</string>
    <string name="objectives_bgavailableinns">BG available in NS</string>
    <string name="objectives_pumpstatusavailableinns">Pump status available in NS</string>
    <string name="objectives_manualenacts">Manual enacts</string>
    <string name="loopdisabled">LOOP DISABLED BY CONSTRAINTS</string>
    <string name="cs_lang">Czech</string>
    <string name="en_lang">English</string>
    <string name="treatments_wizard_basaliob_label">Basal IOB</string>
    <string name="bolusconstraintapplied">Bolus constraint applied</string>
    <string name="carbsconstraintapplied">Carbs constraint applied</string>
    <string name="careportal_bgcheck">BG Check</string>
    <string name="careportal_announcement">Announcement</string>
    <string name="careportal_note">Note</string>
    <string name="careportal_question">Question</string>
    <string name="careportal_exercise">Exercise</string>
    <string name="careportal_pumpsitechange">Pump Site Change</string>
    <string name="careportal_cgmsensorinsert">CGM Sensor Insert</string>
    <string name="careportal_cgmsensorstart">CGM Sensor Start</string>
    <string name="careportal_insulincartridgechange">Insulin Cartridge Change</string>
    <string name="careportal_profileswitch">Profile Switch</string>
    <string name="careportal_snackbolus">Snack Bolus</string>
    <string name="careportal_mealbolus">Meal Bolus</string>
    <string name="careportal_correctionbolus">Correction Bolus</string>
    <string name="careportal_combobolus">Combo Bolus</string>
    <string name="careportal_tempbasalstart">Temp Basal Start</string>
    <string name="careportal_tempbasalend">Temp Basal End</string>
    <string name="careportal_carbscorrection">Carbs correction</string>
    <string name="careportal_openapsoffline">OpenAPS Offline</string>

    <string name="careportal_newnstreatment_eventtype">Event type</string>
    <string name="careportal_newnstreatment_other">Other</string>
    <string name="careportal_newnstreatment_meter">Meter</string>
    <string name="careportal_newnstreatment_sensor">Sensor</string>
    <string name="careportal_newnstreatment_carbs_label">Carbs</string>
    <string name="careportal_newnstreatment_insulin_label">Insulin</string>
    <string name="careportal_newnstreatment_carbtime_label">Carb time</string>
    <string name="careportal_newnstreatment_split_label">Split</string>
    <string name="careportal_newnstreatment_duration_label">Duration</string>
    <string name="careportal_newnstreatment_percent_label">Percent</string>
    <string name="careportal_newnstreatment_absolute_label">Absolute</string>
    <string name="careportal_newnstreatment_notes_label">Notes</string>
    <string name="careportal_newnstreatment_eventtime_label">Event time</string>
    <string name="careportal_newnstreatment_profile_label">Profile</string>
    <string name="careportal_newnstreatment_enteredby_title">Entered By</string>
    <string name="careportal_newnstreatment_glucosetype">Glucose type</string>
    <string name="noprofile">No profile loaded from NS yet</string>
    <string name="overview_tempbasal_button">TempBasal</string>
    <string name="overview_extendedbolus_button">Extended Bolus</string>
    <string name="configbuilder_nightscoutversion_label">Nightscout version:</string>
    <string name="missing">Missing</string>
    <string name="exported">Preferences exported</string>
    <string name="export_to">Export settings to</string>
    <string name="import_from">Import settings from</string>
    <string name="setting_imported">Settings imported</string>
    <string name="filenotfound">File not found</string>
    <string name="nav_export">Export settings</string>
    <string name="nav_import">Import settings</string>
    <string name="nl_lang">Dutch</string>
    <string name="de_lang">German</string>
    <string name="es_lang">Spanish</string>
    <string name="el_lang">Greek</string>
    <string name="it_lang">Italian</string>
    <string name="ro_lang">Romanian</string>
    <string name="ru_lang">Russian</string>
    <string name="sv_lang">Swedish</string>
    <string name="fr_lang">French</string>
    <string name="zh_lang">Chinese</string>
    <string name="openapsma_maxbasal_title">Max U/hr a Temp Basal can be set to</string>
    <string name="openapsma_maxbasal_summary">This value is called max basal in OpenAPS context</string>
    <string name="openapsma_maxiob_title">Maximum basal IOB OpenAPS can deliver [U]</string>
    <string name="openapsma_maxiob_summary">This value is called Max IOB in OpenAPS context\nThis is maximal insulin in [U] APS can deliver at once.</string>
    <string name="bg_lang">Bulgarian</string>
    <string name="dismiss">DISMISS</string>
    <string name="language">Language</string>

    <string name="danarpump">DanaR</string>
    <string name="connecting">Connecting</string>
    <string name="connected">Connected</string>
    <string name="disconnected">Disconnected</string>
    <string name="danar_pump_settings">DanaR pump settings</string>
    <string name="nightscout">Nightscout</string>
    <string name="end_user_license_agreement">End User License Agreement</string>
    <string name="end_user_license_agreement_text">MUST NOT BE USED TO MAKE MEDICAL DECISIONS. THERE IS NO WARRANTY FOR THE PROGRAM, TO THE EXTENT PERMITTED BY APPLICABLE LAW. EXCEPT WHEN OTHERWISE STATED IN WRITING THE COPYRIGHT HOLDERS AND/OR OTHER PARTIES PROVIDE THE PROGRAM “AS IS” WITHOUT WARRANTY OF ANY KIND, EITHER EXPRESSED OR IMPLIED, INCLUDING, BUT NOT LIMITED TO, THE IMPLIED WARRANTIES OF MERCHANTABILITY AND FITNESS FOR A PARTICULAR PURPOSE. THE ENTIRE RISK AS TO THE QUALITY AND PERFORMANCE OF THE PROGRAM IS WITH YOU. SHOULD THE PROGRAM PROVE DEFECTIVE, YOU ASSUME THE COST OF ALL NECESSARY SERVICING, REPAIR OR CORRECTION.</string>
    <string name="end_user_license_agreement_i_understand">I UNDERSTAND AND AGREE</string>
    <string name="save">Save</string>
    <string name="nobtadapter">No bluetooth adapter found</string>
    <string name="devicenotfound">Selected device not found</string>
    <string name="connectionerror">Pump connection error</string>
    <string name="danar_iob_label">Pump IOB</string>
    <string name="danar_dailyunits">Daily units</string>
    <string name="pump_lastbolus_label">Last bolus</string>
    <string name="hoursago">%.1fh ago</string>
    <string name="danar_invalidinput">Invalid input data</string>
    <string name="danar_valuenotsetproperly">Value not set properly</string>
    <string name="reloadprofile">Reload profile</string>
    <string name="danar_viewprofile">View profile</string>
    <string name="enacted">Enacted</string>
    <string name="comment">Comment</string>
    <string name="success">Success</string>
    <string name="percent">Percent</string>
    <string name="absolute">Absolute</string>
    <string name="canceltemp">Cancel temp basal</string>
    <string name="smscommunicator">SMS Communicator</string>
    <string name="waitingforpumpresult">Waiting for result</string>
    <string name="smscommunicator_allowednumbers">Allowed phone numbers</string>
    <string name="smscommunicator_allowednumbers_summary">+XXXXXXXXXX;+YYYYYYYYYY</string>
    <string name="smscommunicator_bolusreplywithcode" formatted="false">To deliver bolus %.2fU reply with code %s</string>
    <string name="smscommunicator_calibrationreplywithcode" formatted="false">To send calibration %.2f reply with code %s</string>
    <string name="smscommunicator_bolusfailed">Bolus failed</string>
    <string name="bolusdelivered" formatted="false">Bolus %.2fU delivered successfully</string>
    <string name="bolusrequested" formatted="false">Going to deliver %.2fU</string>
    <string name="smscommunicator_bolusdelivered" formatted="false">Bolus %.2fU delivered successfully</string>
    <string name="bolusdelivering" formatted="false">Delivering %.2fU</string>
    <string name="smscommunicator_remotecommandsallowed">Allow remote commands via SMS</string>
    <string name="smscommunicator_remotebolusnotallowed">Remote bolus not allowed</string>
    <string name="glucosetype_finger">Finger</string>
    <string name="glucosetype_sensor">Sensor</string>
    <string name="manual">Manual</string>
    <string name="careportal_temporarytarget">Temporary Target</string>
    <string name="careportal_temporarytargetcancel">Temporary Target Cancel</string>
    <string name="danarprofile">DanaR profile settings</string>
    <string name="danarprofile_dia">DIA [h]</string>
    <string name="danarprofile_dia_summary">Duration of Insulin Activity</string>
    <string name="failedupdatebasalprofile">Failed to update basal profile</string>
    <string name="danar_historyreload">Reload</string>
    <string name="uploading">Uploading</string>
    <string name="danar_ebolus">E bolus</string>
    <string name="danar_dsbolus">DS bolus</string>
    <string name="danar_debolus">DE bolus</string>
    <string name="danar_error">error</string>
    <string name="danar_refill">refill</string>
    <string name="danar_basalhour">basal hour</string>
    <string name="danar_glucose">glucose</string>
    <string name="danar_carbohydrate">carbohydrate</string>
    <string name="danar_alarm">alarm</string>
    <string name="danar_totaluploaded" formatted="false">Total %d records uploaded</string>
    <string name="danar_sbolus">S bolus</string>
    <string name="danar_history_alarm">Alarms</string>
    <string name="danar_history_basalhours">Basal Hours</string>
    <string name="danar_history_bolus">Boluses</string>
    <string name="danar_history_carbohydrates">Carbohydrates</string>
    <string name="danar_history_dailyinsulin">Daily insulin</string>
    <string name="danar_history_errors">Errors</string>
    <string name="danar_history_glucose">Glucose</string>
    <string name="danar_history_refill">Refill</string>
    <string name="danar_history_syspend">Suspend</string>
    <string name="danar_history_connectingfor" formatted="false">Connecting for %d s</string>
    <string name="danar_password_title">Pump password</string>
    <string name="wrongpumppassword">Wrong pump password!</string>
    <string name="pumpbusy">Pump is busy</string>
    <string name="overview_bolusprogress_delivered">Delivered</string>
    <string name="overview_bolusprogress_stoped">Stopped</string>
    <string name="bolusstopped">Bolus stopped</string>
    <string name="bolusstopping">Stopping bolus</string>
    <string name="occlusion">Occlusion</string>
    <string name="overview_bolusprogress_stop">Stop</string>
    <string name="overview_bolusprogress_stoppressed">STOP PRESSED</string>
    <string name="waitingforpump">Waiting for pump</string>
    <string name="overview_bolusprogress_goingtodeliver" formatted="false">Going to deliver %.2fU</string>
    <string name="objectives_0_objective">Setting up visualization and monitoring, and analyzing basals and ratios</string>
    <string name="objectives_0_gate">Verify that BG is available in Nightscout, and pump insulin data is being uploaded</string>
    <string name="objectives_1_objective">Starting on an open loop</string>
    <string name="objectives_1_gate">Run in Open Loop mode for a few days, and manually enact lots of temp basals</string>
    <string name="objectives_2_objective">Understanding your open loop, including its temp basal recommendations</string>
    <string name="objectives_2_gate">Based on that experience, decide what max basal should be, and set it on the pump and preferences</string>
    <string name="objectives_3_objective">Starting to close the loop with Low Glucose Suspend</string>
    <string name="objectives_3_gate">Run in closed loop with max IOB = 0 for a few days without too many LGS events</string>
    <string name="objectives_4_objective">Tuning the closed loop, raising max IOB above 0 and gradually lowering BG targets</string>
    <string name="objectives_4_gate">Run for a few days, and at least one night with no low BG alarms, before dropping BG</string>
    <string name="objectives_5_objective">Adjust basals and ratios if needed, and then enable auto-sens</string>
    <string name="objectives_5_gate">1 week successful daytime looping with regular carb entry</string>
    <string name="objectives_6_objective">Enabling additional features for daytime use, such as advanced meal assist</string>
    <string name="objectives_7_objective">Enabling additional features for daytime use, such as SMB</string>
    <string name="youareonallowedlimit">You reached allowed limit</string>
    <string name="noprofileselected">No profile selected</string>
    <string name="smscommunicator_loophasbeendisabled">Loop has been disabled</string>
    <string name="smscommunicator_loophasbeenenabled">Loop has been enabled</string>
    <string name="smscommunicator_loopisdisabled">Loop is disabled</string>
    <string name="smscommunicator_loopisenabled">Loop is enabled</string>
    <string name="valuelimitedto" formatted="false">%.2f limited to %.2f</string>
    <string name="valueoutofrange" formatted="false">Value %s is out of hard limits</string>
    <string name="smscommunicator_remotebasalnotallowed">Remote basal setting is not allowed</string>
    <string name="smscommunicator_remotecommandnotallowed">Remote command is not allowed</string>
    <string name="smscommunicator_basalreplywithcode" formatted="false">To start basal %.2fU/h reply with code %s</string>
    <string name="smscommunicator_suspendreplywithcode" formatted="false">To suspend loop for %d minutes reply with code %s</string>
    <string name="smscommunicator_tempbasalset" formatted="false">Temp basal %.2fU/h for %d min started successfully</string>
    <string name="smscommunicator_tempbasalfailed">Temp basal start failed</string>
    <string name="smscommunicator_basalstopreplywithcode" formatted="false">To stop temp basal reply with code %s</string>
    <string name="smscommunicator_tempbasalcanceled">Temp basal canceled</string>
    <string name="smscommunicator_tempbasalcancelfailed">Canceling temp basal failed</string>
    <string name="smscommunicator_unknowncommand">Uknown command or wrong reply</string>

    <string name="quickwizard">QuickWizard</string>
    <string name="quickwizardsettings">QuickWizard settings</string>
    <string name="overview_editquickwizard_buttontext">Button text:</string>
    <string name="overview_editquickwizard_carbs">Carbs:</string>
    <string name="overview_editquickwizard_valid">Valid:</string>
    <string name="overview_editquickwizardlistactivity_add">Add</string>
    <string name="overview_quickwizard_item_edit_button">Edit</string>
    <string name="overview_quickwizard_item_remove_button">Remove</string>
    <string name="mealbolus">Meal</string>
    <string name="correctionbous">Corr</string>
    <string name="ko_lang">Korean</string>
    <string name="actions">Actions</string>
    <string name="androidaps_start">AndroidAPS started</string>
    <string name="ns_upload_only">NS upload only (disabled sync)</string>
    <string name="ns_upload_only_summary">NS upload only. Not effective on SGV unless a local source like xDrip is selected. Not effective on Profiles while NS-Profiles is used.</string>
    <string name="pumpNotInitialized">Pump not initialized!</string>
    <string name="pumpNotInitializedProfileNotSet">Pump not initialized, profile not set!</string>
    <string name="primefill">Prime/Fill</string>
    <string name="fillwarning">Please make sure the amount matches the specification of your infusion set!</string>
    <string name="othersettings_title">Other</string>
    <string name="fillbolus_title">Fill/Prime standard insulin amounts.</string>
    <string name="button1">Button 1</string>
    <string name="button2">Button 2</string>
    <string name="button3">Button 3</string>
    <string name="units">Units:</string>
    <string name="mgdl">mg/dl</string>
    <string name="mmol">mmol/l</string>
    <string name="dia">DIA:</string>
    <string name="target_range">Target range:</string>
    <string name="prefs_range_title">Range for Visualization</string>
    <string name="prefs_range_summary">High and low mark for the charts in Overview and Smartwatch</string>
    <string name="low_mark">LOW mark</string>
    <string name="high_mark">HIGH mark</string>
    <string name="wear">Wear</string>
    <string name="resend_all_data">Resend All Data</string>
    <string name="open_settings_on_wear">Open Settings on Wear</string>
    <string name="pumperror">Pump Error</string>
    <string name="lowbattery">Low Battery</string>
    <string name="pumpshutdown">Pump Shutdown</string>
    <string name="batterydischarged">Pump Battery Discharged</string>
    <string name="danarkoreanpump">DanaR Korean</string>
    <string name="basal_rate">Basal rate:</string>
    <string name="profile_set_failed">Setting of basal profile failed</string>
    <string name="profile_set_ok">Basal profile in pump updated</string>
    <string name="danar_disableeasymode">Disable EasyUI mode in pump</string>
    <string name="danar_enableextendedbolus">Enable extended boluses on pump</string>
    <string name="danar_switchtouhmode">Change mode from U/d to U/h on pump</string>
    <string name="basalvaluebelowminimum">Basal value below minimum. Profile not set!</string>
    <string name="sms_actualbg">BG:</string>
    <string name="sms_lastbg">Last BG:</string>
    <string name="mdi">MDI</string>
    <string name="MM640g">MM640g</string>
    <string name="ongoingnotificaction">Ongoing Notification</string>
    <string name="old_data">OLD DATA</string>
    <string name="minago">%d min ago</string>
    <string name="sms_minago">%dmin ago</string>
    <string name="localprofile">Local Profile</string>
    <string name="openapsama">OpenAPS AMA</string>
    <string name="short_avgdelta">Short avg. delta</string>
    <string name="long_avgdelta">Long avg. delta</string>
    <string name="array_of_elements">Array of %d elements.\nActual value:</string>
    <string name="openapsma_autosensdata_label">Autosens data</string>
    <string name="openapsma_scriptdebugdata_label">Script debug</string>
    <string name="openapsama_useautosens">Use AMA autosens feature</string>
    <string name="refresheventsfromnightscout">Refresh events from NS</string>
    <string name="eatingsoon">Eating Soon</string>
    <string name="hypo">Hypo</string>
    <string name="activity">Activity</string>
    <string name="removerecord">Remove record:</string>
    <string name="danar_stats">DanaR Stats</string>
    <string name="danar_stats_cumulative_tdd">Cumulative TDD</string>
    <string name="danar_stats_expweight">Exponentially Weighted TDD</string>
    <string name="danar_stats_basalrate">Basal</string>
    <string name="danar_stats_bolus">Bolus</string>
    <string name="danar_stats_tdd">TDD</string>
    <string name="danar_stats_date">Date</string>
    <string name="danar_stats_ratio">Ratio</string>
    <string name="danar_stats_amount_days"># Days</string>
    <string name="danar_stats_weight">Weight</string>
    <string name="danar_stats_warning_Message">Possibly inaccurate if using boluses for priming/filling!</string>
    <string name="danar_stats_olddata_Message">Old Data Please Press "RELOAD"</string>
    <string name="danar_stats_tbb">Total Base Basal</string>
    <string name="danar_stats_tbb2">TBB * 2</string>
    <string name="initializing">Initializing ...</string>
    <string name="actions_shortname">ACT</string>
    <string name="configbuilder_shortname">CONF</string>
    <string name="loop_shortname">LOOP</string>
    <string name="simpleprofile_shortname">SP</string>
    <string name="oaps_shortname">OAPS</string>
    <string name="localprofile_shortname">LP</string>
    <string name="danarpump_shortname">DANA</string>
    <string name="overview_shortname">HOME</string>
    <string name="virtualpump_shortname">VPUMP</string>
    <string name="profileviewer_shortname">NSPROFILE</string>
    <string name="treatments_shortname">TREAT</string>
    <string name="careportal_shortname">CP</string>
    <string name="objectives_shortname">OBJ</string>
    <string name="wear_shortname">WEAR</string>
    <string name="smscommunicator_shortname">SMS</string>
    <string name="short_tabtitles">Shorten tab titles</string>
    <string name="always_use_shortavg">Always use short average delta instead of simple delta</string>
    <string name="always_use_shortavg_summary">Useful when data from unfiltered sources like xDrip gets noisy.</string>
    <string name="advancedsettings_title">Advanced Settings</string>
    <string name="danar_model" formatted="false">Model: %02X Protocol: %02X Code: %02X</string>
    <string name="profile">Profile</string>
    <string name="openapsama_max_daily_safety_multiplier_summary">Default value: 3 This is a key OpenAPS safety cap. What this does is limit your basals to be 3x (in this people) your biggest basal rate. You likely will not need to change this, but you should be aware that’s what is discussed about “3x max daily; 4x current” for safety caps.</string>
    <string name="openapsama_current_basal_safety_multiplier_summary">Default value: 4 This is the other half of the key OpenAPS safety caps, and the other half of “3x max daily; 4x current” of the safety caps. This means your basal, regardless of max basal set on your pump, cannot be any higher than this number times the current level of your basal. This is to prevent people from getting into dangerous territory by setting excessively high max basals before understanding how the algorithm works. Again, the default is 4x; most people will never need to adjust this and are instead more likely to need to adjust other settings if they feel like they are “running into” this safety cap.</string>
    <string name="key_openapsama_autosens_max" translatable="false">autosens_max</string>
    <string name="openapsama_autosens_max_summary">Default value: 1.2\nThis is a multiplier cap for autosens (and soon autotune) to set a 20% max limit on how high the autosens ratio can be, which in turn determines how high autosens can adjust basals, how low it can adjust ISF, and how low it can set the BG target.</string>
    <string name="key_openapsama_autosens_min" translatable="false">autosens_min</string>
    <string name="openapsama_autosens_min_summary">Default value: 0.7\nThe other side of the autosens safety limits, putting a cap on how low autosens can adjust basals, and how high it can adjust ISF and BG targets.</string>
    <string name="key_openapsama_autosens_adjusttargets" translatable="false">autosens_adjust_targets</string>
    <string name="openapsama_autosens_adjusttargets">Autosens adjust targets too</string>
    <string name="openapsama_autosens_adjusttargets_summary">Default value: true\nThis is used to allow autosens to adjust BG targets, in addition to ISF and basals.</string>
    <string name="key_openapsama_bolussnooze_dia_divisor" translatable="false">bolussnooze_dia_divisor</string>
    <string name="openapsama_bolussnooze_dia_divisor_summary">Default value: 2\nBolus snooze is enacted after you do a meal bolus, so the loop won’t counteract with low temps when you’ve just eaten. The example here and default is 2; so a 3 hour DIA means that bolus snooze will be gradually phased out over 1.5 hours (3DIA/2).</string>
    <string name="openapsama_min_5m_carbimpact" translatable="false">min_5m_carbimpact</string>
    <string name="openapsama_min_5m_carbimpact_summary">Default value: 3.0 This is a setting for default carb absorption impact per 5 minutes. The default is an expected 3mg/dl/5min. This affects how fast COB are decayed, and how much carb absorption is assumed in calculating future predicted BG, when BG is falling more than expected, or not rising as much as expected.</string>
    <string name="openapsama_link_to_preferncejson_doc_txt">Attention!\nNormally you do not have to change these values below. Please CLICK HERE and READ the text and make sure you UNDERSTAND it before change any of these values.</string>
    <string name="openapsama_link_to_preferncejson_doc" translatable="false">http://openaps.readthedocs.io/en/latest/docs/walkthrough/phase-3/beyond-low-glucose-suspend.html</string>
    <string name="error_only_numeric_digits_allowed">Only numeric digits are allowed.</string>
    <string name="error_only_numeric_digits_range_allowed">Only numeric digits within the range %1$s - %2$s are allowed.</string>
    <string name="error_field_must_not_be_empty">The field must not be empty</string>
    <string name="error_phone_not_valid">Phone number not valid</string>
    <string name="smscommunicator_invalidphonennumber">Invalid SMS phone number</string>
    <string name="copy_to_clipboard">Copy To Clipboard</string>
    <string name="copied_to_clipboard">Copied to clipboard</string>
    <string name="nav_show_logcat">Show log</string>
    <string name="overview_calibration">Calibration</string>
    <string name="overview_calibration_bg_label">Calibration</string>
    <string name="send_calibration" formatted="false">Send calibration %.1f to xDrip?</string>
    <string name="xdripnotinstalled">xDrip+ not installed</string>
    <string name="calibrationsent">Calibration sent to xDrip</string>
    <string name="smscommunicator_remotecalibrationnotallowed">Remote calibration not allowed</string>
    <string name="smscommunicator_calibrationsent">Calibration sent. Receiving must be enabled in xDrip.</string>
    <string name="smscommunicator_calibrationfailed">xDrip is not receiving calibrations</string>
    <string name="pumpsuspended">Pump suspended</string>
    <string name="gettingpumpstatus">Getting pump status</string>
    <string name="settingtempbasal">Setting temp basal</string>
    <string name="stoppingtempbasal">Stopping temp basal</string>
    <string name="settingextendedbolus">Setting extended bolus</string>
    <string name="stoppingextendedbolus">Stopping extended bolus</string>
    <string name="updatingbasalrates">Updating basal rates</string>
    <string name="disconnecting">Disconnecting</string>
    <string name="executing">Executing</string>
    <string name="virtualpump_settings">Virtual pump settings</string>
    <string name="virtualpump_uploadstatus_title">Upload status to NS</string>
    <string name="wrongpassword">Wrong password</string>
    <string name="settings_password">Password for settings</string>
    <string name="unlock_settings">Unlock settings</string>
    <string name="approachingdailylimit">Approaching insulin daily limit</string>
    <string name="nsclientinternal">NSClient</string>
    <string name="nsclientinternal_shortname">NSCI</string>
    <string name="nsclientinternal_url">URL:</string>
    <string name="nsclientinternal_autoscroll">Autoscroll</string>
    <string name="restart">Restart</string>
    <string name="nsclientinternal_title">NSClient</string>
    <string name="nsclientinternal_url_title">Nightscout URL</string>
    <string name="nsclientinternal_url_dialogmessage">Enter Nightscout URL</string>
    <string name="nsclientinternal_secret_title">NS API secret</string>
    <string name="nsclientinternal_secret_dialogtitle">NS API secret</string>
    <string name="nsclientinternal_secret_dialogmessage">Enter NS API secret (min 12 chars)</string>
    <string name="deliver_now">Deliver now</string>
    <string name="clear_queue">Clear queue</string>
    <string name="show_queue">Show queue</string>
    <string name="queue">Queue:</string>
    <string name="status">Status:</string>
    <string name="paused">Paused</string>
    <string name="key_nsclientinternal_url" translatable="false">nsclientinternal_url</string>
    <string name="key_nsclientinternal_api_secret" translatable="false">nsclientinternal_api_secret</string>
    <string name="key_danar_bt_name" translatable="false">danar_bt_name</string>
    <string name="key_danar_password" translatable="false">danar_password</string>
    <string name="key_danar_useextended" translatable="false">danar_useextended</string>
    <string name="key_danar_visualizeextendedaspercentage" translatable="false">danar_visualizeextendedaspercentage"</string>
    <string name="key_danarprofile_dia" translatable="false">danarprofile_dia</string>
    <string name="clearlog">Clear log</string>
    <string name="key_nsclientinternal_autoscroll" translatable="false">nsclientinternal_autoscroll</string>
    <string name="key_nsclientinternal_paused" translatable="false">nsclientinternal_paused</string>
    <string name="nowritepermission">NSCLIENT has no write permission. Wrong API secret?</string>
    <string name="wear_settings">Wear settings</string>
    <string name="wear_detailedIOB_title">Show detailed IOB</string>
    <string name="wear_detailedIOB_summary">Break down IOB into bolus and basal IOB on the watchface</string>
    <string name="nosuccess">not successful - please check phone</string>
    <string name="notavailable">Not available</string>
    <string name="key_smscommunicator_allowednumbers" translatable="false">smscommunicator_allowednumbers</string>
    <string name="key_smscommunicator_remotecommandsallowed" translatable="false">smscommunicator_remotecommandsallowed</string>
    <string name="patientage">Patient age</string>
    <string name="child">Child</string>
    <string name="teenage">Teenage</string>
    <string name="adult">Adult</string>
    <string name="resistantadult">Insulin resistant adult</string>
    <string name="key_age" translatable="false">age</string>
    <string name="key_child" translatable="false">child</string>
    <string name="key_teenage" translatable="false">teenage</string>
    <string name="key_adult" translatable="false">adult</string>
    <string name="key_resistantadult" translatable="false">resistantadult</string>
    <string name="patientage_summary">Please select patient age to setup safety limits</string>
    <string name="key_i_understand" translatable="false">I_understand</string>
    <string name="Glimp">Glimp</string>
    <string name="batteryoptimalizationerror">Device does not appear to support battery optimization whitelisting!</string>
    <string name="pleaseallowpermission">Please Allow Permission</string>
    <string name="needwhitelisting">%s needs battery optimalization whitelisting for proper performance</string>
    <string name="loopsuspended">Loop suspended</string>
    <string name="loopsuspendedfor" formatted="false">Suspended (%d m)</string>
    <string name="loopsuperbolusfor" formatted="false">Superbolus (%d m)</string>
    <string name="suspendloopfor1h">Suspend loop for 1h</string>
    <string name="suspendloopfor2h">Suspend loop for 2h</string>
    <string name="suspendloopfor3h">Suspend loop for 3h</string>
    <string name="suspendloopfor10h">Suspend loop for 10 h</string>
    <string name="disconnectpumpfor15m">Disconnect pump for 15 min</string>
    <string name="disconnectpumpfor30m">Disconnect pump for 30 min</string>
    <string name="disconnectpumpfor1h">Disconnect pump for 1 h</string>
    <string name="disconnectpumpfor2h">Disconnect pump for 2 h</string>
    <string name="disconnectpumpfor3h">Disconnect pump for 3 h</string>
    <string name="resume">Resume</string>
    <string name="smscommunicator_wrongduration">Wrong duration</string>
    <string name="smscommunicator_loopsuspended">Loop suspended</string>
    <string name="smscommunicator_loopresumed">Loop resumed</string>
    <string name="treatments_wizard_bgtrend_label">15min trend</string>
    <string name="treatments_wizard_cob_label">COB</string>
    <string name="superbolus">Superbolus</string>
    <string name="ns_logappstartedevent">Log app start to NS</string>
    <string name="key_ns_logappstartedevent" translatable="false">ns_logappstartedevent</string>
    <string name="key_ns_localbroadcasts" translatable="false">nsclient_localbroadcasts</string>
    <string name="restartingapp">Exiting application to apply settings.</string>
    <string name="danarv2pump">DanaRv2</string>
    <string name="configbuilder_insulin">Insulin</string>
    <string name="fastactinginsulin">Fast Acting Insulin</string>
    <string name="fastactinginsulincomment">Novorapid, Novolog, Humalog</string>
    <string name="ultrafastactinginsulincomment">Fiasp</string>
    <string name="insulin_shortname">INS</string>
    <string name="fastactinginsulinprolonged">Fast Acting Insulin Prolonged</string>
    <string name="key_usesuperbolus" translatable="false">key_usersuperbolus</string>
    <string name="enablesuperbolus">Enable superbolus in wizard</string>
    <string name="enablesuperbolus_summary">Enable superbolus functionality in wizard. Do not enable until you learn what it really does. IT MAY CAUSE INSULIN OVERDOSE IF USED BLINDLY!</string>
    <string name="iob">IOB</string>
    <string name="cob">COB</string>
    <string name="virtualpump_firmware_label">Firmware</string>
    <string name="pump_lastconnection_label">Last connection</string>
    <string name="danar_bluetooth_status">Bluetooth status</string>
    <string name="nav_about">About</string>
    <string name="smscommunicator_missingsmspermission">Missing SMS permission</string>
    <string name="xdripstatus_settings">xDrip Status (watch)</string>
    <string name="xdripstatus">xDrip Statusline (watch)</string>
    <string name="xdripstatus_shortname">xds</string>
    <string name="wear_showbgi_title">Show BGI</string>
    <string name="wear_showbgi_summary">Add BGI to status line</string>
    <string name="ns_noupload">No upload to NS</string>
    <string name="ns_noupload_summary">All data sent to NS are dropped. AAPS is connected to NS but no change in NS is done</string>
    <string name="key_ns_upload_only" translatable="false">ns_upload_only</string>
    <string name="key_ns_noupload" translatable="false">ns_noupload</string>
    <string name="basal_step">Basal Step</string>
    <string name="bolus_step">Bolus Step</string>
    <string name="extendedbolus">ExtendedBolus</string>
    <string name="temptarget">TempTarget</string>
    <string name="overview_extendedbolus_cancel_button">Cancel Extended Bolus</string>
    <string name="careportal_sensorage_label">Sensor age</string>
    <string name="careportal_canulaage_label">Canula age</string>
    <string name="careportal_insulinage_label">Insulin age</string>
    <string name="hours">hours</string>
    <string name="overview_newtempbasal_basaltype_label">Basal type</string>
    <string name="invalidprofile">Invalid profile !!!</string>
    <string name="profileswitch">ProfileSwitch</string>
    <string name="careportal_pbage_label">Pump battery age</string>
    <string name="careportal_pumpbatterychange">Pump Battery Change</string>
    <string name="ns_alarmoptions">Alarm options</string>
    <string name="key_nsalarm_urgent_high" translatable="false">nsalarm_urgent_high</string>
    <string name="key_nsalarm_high" translatable="false">nsalarm_high</string>
    <string name="key_nsalarm_low" translatable="false">nsalarm_low</string>
    <string name="key_nsalarm_urgent_low" translatable="false">nsalarm_urgent_low</string>
    <string name="key_nsalarm_staledata" translatable="false">nsalarm_staledata</string>
    <string name="key_nsalarm_urgent_staledata" translatable="false">nsalarm_urgent_staledata</string>
    <string name="key_nsalarm_staledatavalue" translatable="false">nsalarm_staledatavalue</string>
    <string name="key_nsalarm_urgent_staledatavalue" translatable="false">nsalarm_urgent_staledatavalue</string>
    <string name="nsalarm_urgenthigh">Urgent high</string>
    <string name="nsalarm_high">High</string>
    <string name="nsalarm_low">Low</string>
    <string name="nsalarm_urgentlow">Urgent low</string>
    <string name="nsalarm_staledata">Stale data</string>
    <string name="nsalarm_urgentstaledata">Urgent stale data</string>
    <string name="nsalarm_staledatavalue_label">Stale data threshold [min]</string>
    <string name="nsalarm_urgent_staledatavalue_label">Urgent stale data threshold [min]</string>
    <string name="openapsama_autosens_period">Interval for autosens [h]</string>
    <string name="openapsama_autosens_period_summary">Amount of hours in the past for sensitivity detection (carbs absorption time is excluded)</string>
    <string name="key_openapsama_autosens_period" translatable="false">openapsama_autosens_period</string>
    <string name="key_nsclient_localbroadcasts" translatable="false">nsclient_localbroadcasts</string>
    <string name="pump">Pump</string>
    <string name="openaps">OpenAPS</string>
    <string name="uploader">Uploader</string>
    <string name="configbuilder_sensitivity">Sensitivity detection</string>
    <string name="sensitivity_shortname">SENS</string>
    <string name="sensitivityoref0">Sensitivity Oref0</string>
    <string name="sensitivityaaps">Sensitivity AAPS</string>
    <string name="absorptionsettings_title">Absorption settings</string>
    <string name="key_absorption_maxtime" translatable="false">absorption_maxtime</string>
    <string name="key_absorption_cutoff" translatable="false">absorption_cutoff</string>

    <string name="absorption_maxtime_title">Meal max absorption time [h]</string>
    <string name="absorption_maxtime_summary">Time in hours where is expected all carbs from meal will be absorbed</string>
    <string name="key_rangetodisplay" translatable="false">rangetodisplay</string>
    <string name="danar_visualizeextendedaspercentage_title">Visualize extended bolus as %</string>
    <string name="careportal_sensorage_label_short">SAGE</string>
    <string name="careportal_insulinage_label_short">IAGE</string>
    <string name="careportal_canulaage_label_short">CAGE</string>
    <string name="careportal_pbage_label_short">PBAGE</string>
    <string name="openaps_short">OAPS</string>
    <string name="uploader_short">UPLD</string>
    <string name="basal_short">BAS</string>
    <string name="virtualpump_extendedbolus_label_short">EXT</string>
    <string name="lock_screen">Lock screen</string>
    <string name="lock_screen_short">Lock</string>
    <string name="sensitivity_warning">By turning on Autosense feature remember to enter all eated carbs. Otherwise carbs deviations will be identified wrong as sensitivity change !!</string>
    <string name="sensitivityweightedaverage">Sensitivity WeightedAverage</string>
    <string name="mdtp_ok">OK</string>
    <string name="mdtp_cancel">Cancel</string>
    <string name="notloadedplugins">Not all profiles loaded!</string>
    <string name="valuesnotstored">Values not stored!</string>
    <string name="combopump" translatable="false">Accu-Chek Combo</string>
    <string name="combopump_shortname" translatable="false">COMBO</string>
    <string name="ns_localbroadcasts">Enable broadcasts to other apps (like xDrip).</string>
    <string name="ns_localbroadcasts_title">Enable local Broadcasts.</string>
    <string name="careportal_activity_label">ACTIVITY &amp; FEEDBACK</string>
    <string name="careportal_carbsandbolus_label">CARBS &amp; BOLUS</string>
    <string name="careportal_cgm_label">CGM &amp; OPENAPS</string>
    <string name="careportal_pump_label">PUMP</string>
    <string name="overview_newtempbasal_basalabsolute">Basal value [U/h]</string>
    <string name="careportal_newnstreatment_duration_min_label">Duration [min]</string>
    <string name="openapssmb">OpenAPS SMB</string>
    <string name="smb_shortname">SMB</string>
    <string name="key_use_smb" translatable="false">use_smb</string>
    <string name="key_use_uam" translatable="false">use_uam</string>
    <string name="enableuam">Enable UAM</string>
    <string name="enablesmb">Enable SMB</string>
    <string name="enablesmb_summary">Use Super Micro Boluses instead of temp basal for faster action</string>
    <string name="enableuam_summary">Detection of Unannounced meals</string>
    <string name="key_insulin_oref_peak" translatable="false">insulin_oref_peak</string>
    <string name="insulin_oref_peak">IOB Curve Peak Time</string>
    <string name="insulin_peak_time">Peak Time [min]</string>
    <string name="free_peak_oref">Free-Peak Oref</string>
    <string name="rapid_acting_oref">Rapid-Acting Oref</string>
    <string name="ultrarapid_oref">Ultra-Rapid Oref</string>
    <string name="dia_too_short" formatted="false">DIA of %f too short - using %f instead!</string>
    <string name="activate_profile">Activate profile</string>
    <string name="date">Date</string>
    <string name="invalid">INVALID</string>
    <string name="waitingforpairing">Waiting for pairing on pump</string>
    <string name="pairingok">Paring OK</string>
    <string name="pairingtimedout">Paring timed out</string>
    <string name="pairing">PAIRING</string>
    <string name="key_danars_pairingkey" translatable="false">danars_paring_key_</string>
    <string name="key_danars_address" translatable="false">danars_address</string>
    <string name="key_danars_name" translatable="false">danars_name</string>
    <string name="danars_nodeviceavailable">No device found so far</string>
    <string name="emptyreservoir">Empty reservoir</string>
    <string name="bloodsugarmeasurementalert">Blood sugar measurement alert</string>
    <string name="remaininsulinalert">Remaining insulin level</string>
    <string name="danarspump">DanaRS</string>
    <string name="danarspump_shortname">Dana</string>
    <string name="selectedpump">Selected pump</string>
    <string name="pairpump">Pair new pump</string>
    <string name="bolusspeed">Bolus speed</string>
    <string name="key_danars_bolusspeed" translatable="false">danars_bolusspeed</string>
    <string name="danar_setbasalstep001">Set basal step to 0.01 U/h</string>
    <string name="serialnumber">Serial number</string>
    <string name="key_wizard_include_cob" translatable="false">wizard_include_cob</string>
    <string name="key_wizard_include_trend_bg" translatable="false">wizard_include_trend_bg</string>
    <string name="careportal_newnstreatment_percentage_label">Percentage</string>
    <string name="careportal_newnstreatment_timeshift_label">Time shift</string>
    <string name="default_temptargets">Default Temp-Targets</string>
    <string name="eatingsoon_duration">eatingsoon duration</string>
    <string name="eatingsoon_target">eatingsoon target</string>
    <string name="activity_duration">activity duration</string>
    <string name="activity_target">activity target</string>
    <string name="hypo_duration">hypo duration</string>
    <string name="hypo_target">hypo target</string>
    <string name="key_eatingsoon_duration" translatable="false">eatingsoon_duration</string>
    <string name="key_eatingsoon_target" translatable="false">eatingsoon_target</string>
    <string name="key_activity_duration" translatable="false">activity_duration</string>
    <string name="key_activity_target" translatable="false">activity_target</string>
    <string name="key_hypo_duration" translatable="false">hypo_duration</string>
    <string name="key_hypo_target" translatable="false">hypo_target</string>
    <string name="danar_history_prime">Prime</string>
    <string name="gettingextendedbolusstatus">Getting extended bolus status</string>
    <string name="gettingbolusstatus">Getting bolus status</string>
    <string name="gettingtempbasalstatus">Getting temporary basal status</string>
    <string name="gettingpumpsettings">Getting pump settings</string>
    <string name="gettingpumptime">Getting pump time</string>
    <string name="reuse">reuse</string>
    <string name="wearcontrol_title">Controls from Watch</string>
    <string name="wearcontrol_summary">Set Temp-Targets and enter Treatments from the watch.</string>
    <string name="connectiontimedout">Connection timed out</string>
    <string name="food">Food</string>
    <string name="shortgramm">g</string>
    <string name="shortminute">m</string>
    <string name="shorthour">h</string>
    <string name="none"><![CDATA[<none>]]></string>
    <string name="shortkilojoul">kJ</string>
    <string name="shortenergy">En</string>
    <string name="shortprotein">Pr</string>
    <string name="shortfat">Fat</string>
    <string name="active"><![CDATA[<Active>]]></string>
    <string name="waitingforestimatedbolusend" formatted="false">Waiting for bolus end. Remaining %d sec.</string>
    <string name="processinghistory">Processing event</string>
    <string name="startingbolus">Starting bolus delivery</string>
    <string name="executingrightnow">Command is executed right now</string>
    <string name="pumpdrivercorrected">Pump driver corrected</string>
    <string name="pump_unreachable">Pump unreachable</string>
    <string name="missed_bg_readings">Missed BG readings</string>
    <string name="key_raise_notifications_as_android_notifications" translatable="false">raise_urgent_alarms_as_android_notification</string>
    <string name="raise_notifications_as_android_notifications">Use system notifications for alerts and notifications</string>
    <string name="key_enable_pump_unreachable_alert" translatable="false">enable_pump_unreachable_alert</string>
    <string name="key_enable_missed_bg_readings_alert" translatable="false">enable_missed_bg_readings</string>
    <string name="localalertsettings_title">Local alerts</string>
    <string name="enable_missed_bg_readings_alert">Alert if no BG data is received</string>
    <string name="enable_pump_unreachable_alert">Alert if pump is unreachable</string>
    <string name="pump_unreachable_threshold">Pump unreachable threshold [min]</string>
    <string name="key_pump_unreachable_threshold" translatable="false">pump_unreachable_threshold</string>
    <string name="key_missed_bg_readings_threshold" translatable="false">missed_bg_readings_threshold</string>
    <string name="urgent_alarm">Urgent Alarm</string>
    <string name="info">INFO</string>
    <string name="key_btwatchdog" translatable="false">bt_watchdog</string>
    <string name="key_btwatchdog_lastbark" translatable="false">bt_watchdog_last</string>
    <string name="bluetooth">Bluetooth</string>
    <string name="btwatchdog_title">BT Watchdog</string>
    <string name="btwatchdog_summary">Switches off the phone\'s bluetooth for one second if no connection to the pump is possible. This may help on some phones where the bluetooth stack freezes.</string>
    <string name="DexcomG5">DexcomG5 App (patched)</string>
    <string name="dexcomg5_nsupload_title">Upload BG data to NS</string>
    <string name="key_dexcomg5_nsupload" translatable="false">dexcomg5_nsupload</string>
    <string name="dexcomg5_upload">G5 upload settings</string>
    <string name="wear_detailed_delta_title">Show detailed delta</string>
    <string name="wear_detailed_delta_summary">Show delta with one more decimal place</string>
    <string name="smbmaxminutes" translatable="false">45 60 75 90 105 120</string>
    <string name="smbmaxminutes_summary">Max minutes of basal to limit SMB to</string>
    <string name="unsupportedfirmware">Unsupported pump firmware</string>
    <string name="dexcomg5_xdripupload_title">Send BG data to xDrip+</string>
    <string name="key_dexcomg5_xdripupload" translatable="false">dexcomg5_xdripupload</string>
    <string name="dexcomg5_xdripupload_summary">In xDrip+ select 640g/Eversense data source</string>
    <string name="nsclientbg">NSClient BG</string>
    <string name="minimalbasalvaluereplaced">Basal value replaced by minimal supported value</string>
    <string name="overview_editquickwizard_usebg">BG calculation</string>
    <string name="overview_editquickwizard_usebolusiob">Bolus IOB calculation</string>
    <string name="overview_editquickwizard_usebasaliob">Basal IOB calculation</string>
    <string name="overview_editquickwizard_usetrend">Trend calculation</string>
    <string name="overview_editquickwizard_usesuperbolus">Superbolus calculation</string>
    <string name="yes">Yes</string>
    <string name="no">No</string>
    <string name="positiveonly">Positive only</string>
    <string name="negativeonly">Negative only</string>
    <string name="overview_editquickwizard_usecob">COB calculation</string>
    <string name="overview_editquickwizard_usetemptarget">Temporary target calculation</string>
    <string name="loopenabled">Loop enabled</string>
    <string name="apsselected">APS selected</string>
    <string name="nsclienthaswritepermission">NSClient has write permission</string>
    <string name="closedmodeenabled">Closed mode enabled</string>
    <string name="maxiobset">Maximal IOB set properly</string>
    <string name="hasbgdata">BG available from selected source</string>
    <string name="basalprofilenotaligned" formatted="false">Basal values not aligned to hours: %s</string>
    <string name="zerovalueinprofile" formatted="false">Invalid profile: %s</string>
    <string name="combo_programming_bolus">Programming pump for bolusing</string>
    <string name="combo_refresh">Refresh</string>
    <string name="combo_pump_state_label">State</string>
    <string name="combo_pump_activity_label">Activity</string>
    <string name="combo_no_pump_connection">No connection for %d min</string>
    <string name="combo_tbr_remaining">%d%% (%d min remaining)</string>
    <string name="combo_last_bolus" translatable="false">%.1f %s (%s)</string>
    <string name="combo_pump_state_initializing">Initializing</string>
    <string name="combo_pump_state_suspended_due_to_error">Suspended due to error</string>
    <string name="combo_pump_state_suspended_by_user">Suspended by user</string>
    <string name="combo_pump_state_running">Running</string>
    <string name="combo_pump_action_cancelling_tbr">Cancelling TBR</string>
    <string name="combo_pump_action_setting_tbr">Setting TBR (%d%% / %d min)</string>
    <string name="combo_pump_action_bolusing">Bolusing (%.1f U)</string>
    <string name="combo_pump_action_refreshing">Refreshing</string>
    <string name="combo_pump_unsupported_operation">Requested operation not supported by pump</string>
    <string name="combo_low_suspend_forced_notification">Unsafe usage: extended or multiwave boluses are active. Loop mode has been set to low-suspend only 6 hours. Only normal boluses are supported in loop mode</string>
    <string name="combo_force_disabled_notification">Unsafe usage: the pump uses a different basal rate profile than the first. The loop has been disabled. Select the first profile on the pump and refresh.</string>
    <string name="bolus_frequency_exceeded">A bolus with the same amount was requested within the last two minutes. To prevent accidental double boluses and to guard against bugs this is disallowed.</string>
    <string name="combo_pump_connected_now">Now</string>
    <string name="combo_activity_reading_pump_history">Reading pump history</string>
    <string name="danar_history">pump history</string>
    <string name="combo_activity_setting_basal_profile">Setting basal profile</string>
    <string name="combo_pump_cartridge_low_warrning">Pump cartridge level is low</string>
    <string name="combo_pump_battery_low_warrning">Pump battery is low</string>
    <string name="combo_is_in_error_state">The pump is showing the error E%d: %s</string>
    <string name="combo_reservoir_low">Low</string>
    <string name="combo_reservoir_empty">Empty</string>
    <string name="combo_reservoir_normal">Normal</string>
    <string name="combo_notification_check_time_date">Pump clock update needed</string>
    <string name="combo_warning">Warning</string>
    <string name="combo_pump_tbr_cancelled_warrning">TBR CANCELLED warning was confirmed</string>
    <string name="combo_error_no_connection_no_bolus_delivered">The pump could not be reached. No bolus was given</string>
    <string name="combo_error_no_bolus_delivered">Bolus delivery failed. It appears no bolus was delivered. To be sure, please check the pump to avoid a double bolus and then bolus again. To guard against bugs, boluses are not automatically retried.</string>
    <string name="combo_error_partial_bolus_delivered">Only %.2f U of the requested bolus of %.2f U was delivered due to an error. Please check the pump to verify this and take appropriate actions.</string>
    <string name="combo_error_bolus_verification_failed">Delivering the bolus and verifying the pump\'s history failed, please check the pump and manually create a bolus record using the Careportal tab if a bolus was delivered.</string>
    <string name="combo_error_bolus_recovery_progress">Recovering from connection loss</string>
    <string name="combo_reservoir_level_insufficient_for_bolus">Not enough insulin for bolus left in reservoir</string>
    <string name="extendedbolusdeliveryerror">Extended bolus delivery error</string>
    <string name="insightpump_shortname">Insight</string>
    <string name="insightpump">Insight Pump</string>
    <string name="status_no_colon">Status</string>
    <string name="changed">Changed</string>
    <string name="pump_stopped_uppercase">PUMP STOPPED</string>
    <string name="status_updated">Status Updated</string>
    <string name="ago">ago</string>
    <string name="with">with</string>
    <string name="insight_active_tbr">Active TBR</string>
    <string name="insight_min_left">min left</string>
    <string name="log_book">Log book</string>
    <string name="insight_last_completed_action">Last Completed Action</string>
    <string name="insight_min">min</string>
    <string name="insight_remaining_over">remaining over</string>
    <string name="insight_total_with">total with</string>
    <string name="insight_upfront_with">upfront with</string>
    <string name="insight_stay_always_connected">Stay always connected</string>
    <string name="insight_use_real_tbr_cancels">Use Real TBR cancels</string>
    <string name="insight_actually_cancel_tbr_summary">Actually cancel a TBR (creates pump alarm) instead of setting 90% for 1 minute</string>
    <string name="insight_history_idle">IDLE</string>
    <string name="insight_history_syncing">SYNCING</string>
    <string name="insight_history_busy">BUSY</string>
    <string name="insight_history_synced">SYNCED</string>
    <string name="insight_startup_uppercase">STARTUP</string>
    <string name="insight_needs">needs</string>
    <string name="insight_not_connected_to_companion_app">Not connected to companion app!</string>
    <string name="insight_companion_app_not_installed">Companion app does not appear to be installed!</string>
    <string name="insight_incompatible_compantion_app_we_need_version">Incompatible companion app, we need version</string>
    <string name="insight_unknown">Unknown</string>
    <string name="insight_waiting_for_code">Waiting for code confirmation</string>
    <string name="insight_code_rejected">Code rejected</string>
    <string name="insight_app_binding">App binding</string>
    <string name="insight_not_authorized">Not authorized</string>
    <string name="insight_incompatible">Incompatible</string>
    <string name="second">second</string>
    <string name="minute">minute</string>
    <string name="hour">hour</string>
    <string name="day">day</string>
    <string name="week">week</string>
    <string name="time_plural">s</string>
    <string name="insight_keepalive_format_string">%ds expires %s</string>
    <string name="insight_keep_alive_status">Keep-alive status</string>
    <string name="statistics">Statistics</string>
    <string name="connect_preemptively">Connect preemptively</string>
    <string name="automatically_connect_when">Automatically connect when AndroidAPS screens are opened, before any pump command is requested, to reduce connection delay</string>
    <string name="not_recommended_due_to_battery_drain">Not recommended due to battery drain</string>
    <string name="key_enableSMB_always" translatable="false">enableSMB_always</string>
    <string name="key_enableSMB_with_COB" translatable="false">enableSMB_with_COB</string>
    <string name="key_enableSMB_with_temptarget" translatable="false">enableSMB_with_temptarget</string>
    <string name="key_enableSMB_after_carbs" translatable="false">enableSMB_after_carbs</string>
    <string name="key_allowSMB_with_high_temptarget" translatable="false">enableSMB_with_high_temptarget</string>
    <string name="enablesmbalways">Enable SMB always</string>
    <string name="enablesmbalways_summary">Enable SMB always independently to boluses. Possible only with BG source with nice filtering of data like G5</string>
    <string name="enablesmbaftercarbs">Enable SMB after carbs</string>
    <string name="enablesmbaftercarbs_summary">Enable SMB for 6h after carbs, even with 0 COB. Possible only with BG source with nice filtering of data like G5</string>
    <string name="enablesmbwithcob">Enable SMB with COB</string>
    <string name="enablesmbwithcob_summary">Enable SMB when there is COB active.</string>
    <string name="enablesmbwithtemptarget">Enable SMB with temp targets</string>
    <string name="enablesmbwithtemptarget_summary">Enable SMB when there is temp target active (eating soon, exercise)</string>
    <string name="enablesmbwithhightemptarget">Enable SMB with high temp targets</string>
    <string name="enablesmbwithhightemptarget_summary">Enable SMB when there is high temp target active (exercise)</string>
    <string name="let_temp_basal_run">Let temp basal run</string>
    <string name="mute">Mute</string>
    <string name="overview_insulin_label">Insulin</string>
    <string name="overview_carbs_label">Carbs</string>
    <string name="overview_buttons_selection">Buttons</string>
    <string name="key_show_calibration_button" translatable="false">show_calibration_button</string>
    <string name="key_show_cgm_button" translatable="false">show_cgm_button</string>
    <string name="key_show_carbs_button" translatable="false">show_carbs_button</string>
    <string name="key_show_wizard_button" translatable="false">show_wizard_button</string>
    <string name="key_show_insulin_button" translatable="false">show_insulin_button</string>
    <string name="key_show_treatment_button" translatable="false">show_treatment_button</string>
    <string name="show_calibration_button_summary">Sends a calibration to xDrip+ or open G5 calibration dialog</string>
    <string name="show_cgm_button_summary">Opens xDrip+, back buttons returns to AAPS</string>
    <string name="key_insulin_button_increment_1" translatable="false">insulin_button_increment_1</string>
    <string name="key_insulin_button_increment_2" translatable="false">insulin_button_increment_2</string>
    <string name="key_insulin_button_increment_3" translatable="false">insulin_button_increment_3</string>
    <string name="key_carbs_button_increment_1" translatable="false">carbs_button_increment_1</string>
    <string name="key_carbs_button_increment_2" translatable="false">carbs_button_increment_2</string>
    <string name="key_carbs_button_increment_3" translatable="false">carbs_button_increment_3</string>
    <string name="carb_increment_button_message">Number of carbs to add when button is pressed</string>
    <string name="insulin_increment_button_message">Amount of insulin to add when button is pressed</string>
    <string name="error_starting_cgm">Could not launch CGM application.  Make sure it is installed.</string>
    <string name="overview_cgm">CGM</string>
    <string name="nav_historybrowser">History browser</string>
    <string name="wear_notifysmb_title">Notify on SMB</string>
    <string name="wear_notifysmb_summary">Show SMB on the watch like a standard bolus.</string>
    <string name="key_ns_create_announcements_from_errors" translatable="false">ns_create_announcements_from_errors</string>
    <string name="ns_create_announcements_from_errors_title">Create announcements from errors</string>
    <string name="ns_create_announcements_from_errors_summary">Create Nightscout announcement for error dialogs and local alerts (also viewable in Careportal under Treatments)</string>
    <string name="dexcomG5_shortname" translatable="false">G5</string>
    <string name="wear_predictions_summary">Show the predictions on the watchface.</string>
    <string name="wear_predictions_title">Predictions</string>
    <string name="data_choices">Data Choices</string>
    <string name="fabric_upload">Fabric Upload</string>
    <string name="allow_automated_crash_reporting">Allow automated crash reporting and feature usage data to be sent to the developers via the fabric.io service.</string>
    <string name="g5appnotdetected">Please update your G5 app to supported version</string>
    <string name="start_activity_tt">Start Activity TT</string>
    <string name="start_eating_soon_tt">Start Eating soon TT</string>
    <string name="temptargetshort">TT</string>
    <string name="don_t_bolus_record_only">Don\'t bolus, record only</string>
    <string name="category">Category</string>
    <string name="subcategory">Subcategory</string>
    <string name="bolusrecordedonly">Bolus will be recorded only</string>
    <string name="ns_autobackfill_summary">Autobackfill missig BGs from NS</string>
    <string name="key_ns_autobackfill" translatable="false">ns_autobackfill</string>
    <string name="loop_smbsetbypump_label">SMB set by pump</string>
    <string name="overview_show_sensitivity">Sensitivity</string>
    <string name="overview_show_deviations">Deviations</string>
    <string name="overview_show_cob">Carbs On Board</string>
    <string name="overview_show_iob">Insulin On Board</string>
    <string name="overview_show_basals">Basals</string>
    <string name="no_action_selected">No action selected, nothing will happen</string>
    <string name="start_hypo_tt">Start Hypo TT</string>
    <string name="closed_loop_disabled_on_dev_branch">Running dev version. Closed loop is disabled.</string>
    <string name="key_fromNSAreCommingFakedExtendedBoluses" translatable="false">fromNSAreCommingFakedExtendedBoluses</string>
    <string name="engineering_mode_enabled">Engineering mode enabled</string>
    <string name="not_eng_mode_or_release">Engineering mode not enabled and not on release branch</string>
    <string name="pump_basebasalrate">%.2f U/h</string>
    <string name="combo_actvity_reading_basal_profile">Reading basal profile</string>
    <string name="combo_bolus_rejected_due_to_pump_history_change">The pump history has changed after the bolus calculation was performed. The bolus was not delivered. Please recalculate if a bolus is still needed. If the same bolus amount is required, please wait two minutes since boluses with the same amount are blocked when requested with less than two minutes between them for safety (regardless of whether they were administered or not).</string>
    <string name="combo_error_updating_treatment_record">Bolus successfully delivered, but adding the treatment entry failed. This can happen if two small boluses of the same size are administered within the last two minutes. Please check the pump history and treatment entries and use the Careportal to add missing entries. Make sure not to add any entries for the exact same minute and same amount.</string>
    <string name="combo_high_temp_rejected_due_to_pump_history_changes">Rejecting high temp since calculation didn\'t consider recently changed pump history</string>
    <string name="combo_activity_checking_pump_state">Refreshing pump state</string>
    <string name="combo_warning_pump_basal_rate_changed">The basal rate on the pump has changed and will be updated soon</string>
    <string name="combo_error_failure_reading_changed_basal_rate">Basal rate changed on pump, but reading it failed</string>
    <string name="combo_activity_checking_for_history_changes">Checking for history changes</string>
    <string name="combo_error_multiple_boluses_with_identical_timestamp">Multiple boluses with the same amount within the same minute were just imported. Only one record could be added to treatments. Please check the pump and manually add a bolus record using the Careportal tab. Make sure to create a bolus with a time no other bolus uses.</string>
    <string name="about_link_urls">\n\nhttp://www.androidaps.org\nhttp://www.androidaps.de (de)\n\nfacebook:\nhttp://facebook.androidaps.org\nhttp://facebook.androidaps.de (de)</string>
    <string name="combo_check_date">The last bolus is older than 24 hours or is in the future. Please check the date on the pump is set correctly.</string>
    <string name="combo_suspious_bolus_time">Time/date of the delivered bolus on pump seems wrong, IOB is likely incorrect. Please check pump time/date.</string>
    <string name="profileswitch_ismissing">ProfileSwitch missing. Please do a profile switch or press \"Activate Profile\" in the LocalProfile.</string>
    <string name="combo_bolus_count">Bolus count</string>
    <string name="combo_tbr_count">TBR count</string>
    <string name="objectivenotstarted" formatted="false">Objective %d not started</string>
    <string name="objectivenotfinished" formatted="false">Objective %d not finished</string>
    <string name="pumpisnottempbasalcapable">Pump is not temp basal capable</string>
    <string name="novalidbasalrate">No valid basal rate read from pump</string>
    <string name="closedmodedisabledinpreferences">Closed loop mode disabled in preferences</string>
    <string name="autosensdisabledinpreferences">Autosens disabled in preferences</string>
    <string name="smbdisabledinpreferences">SMB disabled in preferences</string>
    <string name="limitingbasalratio">Limiting max basal rate to %.2f U/h because of %s</string>
    <string name="pumplimit">pump limit</string>
    <string name="key_openapsma_max_basal" translatable="false">openapsma_max_basal</string>
    <string name="key_openapsama_current_basal_safety_multiplier" translatable="false">openapsama_current_basal_safety_multiplier</string>
    <string name="key_openapsama_max_daily_safety_multiplier" translatable="false">openapsama_max_daily_safety_multiplier</string>
    <string name="itmustbepositivevalue">it must be positive value</string>
    <string name="maxbasalmultiplier">max basal multiplier</string>
    <string name="maxdailybasalmultiplier">max daily basal multiplier</string>
    <string name="key_openapsma_max_iob" translatable="false">openapsma_max_iob</string>
    <string name="smb_frequency_exceeded">A bolus was delivered within the last 3 minutes, skipping SMB</string>
    <string name="basal_set_correctly">Basal set correctly</string>
    <string name="limitingpercentrate" formatted="false">Limiting max percent rate to %d%% because of %s</string>
    <string name="key_treatmentssafety_maxbolus" translatable="false">treatmentssafety_maxbolus</string>
    <string name="limitingbolus" formatted="false">Limiting bolus to %.1f U because of %s</string>
    <string name="limitingmaxiob" formatted="false">Limiting max IOB to %.1f U because of %s</string>
    <string name="limitingcarbs" formatted="false">Limiting carbs to %d g because of %s</string>
    <string name="limitingiob" formatted="false">Limiting IOB to %.1f U because of %s</string>
    <string name="maxvalueinpreferences">max value in preferences</string>
    <string name="hardlimit">hard limit</string>
    <string name="key_treatmentssafety_maxcarbs" translatable="false">treatmentssafety_maxcarbs</string>
    <string name="unsafeusage">unsafe usage</string>
    <string name="key_openapsama_useautosens" translatable="false">openapsama_useautosens</string>
    <string name="readstatusfailed">Read status failed</string>
    <string name="record_pump_site_change">Record pump site change</string>
    <string name="record_insulin_cartridge_change">Record insulin cartridge change</string>
    <string name="smbalwaysdisabled">SMB always and after carbs disabled because active BG source doesn\'t support advanced filtering</string>
    <string name="smbnotallowedinopenloopmode">SMB not allowed in open loop mode</string>
    <string name="food_short">Food</string>
    <string name="iobcobcalculator" translatable="false">IobCobCalculator</string>
    <string name="reset">reset</string>
    <string name="waitingfortimesynchronization">Waiting for time synchronization (%d sec)</string>
    <string name="loopdisconnectedfor">Disconnected (%d m)</string>
    <string name="automatic_careportal_events">Automatic careportal events</string>
    <string name="automatically_upload_insulin_cannula_and_battery_changes_to_nightscout">Automatically upload insulin, cannula and battery changes and pump alarms to Nightscout</string>
    <string name="key_openapssmb_max_iob" translatable="false">openapsmb_max_iob</string>
    <string name="openapssmb_maxiob_title">Maximum total IOB OpenAPS can\'t go over [U]</string>
    <string name="openapssmb_maxiob_summary">This value is called Max IOB in OpenAPS context\nOpenAPS will not add more insulin if current IOB is greater than this value</string>
    <string name="pump_stopped">Pump stopped</string>
    <string name="pump_started">Pump started</string>
    <string name="pump_paused">Pump paused</string>
    <string name="absorption_cutoff_title">Meal max absorption time [h]</string>
    <string name="absorption_cutoff_summary">Time at which any meal is considered absorbed. Remaining carbs will be cut off.</string>
    <string name="time">Time</string>
    <string name="key_show_notes_entry_dialogs" translatable="false">show_notes_entry_dialogs</string>
    <string name="overview_show_notes_field_in_dialogs_title">Show notes field in treatment dialogs</string>
    <string name="key_openapsama_min_5m_carbimpact" translatable="false">openapsama_min_5m_carbimpact</string>
    <string name="boluserrorcode">Asked: %.2fU Delivered: %.2fU Error code: %d</string>
    <string name="firstinsulinincrement">First insulin increment</string>
    <string name="secondinsulinincrement">Second insulin increment</string>
    <string name="thirdinsulinincrement">Third insulin increment</string>
    <string name="firstcarbsincrement">First carbs increment</string>
    <string name="secondcarbsincrement">Second carbs increment</string>
    <string name="thirdcarbsincrement">Third carbs increment</string>
    <string name="cgm">CGM</string>
    <string name="key_ns_wifionly" translatable="false">ns_wifionly</string>
    <string name="key_ns_wifi_ssids" translatable="false">ns_wifi_ssids</string>
    <string name="key_ns_allowroaming" translatable="false">ns_allowroaming</string>
    <string name="key_ns_chargingonly" translatable="false">ns_chargingonly</string>
    <string name="ns_wifionly">Use WiFi connection only</string>
    <string name="ns_wifi_ssids">WiFi SSID</string>
    <string name="ns_chargingonly">Only if charging</string>
    <string name="connectionsettings_title">Connection settings</string>
    <string name="ns_wifi_allowedssids">Allowed SSIDs (semicolon separated)</string>
    <string name="ns_allowroaming">Allow connection in roaming</string>
    <string name="key_always_use_shortavg" translatable="false">always_use_shortavg</string>
    <string name="openapsama_autosens_max">Max autosens ratio</string>
    <string name="openapsama_autosens_min">Min autosens ratio</string>
    <string name="openapsama_bolussnooze_dia_divisor">Bolus snooze dia divisor</string>
    <string name="openapsama_max_daily_safety_multiplier">Max daily safety multiplier</string>
    <string name="openapsama_current_basal_safety_multiplier">Current basal safety multiplier</string>
    <string name="value_unavailable_short">n/a</string>
    <string name="ns_autobackfill_title">Autobackfill BG</string>
<<<<<<< HEAD

    <string name="virtualpump_type">Virtual Pump Type</string>
    <string name="virtualpump_definition">Pump Definition</string>
    <string name="virtualpump_pump_def">Bolus: Step=%s\nExtended Bolus: [Step=%s, Duration=%smin-%sh]\nBasal: Step=%s\nTBR: %s (by %s), Duration=%smin-%sh\nEXTENDED_NOTE</string>
    <string name="virtualpump_pump_def_extended_note">* Ranged basal/bolus values are not supported by Virtual Pump.</string>


    <!-- Pump Abstract -->
    <string name="pump_operation_not_supported_by_pump">Operation not supported by pump.</string>
    <string name="pump_operation_not_yet_supported_by_pump">Operation not YET supported by pump.</string>

    <!-- Medtronic -->
    <string name="medtronic_name" translatable="false">Medtronic</string>
    <string name="medtronic_name_short" translatable="false">MT</string>
    <string name="medtronic_serial_number">Pump Serial Number</string>
    <string name="medtronic_pump_type">Pump Type</string>
    <string name="medtronic_pump_frequency">Pump Frequency</string>
    <string name="medtronic_rileylink_mac_address">RileyLink MAC Address</string>
    <string name="medtronic_errors">Errors</string>
    <string name="medtronic_error_serial_not_set">Serial # not set.</string>
    <string name="medtronic_error_serial_invalid">Serial # invalid.</string>
    <string name="medtronic_error_pump_type_not_set">Pump Type not set.</string>
    <string name="medtronic_error_pump_type_invalid">Pump Type unsupported.</string>
    <string name="medtronic_error_pump_frequency_not_set">Pump Frequency not set.</string>
    <string name="medtronic_error_pump_frequency_invalid">Pump Frequency unsupported.</string>
    <string name="medtronic_error_rileylink_address_invalid">RileyLink Address invalid.</string>

=======
    <string name="wear_wizard_settings">Wizard Settings</string>
    <string translatable="false" name="key_wearwizard_bg">wearwizard_bg</string>
    <string translatable="false" name="key_wearwizard_trend">wearwizard_trend</string>
    <string translatable="false" name="key_wearwizard_cob">wearwizard_cob</string>
    <string translatable="false" name="key_wearwizard_bolusiob">wearwizard_bolusiob</string>
    <string translatable="false" name="key_wearwizard_basaliob">wearwizard_basaliob</string>
    <string name="wear_wizard_settings_summary">Calculations included in the Wizard result:</string>
    <string name="wear_display_settings">Display Settings</string>
    <string name="wear_general_settings">General Settings</string>
>>>>>>> 5fa5ac09
</resources><|MERGE_RESOLUTION|>--- conflicted
+++ resolved
@@ -1,10 +1,5 @@
-<<<<<<< HEAD
-<resources>
+﻿<resources>
     <string name="treatmentssafety_title">Tratments safety</string>
-=======
-﻿<resources>
-    <string name="treatmentssafety_title">Treatments safety</string>
->>>>>>> 5fa5ac09
     <string name="treatmentssafety_maxbolus_title">Max allowed bolus [U]</string>
     <string name="treatmentssafety_maxcarbs_title">Max allowed carbs [g]</string>
 
@@ -715,7 +710,7 @@
     <string name="gettingextendedbolusstatus">Getting extended bolus status</string>
     <string name="gettingbolusstatus">Getting bolus status</string>
     <string name="gettingtempbasalstatus">Getting temporary basal status</string>
-    <string name="gettingpumpsettings">Getting pump settings</string>
+    <string name="gettingpumpsettings">Gettings pump settings</string>
     <string name="gettingpumptime">Getting pump time</string>
     <string name="reuse">reuse</string>
     <string name="wearcontrol_title">Controls from Watch</string>
@@ -1040,7 +1035,16 @@
     <string name="openapsama_current_basal_safety_multiplier">Current basal safety multiplier</string>
     <string name="value_unavailable_short">n/a</string>
     <string name="ns_autobackfill_title">Autobackfill BG</string>
-<<<<<<< HEAD
+    <string name="wear_wizard_settings">Wizard Settings</string>
+    <string translatable="false" name="key_wearwizard_bg">wearwizard_bg</string>
+    <string translatable="false" name="key_wearwizard_trend">wearwizard_trend</string>
+    <string translatable="false" name="key_wearwizard_cob">wearwizard_cob</string>
+    <string translatable="false" name="key_wearwizard_bolusiob">wearwizard_bolusiob</string>
+    <string translatable="false" name="key_wearwizard_basaliob">wearwizard_basaliob</string>
+    <string name="wear_wizard_settings_summary">Calculations included in the Wizard result:</string>
+    <string name="wear_display_settings">Display Settings</string>
+    <string name="wear_general_settings">General Settings</string>
+
 
     <string name="virtualpump_type">Virtual Pump Type</string>
     <string name="virtualpump_definition">Pump Definition</string>
@@ -1068,15 +1072,5 @@
     <string name="medtronic_error_pump_frequency_invalid">Pump Frequency unsupported.</string>
     <string name="medtronic_error_rileylink_address_invalid">RileyLink Address invalid.</string>
 
-=======
-    <string name="wear_wizard_settings">Wizard Settings</string>
-    <string translatable="false" name="key_wearwizard_bg">wearwizard_bg</string>
-    <string translatable="false" name="key_wearwizard_trend">wearwizard_trend</string>
-    <string translatable="false" name="key_wearwizard_cob">wearwizard_cob</string>
-    <string translatable="false" name="key_wearwizard_bolusiob">wearwizard_bolusiob</string>
-    <string translatable="false" name="key_wearwizard_basaliob">wearwizard_basaliob</string>
-    <string name="wear_wizard_settings_summary">Calculations included in the Wizard result:</string>
-    <string name="wear_display_settings">Display Settings</string>
-    <string name="wear_general_settings">General Settings</string>
->>>>>>> 5fa5ac09
+
 </resources>