--- conflicted
+++ resolved
@@ -1815,15 +1815,12 @@
     <string name="overview_show_predictions">Predictions</string>
     <string name="overview_show_deviationslope">Deviation slope</string>
     <string name="key_graphconfig" translatable="false">graphconfig</string>
-<<<<<<< HEAD
     <string name="key_rs_loginsulinchange" translatable="false">rs_loginsulinchange</string>
     <string name="rs_loginsulinchange_title">Log reservoir change</string>
     <string name="rs_loginsulinchange_summary">Add \"Insulin Change\" event to careportal when detected in history</string>
     <string name="key_rs_logcanulachange" translatable="false">rs_logcanulachange</string>
     <string name="rs_logcanulachange_title">Log canula change</string>
     <string name="rs_logcanulachange_summary">Add \"Site Change\" event to careportal when detected in history</string>
-=======
     <string name="authorizationfailed">Authorization failed</string>
     <string name="overview_show_absinsulin">Absolute insulin</string>
->>>>>>> ccfe03e1
 </resources>