﻿<resources>
    <string name="treatmentssafety_title">Treatments safety</string>
    <string name="treatmentssafety_maxbolus_title">Max allowed bolus [U]</string>
    <string name="treatmentssafety_maxcarbs_title">Max allowed carbs [g]</string>

    <string name="nav_preferences">Preferences</string>
    <string name="nav_refreshtreatments">Refresh treatments from NS</string>
    <string name="nav_resetdb">Reset Databases</string>
    <string name="reset_db_confirm">Do you really want to reset the databases?</string>
    <string name="nav_exit">Exit</string>
    <string name="danar_useextended_title">Use extended boluses for >200%</string>
    <string name="danar_bt_name_title">DanaR Bluetooth device</string>
    <string name="ns_sync_use_absolute_title">Always use basal absolute values</string>
    <string name="alert_dialog_storage_permission_text">Please reboot your phone or restart AndroidAPS from the System Settings \notherwise Android APS will not have logging (important to track and verify that the algorithms are working correctly)!</string>

    <string name="description_actions">Some buttons to quickly access common features</string>
    <string name="description_careportal">Enter advanced log book entries.</string>
    <string name="description_config_builder">Used for configuring the active plugins</string>
    <string name="description_objectives">Learning program</string>
    <string name="description_food">Displays the food presets defined in Nightscout</string>
    <string name="description_insulin_rapid">Insulin preset for Humalog and NovoRapid / NovoLog</string>
    <string name="description_insulin_ultra_rapid">Insulin preset for Fiasp</string>
    <string name="description_insulin_free_peak">Allows you to define the peak of the insulin activity and should only be used by advanced users</string>
    <string name="description_loop">Activate or deactivate the implementation triggering the loop.</string>
    <string name="description_ns_client">Synchronizes your data with Nightscout</string>
    <string name="description_ma">State of the algorithm in 2016</string>
    <string name="description_ama">State of the algorithm in 2017</string>
    <string name="description_smb">Most recent algorithm for advanced users</string>
    <string name="description_overview">Displays the current state of your loop and buttons for most common actions</string>
    <string name="description_persistent_notification">Shows an ongoing notification with a short overview of what your loop is doing</string>
    <string name="description_profile_local">Define a profile which is offline available.</string>
    <string name="description_profile_nightscout">Provides the profile you have defined in Nightscout</string>
    <string name="description_profile_simple">Define a profile with only one time block.</string>
    <string name="description_pump_combo">Pump integration for Accu-Chek Combo pumps, requires having ruffy installed</string>
    <string name="description_pump_dana_r">Pump integration for DANA Diabecare R pumps</string>
    <string name="description_pump_dana_r_korean">Pump integration for domestic DANA Diabecare R pumps</string>
    <string name="description_pump_dana_r_v2">Pump integration for DANA Diabecare R pumps with upgraded firmware</string>
    <string name="description_pump_dana_rs">Pump integration for DANA Diabecare RS pumps</string>
    <string name="description_pump_insight">Pump integration for Accu-Chek Insight pumps, requires having SightRemote installed</string>
    <string name="description_pump_mdi">Pump integration for people who do multiple daily injections for their diabetes therapy</string>
    <string name="description_pump_virtual">Pump integration for pumps which don\'t have any driver yet (Open Loop)</string>
    <string name="description_sensitivity_aaps">Sensitivity is calculated the same way like Oref0, but you can specify timeframe to the past. Minimal carb absorption is calculated from max carb absorption time from preferences.</string>
    <string name="description_sensitivity_oref0">Sensitivity is calculated from 24h data in the past and carbs (if not absorbed) are cut after time specified in preferences.</string>
    <string name="description_sensitivity_oref1">Sensitivity is calculated from 8h data in the past and carbs (if not absorbed) are cut after time specified in preferences. Plugin also calculates UAM.</string>
    <string name="description_sensitivity_weighted_average">Sensitivity is calculated as a weighted average from deviations. Newer deviations have higher weight. Minimal carb absorption is calculated from max carb absorption time from preferences. This algorithm is the fastest in following sensitivity changes.</string>
    <string name="description_source_dexcom_g5">Receive BG values from the patched Dexcom G5 app.</string>
    <string name="description_source_glimp">Receive BG values from Glimp.</string>
    <string name="description_source_mm640g">Receive BG values from the 600SeriesAndroidUploader.</string>
    <string name="description_source_ns_client">Downloads BG data from Nightscout</string>
    <string name="description_source_xdrip">Receive BG values from xDrip.</string>
    <string name="description_treatments">Saves all treatments that were made</string>
    <string name="description_wear">Monitor and control AndroidAPS using your WearOS watch.</string>
    <string name="description_xdrip_status_line">Show information about your loop on your xDrip+ watchface.</string>
    <string name="description_sms_communicator">Remote control AndroidAPS using SMS commands.</string>

    <string name="objectives_button_start">Start</string>
    <string name="objectives_button_verify">Verify</string>
    <string name="nsprofileview_units_label">Units</string>
    <string name="nsprofileview_dia_label">DIA</string>
    <string name="nsprofileview_ic_label">IC</string>
    <string name="nsprofileview_isf_label">ISF</string>
    <string name="nsprofileview_basal_label">Basal</string>
    <string name="nsprofileview_target_label">Target</string>
    <string name="noprofileset">NO PROFILE SET</string>
    <string name="treatments_insulin_label_string">Insulin:</string>
    <string name="treatments_carbs_label_string">Carbs:</string>
    <string name="treatments_iob_label_string">IOB:</string>
    <string name="sms_iob">IOB:</string>
    <string name="treatments_activity_string">Activity:</string>
    <string name="treatments_iobtotal_label_string">Total IOB:</string>
    <string name="treatments_iobactivitytotal_label_string">Total IOB activity:</string>
    <string name="tempbasals_realduration_label_string">Dur:</string>
    <string name="tempbasals_netratio_label_string">Ratio:</string>
    <string name="tempbasals_netinsulin_label_string">Ins:</string>
    <string name="tempbasals_iob_label_string">IOB:</string>
    <string name="tempbasals_iobtotal_label_string">Total IOB:</string>
    <string name="treatments_newtreatment_insulinamount_label">Insulin</string>
    <string name="treatments_newtreatment_carbsamount_label">Carbs</string>
    <string name="treatments_wizard_bg_label">BG</string>
    <string name="treatments_wizard_tt_label">TT</string>
    <string name="treatments_wizard_carbs_label">Carbs</string>
    <string name="treatments_wizard_correction_label">Corr</string>
    <string name="insulin_unit_shortname">U</string>
    <string name="treatments_wizard_bolusiob_label">Bolus IOB</string>
    <string name="openapsma_run">Run now</string>
    <string name="vitualpump_label">VIRTUAL PUMP</string>
    <string name="pump_basebasalrate_label">Base basal rate</string>
    <string name="pump_tempbasal_label">Temp basal</string>
    <string name="virtualpump_extendedbolus_label">Extended bolus</string>
    <string name="pump_battery_label">Battery</string>
    <string name="pump_reservoir_label">Reservoir</string>
    <string name="virtualpump_resultok">OK</string>
    <string name="openapsma_lastrun_label">Last run</string>
    <string name="openapsma_inputparameters_label">Input parameters</string>
    <string name="openapsma_glucosestatus_label">Glucose status</string>
    <string name="openapsma_currenttemp_label">Current temp</string>
    <string name="openapsma_iobdata_label">IOB data</string>
    <string name="openapsma_profile_label">Profile</string>
    <string name="openapsma_mealdata_label">Meal data</string>
    <string name="result">Result</string>
    <string name="openapsma_noglucosedata">No glucose data available</string>
    <string name="nochangerequested">No change requested</string>
    <string name="openapsma_request_label">Request</string>
    <string name="rate">Rate</string>
    <string name="duration">Duration</string>
    <string name="reason">Reason</string>
    <string name="glucose">Glucose</string>
    <string name="delta">Delta</string>
    <string name="sms_delta">Delta:</string>

    <string name="configbuilder">Config Builder</string>
    <string name="objectives">Objectives</string>
    <string name="openapsma">OpenAPS MA</string>
    <string name="overview">Overview</string>
    <string name="nsprofile">NS Profile</string>
    <string name="simpleprofile">Simple profile</string>
    <string name="tempbasal">TempBasal</string>
    <string name="treatments">Treatments</string>
    <string name="virtualpump">Virtual Pump</string>
    <string name="careportal">Careportal</string>


    <string name="configbuilder_pump">Pump</string>
    <string name="configbuilder_pump_description">Which pump would you like to use with AndroidAPS?</string>
    <string name="configbuilder_treatments">Treatments</string>
    <string name="configbuilder_treatments_description">Which plugin should be used for treatment handling?</string>
    <string name="configbuilder_profile">Profile</string>
    <string name="configbuilder_profile_description">Which profile should AndroidAPS use?</string>
    <string name="configbuilder_aps">APS</string>
    <string name="configbuilder_aps_description">Which APS algorithm should make therapy adjustments?</string>
    <string name="configbuilder_general">General</string>
    <string name="configbuilder_general_description">These are some general plugins you might find useful.</string>
    <string name="configbuilder_constraints_description">Which constraints are applied?</string>
    <string name="days">days</string>
    <string name="constraints">Constraints</string>

    <string name="loop">Loop</string>
    <string name="configbuilder_loop">Loop</string>
    <string name="configbuilder_loop_description">Use this to activate AndroidAPS\' loop integration.</string>
    <string name="loop_aps_label">APS</string>
    <string name="loop_constraintsprocessed_label">After processed constraints</string>
    <string name="loop_tbrsetbypump_label">Temp basal set by pump</string>
    <string name="openapsma_lastenact_label">Last enacted</string>
    <string name="ok">OK</string>
    <string name="cancel">Cancel</string>
    <string name="noapsselected">NO APS SELECTED OR PROVIDED RESULT</string>
    <string name="safety">Safety</string>
    <string name="openapsma_disabled">Plugin is disabled</string>
    <string name="constraints_violation">Constraints violation</string>
    <string name="treatmentdeliveryerror">Bolus delivery error</string>
    <string name="tempbasaldeliveryerror">Tempbasal delivery error</string>
    <string name="overview_newtempbasal_basalpercent">Basal value [%]</string>
    <string name="overview_newtempbasal_percent_label">% (100% = current)</string>
    <string name="setbasalquestion">Accept new temp basal:</string>
    <string name="overview_treatment_label">Treatment</string>
    <string name="overview_calculator_label">Calculator</string>
    <string name="constraintapllied">Constraint applied!</string>
    <string name="confirmation">Confirmation</string>
    <string name="entertreatmentquestion">Enter new treatment:</string>
    <string name="bolus">Bolus</string>
    <string name="sms_bolus">Bolus:</string>
    <string name="basal">Basal</string>
    <string name="sms_basal">Basal:</string>
    <string name="carbs">Carbs</string>
    <string name="changeyourinput">Change your input!</string>
    <string name="setextendedbolusquestion">Set new extended bolus:</string>
    <string name="configbuilder_bgsource">BG Source</string>
    <string name="configbuilder_bgsource_description">Where should AndroidAPS gain  it\'s data from?</string>
    <string name="xdrip">xDrip</string>
    <string name="apsmode_title">APS Mode</string>

    <string name="closedloop">Closed Loop</string>
    <string name="openloop">Open Loop</string>
    <string name="disabledloop">Loop Disabled</string>
    <string name="disableloop">Disable loop</string>
    <string name="enableloop">Enable loop</string>

    <string name="openloop_newsuggestion">New suggestion available</string>
    <string name="unsupportedclientver">Unsupported version of NSClient</string>
    <string name="unsupportednsversion">Unsupported version of Nightscout</string>
    <string name="nsclientnotinstalled">NSClient not installed. Record lost!</string>
    <string name="objectives_bgavailableinns">BG available in NS</string>
    <string name="objectives_pumpstatusavailableinns">Pump status available in NS</string>
    <string name="objectives_manualenacts">Manual enacts</string>
    <string name="loopdisabled">LOOP DISABLED BY CONSTRAINTS</string>
    <string name="cs_lang" translatable="false">Czech</string>
    <string name="en_lang" translatable="false">English</string>
    <string name="treatments_wizard_basaliob_label">Basal IOB</string>
    <string name="bolusconstraintapplied">Bolus constraint applied</string>
    <string name="carbsconstraintapplied">Carbs constraint applied</string>
    <string name="careportal_bgcheck">BG Check</string>
    <string name="careportal_announcement">Announcement</string>
    <string name="careportal_note">Note</string>
    <string name="careportal_question">Question</string>
    <string name="careportal_exercise">Exercise</string>
    <string name="careportal_pumpsitechange">Pump Site Change</string>
    <string name="careportal_cgmsensorinsert">CGM Sensor Insert</string>
    <string name="careportal_cgmsensorstart">CGM Sensor Start</string>
    <string name="careportal_insulincartridgechange">Insulin Cartridge Change</string>
    <string name="careportal_profileswitch">Profile Switch</string>
    <string name="careportal_snackbolus">Snack Bolus</string>
    <string name="careportal_mealbolus">Meal Bolus</string>
    <string name="careportal_correctionbolus">Correction Bolus</string>
    <string name="careportal_combobolus">Combo Bolus</string>
    <string name="careportal_tempbasalstart">Temp Basal Start</string>
    <string name="careportal_tempbasalend">Temp Basal End</string>
    <string name="careportal_carbscorrection">Carbs correction</string>
    <string name="careportal_openapsoffline">OpenAPS Offline</string>

    <string name="careportal_newnstreatment_eventtype">Event type</string>
    <string name="careportal_newnstreatment_other">Other</string>
    <string name="careportal_newnstreatment_meter">Meter</string>
    <string name="careportal_newnstreatment_sensor">Sensor</string>
    <string name="careportal_newnstreatment_carbs_label">Carbs</string>
    <string name="careportal_newnstreatment_insulin_label">Insulin</string>
    <string name="careportal_newnstreatment_carbtime_label">Carb time</string>
    <string name="careportal_newnstreatment_split_label">Split</string>
    <string name="careportal_newnstreatment_duration_label">Duration</string>
    <string name="careportal_newnstreatment_percent_label">Percent</string>
    <string name="careportal_newnstreatment_absolute_label">Absolute</string>
    <string name="careportal_newnstreatment_notes_label">Notes</string>
    <string name="careportal_newnstreatment_eventtime_label">Event time</string>
    <string name="careportal_newnstreatment_profile_label">Profile</string>
    <string name="careportal_newnstreatment_enteredby_title">Entered By</string>
    <string name="careportal_newnstreatment_glucosetype">Glucose type</string>
    <string name="noprofile">No profile loaded from NS yet</string>
    <string name="overview_tempbasal_button">TempBasal</string>
    <string name="overview_extendedbolus_button">Extended Bolus</string>
    <string name="configbuilder_nightscoutversion_label">Nightscout version:</string>
    <string name="missing">Missing</string>
    <string name="exported">Preferences exported</string>
    <string name="export_to">Export settings to</string>
    <string name="import_from">Import settings from</string>
    <string name="setting_imported">Settings imported</string>
    <string name="filenotfound">File not found</string>
    <string name="nav_export">Export settings</string>
    <string name="nav_import">Import settings</string>
    <string name="nl_lang" translatable="false">Dutch</string>
    <string name="de_lang" translatable="false">German</string>
    <string name="es_lang" translatable="false">Spanish</string>
    <string name="el_lang" translatable="false">Greek</string>
    <string name="it_lang" translatable="false">Italian</string>
    <string name="ro_lang" translatable="false">Romanian</string>
    <string name="ru_lang" translatable="false">Russian</string>
    <string name="sv_lang" translatable="false">Swedish</string>
    <string name="fr_lang" translatable="false">French</string>
    <string name="zh_lang" translatable="false">Chinese</string>
    <string name="pl_lang" translatable="false">Polski</string>
    <string name="openapsma_maxbasal_title">Max U/hr a Temp Basal can be set to</string>
    <string name="openapsma_maxbasal_summary">This value is called max basal in OpenAPS context</string>
    <string name="openapsma_maxiob_title">Maximum basal IOB OpenAPS can deliver [U]</string>
    <string name="openapsma_maxiob_summary">This value is called Max IOB in OpenAPS context\nThis is maximal insulin in [U] APS can deliver at once.</string>
    <string name="bg_lang" translatable="false">Bulgarian</string>
    <string name="dismiss">DISMISS</string>
    <string name="language" translatable="false">Language</string>

    <string name="danarpump">DanaR</string>
    <string name="connecting">Connecting</string>
    <string name="connected">Connected</string>
    <string name="disconnected">Disconnected</string>
    <string name="danar_pump_settings">DanaR pump settings</string>
    <string name="end_user_license_agreement">End User License Agreement</string>
    <string name="end_user_license_agreement_text">MUST NOT BE USED TO MAKE MEDICAL DECISIONS. THERE IS NO WARRANTY FOR THE PROGRAM, TO THE EXTENT PERMITTED BY APPLICABLE LAW. EXCEPT WHEN OTHERWISE STATED IN WRITING THE COPYRIGHT HOLDERS AND/OR OTHER PARTIES PROVIDE THE PROGRAM “AS IS” WITHOUT WARRANTY OF ANY KIND, EITHER EXPRESSED OR IMPLIED, INCLUDING, BUT NOT LIMITED TO, THE IMPLIED WARRANTIES OF MERCHANTABILITY AND FITNESS FOR A PARTICULAR PURPOSE. THE ENTIRE RISK AS TO THE QUALITY AND PERFORMANCE OF THE PROGRAM IS WITH YOU. SHOULD THE PROGRAM PROVE DEFECTIVE, YOU ASSUME THE COST OF ALL NECESSARY SERVICING, REPAIR OR CORRECTION.</string>
    <string name="end_user_license_agreement_i_understand">I UNDERSTAND AND AGREE</string>
    <string name="save">Save</string>
    <string name="nobtadapter">No bluetooth adapter found</string>
    <string name="devicenotfound">Selected device not found</string>
    <string name="connectionerror">Pump connection error</string>
    <string name="danar_iob_label">Pump IOB</string>
    <string name="danar_dailyunits">Daily units</string>
    <string name="pump_lastbolus_label">Last bolus</string>
    <string name="hoursago">%.1fh ago</string>
    <string name="danar_invalidinput">Invalid input data</string>
    <string name="danar_valuenotsetproperly">Value not set properly</string>
    <string name="reloadprofile">Reload profile</string>
    <string name="danar_viewprofile">View profile</string>
    <string name="enacted">Enacted</string>
    <string name="comment">Comment</string>
    <string name="success">Success</string>
    <string name="percent">Percent</string>
    <string name="absolute">Absolute</string>
    <string name="canceltemp">Cancel temp basal</string>
    <string name="smscommunicator">SMS Communicator</string>
    <string name="waitingforpumpresult">Waiting for result</string>
    <string name="smscommunicator_allowednumbers">Allowed phone numbers</string>
    <string name="smscommunicator_allowednumbers_summary">+XXXXXXXXXX;+YYYYYYYYYY</string>
    <string name="smscommunicator_bolusreplywithcode">To deliver bolus %1$.2fU reply with code %2$s</string>
    <string name="smscommunicator_calibrationreplywithcode">To send calibration %1$.2f reply with code %2$s</string>
    <string name="smscommunicator_bolusfailed">Bolus failed</string>
    <string name="bolusdelivered" formatted="false">Bolus %.2fU delivered successfully</string>
    <string name="bolusrequested" formatted="false">Going to deliver %.2fU</string>
    <string name="smscommunicator_bolusdelivered" formatted="false">Bolus %.2fU delivered successfully</string>
    <string name="bolusdelivering" formatted="false">Delivering %.2fU</string>
    <string name="smscommunicator_remotecommandsallowed">Allow remote commands via SMS</string>
    <string name="smscommunicator_remotebolusnotallowed">Remote bolus not allowed</string>
    <string name="glucosetype_finger">Finger</string>
    <string name="glucosetype_sensor">Sensor</string>
    <string name="manual">Manual</string>
    <string name="careportal_temporarytarget">Temporary Target</string>
    <string name="careportal_temporarytargetcancel">Temporary Target Cancel</string>
    <string name="danarprofile">DanaR profile settings</string>
    <string name="danarprofile_dia">DIA [h]</string>
    <string name="danarprofile_dia_summary">Duration of Insulin Activity</string>
    <string name="failedupdatebasalprofile">Failed to update basal profile</string>
    <string name="danar_historyreload">Reload</string>
    <string name="uploading">Uploading</string>
    <string name="danar_ebolus">E bolus</string>
    <string name="danar_dsbolus">DS bolus</string>
    <string name="danar_debolus">DE bolus</string>
    <string name="danar_error">error</string>
    <string name="danar_refill">refill</string>
    <string name="danar_basalhour">basal hour</string>
    <string name="danar_glucose">glucose</string>
    <string name="danar_carbohydrate">carbohydrate</string>
    <string name="danar_alarm">alarm</string>
    <string name="danar_totaluploaded">Total %1$d records uploaded</string>
    <string name="danar_sbolus">S bolus</string>
    <string name="danar_history_alarm">Alarms</string>
    <string name="danar_history_basalhours">Basal Hours</string>
    <string name="danar_history_bolus">Boluses</string>
    <string name="danar_history_carbohydrates">Carbohydrates</string>
    <string name="danar_history_dailyinsulin">Daily insulin</string>
    <string name="danar_history_errors">Errors</string>
    <string name="danar_history_glucose">Glucose</string>
    <string name="danar_history_refill">Refill</string>
    <string name="danar_history_syspend">Suspend</string>
    <string name="danar_history_connectingfor">Connecting for %1$d s</string>
    <string name="danar_password_title">Pump password</string>
    <string name="wrongpumppassword">Wrong pump password!</string>
    <string name="pumpbusy">Pump is busy</string>
    <string name="overview_bolusprogress_delivered">Delivered</string>
    <string name="overview_bolusprogress_stoped">Stopped</string>
    <string name="bolusstopped">Bolus stopped</string>
    <string name="bolusstopping">Stopping bolus</string>
    <string name="occlusion">Occlusion</string>
    <string name="overview_bolusprogress_stop">Stop</string>
    <string name="overview_bolusprogress_stoppressed">STOP PRESSED</string>
    <string name="waitingforpump">Waiting for pump</string>
    <string name="overview_bolusprogress_goingtodeliver" formatted="false">Going to deliver %.2fU</string>
    <string name="objectives_0_objective">Setting up visualization and monitoring, and analyzing basals and ratios</string>
    <string name="objectives_0_gate">Verify that BG is available in Nightscout, and pump insulin data is being uploaded</string>
    <string name="objectives_1_objective">Starting on an open loop</string>
    <string name="objectives_1_gate">Run in Open Loop mode for a few days and manually enact lots of temp basals. Set up and use temporary and default temporary targets (e.g. for activity or hypo treatment carbs)</string>
    <string name="objectives_2_objective">Understanding your open loop, including its temp basal recommendations</string>
    <string name="objectives_2_gate">Based on that experience, decide what max basal should be, and set it on the pump and preferences</string>
    <string name="objectives_3_objective">Starting to close the loop with Low Glucose Suspend</string>
    <string name="objectives_3_gate">Run in closed loop with max IOB = 0 for a few days without too many LGS events</string>
    <string name="objectives_4_objective">Tuning the closed loop, raising max IOB above 0 and gradually lowering BG targets</string>
    <string name="objectives_4_gate">Run for a few days, and at least one night with no low BG alarms, before dropping BG</string>
    <string name="objectives_5_objective">Adjust basals and ratios if needed, and then enable auto-sens</string>
    <string name="objectives_5_gate">1 week successful daytime looping with regular carb entry</string>
    <string name="objectives_6_objective">Enabling additional features for daytime use, such as advanced meal assist</string>
    <string name="objectives_7_objective">Enabling additional features for daytime use, such as SMB</string>
    <string name="objectives_7_gate">You must read the wiki and rise maxIOB to get SMBs working fine! A good start is maxIOB=average mealbolus + 3 x max daily basal</string>
    <string name="youareonallowedlimit">You reached allowed limit</string>
    <string name="noprofileselected">No profile selected</string>
    <string name="smscommunicator_loophasbeendisabled">Loop has been disabled</string>
    <string name="smscommunicator_loophasbeenenabled">Loop has been enabled</string>
    <string name="smscommunicator_loopisdisabled">Loop is disabled</string>
    <string name="smscommunicator_loopisenabled">Loop is enabled</string>
    <string name="valuelimitedto">%1$.2f limited to %2$.2f</string>
    <string name="valueoutofrange" formatted="false">Value %s is out of hard limits</string>
    <string name="smscommunicator_remotebasalnotallowed">Remote basal setting is not allowed</string>
    <string name="smscommunicator_remotecommandnotallowed">Remote command is not allowed</string>
    <string name="smscommunicator_basalreplywithcode">To start basal %1$.2fU/h reply with code %2$s</string>
    <string name="smscommunicator_suspendreplywithcode">To suspend loop for %1$d minutes reply with code %2$s</string>
    <string name="smscommunicator_tempbasalset">Temp basal %1$.2fU/h for %2$d min started successfully</string>
    <string name="smscommunicator_tempbasalfailed">Temp basal start failed</string>
    <string name="smscommunicator_basalstopreplywithcode" formatted="false">To stop temp basal reply with code %s</string>
    <string name="smscommunicator_tempbasalcanceled">Temp basal canceled</string>
    <string name="smscommunicator_tempbasalcancelfailed">Canceling temp basal failed</string>
    <string name="smscommunicator_unknowncommand">Uknown command or wrong reply</string>

    <string name="quickwizard">QuickWizard</string>
    <string name="quickwizardsettings">QuickWizard settings</string>
    <string name="overview_editquickwizard_buttontext">Button text:</string>
    <string name="overview_editquickwizard_carbs">Carbs:</string>
    <string name="overview_editquickwizard_valid">Valid:</string>
    <string name="overview_editquickwizardlistactivity_add">Add</string>
    <string name="overview_quickwizard_item_edit_button">Edit</string>
    <string name="overview_quickwizard_item_remove_button">Remove</string>
    <string name="mealbolus">Meal</string>
    <string name="correctionbous">Corr</string>
    <string name="ko_lang" translatable="false">Korean</string>
    <string name="actions">Actions</string>
    <string name="androidaps_start">AndroidAPS started</string>
    <string name="ns_upload_only">NS upload only (disabled sync)</string>
    <string name="ns_upload_only_summary">NS upload only. Not effective on SGV unless a local source like xDrip is selected. Not effective on Profiles while NS-Profiles is used.</string>
    <string name="pumpNotInitialized">Pump not initialized!</string>
    <string name="pumpNotInitializedProfileNotSet">Pump not initialized, profile not set!</string>
    <string name="primefill">Prime/Fill</string>
    <string name="fillwarning">Please make sure the amount matches the specification of your infusion set!</string>
    <string name="othersettings_title">Other</string>
    <string name="fillbolus_title">Fill/Prime standard insulin amounts.</string>
    <string name="button1">Button 1</string>
    <string name="button2">Button 2</string>
    <string name="button3">Button 3</string>
    <string name="units">Units:</string>
    <string name="mgdl">mg/dl</string>
    <string name="mmol">mmol/l</string>
    <string name="dia">DIA:</string>
    <string name="target_range">Target range:</string>
    <string name="prefs_range_title">Range for Visualization</string>
    <string name="prefs_range_summary">High and low mark for the charts in Overview and Smartwatch</string>
    <string name="low_mark">LOW mark</string>
    <string name="high_mark">HIGH mark</string>
    <string name="wear">Wear</string>
    <string name="resend_all_data">Resend All Data</string>
    <string name="open_settings_on_wear">Open Settings on Wear</string>
    <string name="pumperror">Pump Error</string>
    <string name="lowbattery">Low Battery</string>
    <string name="pumpshutdown">Pump Shutdown</string>
    <string name="batterydischarged">Pump Battery Discharged</string>
    <string name="danarkoreanpump">DanaR Korean</string>
    <string name="basal_rate">Basal rate:</string>
    <string name="profile_set_failed">Setting of basal profile failed</string>
    <string name="profile_set_ok">Basal profile in pump updated</string>
    <string name="danar_disableeasymode">Disable EasyUI mode in pump</string>
    <string name="danar_enableextendedbolus">Enable extended boluses on pump</string>
    <string name="danar_switchtouhmode">Change mode from U/d to U/h on pump</string>
    <string name="basalvaluebelowminimum">Basal value below minimum. Profile not set!</string>
    <string name="sms_actualbg">BG:</string>
    <string name="sms_lastbg">Last BG:</string>
    <string name="mdi">MDI</string>
    <string name="MM640g">MM640g</string>
    <string name="ongoingnotificaction">Ongoing Notification</string>
    <string name="old_data">OLD DATA</string>
    <string name="minago">%1$d min ago</string>
    <string name="sms_minago">%1$dmin ago</string>
    <string name="localprofile">Local Profile</string>
    <string name="openapsama">OpenAPS AMA</string>
    <string name="short_avgdelta">Short avg. delta</string>
    <string name="long_avgdelta">Long avg. delta</string>
    <string name="array_of_elements">Array of %1$d elements.\nActual value:</string>
    <string name="openapsma_autosensdata_label">Autosens data</string>
    <string name="openapsma_scriptdebugdata_label">Script debug</string>
    <string name="openapsama_useautosens">Use AMA autosens feature</string>
    <string name="refresheventsfromnightscout">Refresh events from NS</string>
    <string name="deletefuturetreatments">Delete treatments in the future</string>
    <string name="eatingsoon">Eating Soon</string>
    <string name="hypo">Hypo</string>
    <string name="activity">Activity</string>
    <string name="removerecord">Remove record:</string>
    <string name="danar_stats">DanaR Stats</string>
    <string name="danar_stats_cumulative_tdd">Cumulative TDD</string>
    <string name="danar_stats_expweight">Exponentially Weighted TDD</string>
    <string name="danar_stats_basalrate">Basal</string>
    <string name="danar_stats_bolus">Bolus</string>
    <string name="danar_stats_tdd">TDD</string>
    <string name="danar_stats_date">Date</string>
    <string name="danar_stats_ratio">Ratio</string>
    <string name="danar_stats_amount_days"># Days</string>
    <string name="danar_stats_weight">Weight</string>
    <string name="danar_stats_warning_Message">Possibly inaccurate if using boluses for priming/filling!</string>
    <string name="danar_stats_olddata_Message">Old Data Please Press "RELOAD"</string>
    <string name="danar_stats_tbb">Total Base Basal</string>
    <string name="danar_stats_tbb2">TBB * 2</string>
    <string name="initializing">Initializing ...</string>
    <string name="actions_shortname">ACT</string>
    <string name="configbuilder_shortname">CONF</string>
    <string name="loop_shortname">LOOP</string>
    <string name="simpleprofile_shortname">SP</string>
    <string name="oaps_shortname">OAPS</string>
    <string name="localprofile_shortname">LP</string>
    <string name="danarpump_shortname">DANA</string>
    <string name="overview_shortname">HOME</string>
    <string name="virtualpump_shortname">VPUMP</string>
    <string name="profileviewer_shortname">NSPROFILE</string>
    <string name="treatments_shortname">TREAT</string>
    <string name="careportal_shortname">CP</string>
    <string name="objectives_shortname">OBJ</string>
    <string name="wear_shortname">WEAR</string>
    <string name="smscommunicator_shortname">SMS</string>
    <string name="short_tabtitles">Shorten tab titles</string>
    <string name="always_use_shortavg">Always use short average delta instead of simple delta</string>
    <string name="always_use_shortavg_summary">Useful when data from unfiltered sources like xDrip gets noisy.</string>
    <string name="advancedsettings_title">Advanced Settings</string>
    <string name="danar_model">Model: %1$02X Protocol: %2$02X Code: %3$02X</string>
    <string name="profile">Profile</string>
    <string name="openapsama_max_daily_safety_multiplier_summary">Default value: 3 This is a key OpenAPS safety cap. What this does is limit your basals to be 3x (in this people) your biggest basal rate. You likely will not need to change this, but you should be aware that’s what is discussed about “3x max daily; 4x current” for safety caps.</string>
    <string name="openapsama_current_basal_safety_multiplier_summary">Default value: 4 This is the other half of the key OpenAPS safety caps, and the other half of “3x max daily; 4x current” of the safety caps. This means your basal, regardless of max basal set on your pump, cannot be any higher than this number times the current level of your basal. This is to prevent people from getting into dangerous territory by setting excessively high max basals before understanding how the algorithm works. Again, the default is 4x; most people will never need to adjust this and are instead more likely to need to adjust other settings if they feel like they are “running into” this safety cap.</string>
    <string name="key_openapsama_autosens_max" translatable="false">autosens_max</string>
    <string name="openapsama_autosens_max_summary">Default value: 1.2\nThis is a multiplier cap for autosens (and soon autotune) to set a 20% max limit on how high the autosens ratio can be, which in turn determines how high autosens can adjust basals, how low it can adjust ISF, and how low it can set the BG target.</string>
    <string name="key_openapsama_autosens_min" translatable="false">autosens_min</string>
    <string name="openapsama_autosens_min_summary">Default value: 0.7\nThe other side of the autosens safety limits, putting a cap on how low autosens can adjust basals, and how high it can adjust ISF and BG targets.</string>
    <string name="key_openapsama_autosens_adjusttargets" translatable="false">autosens_adjust_targets</string>
    <string name="openapsama_autosens_adjusttargets">Autosens adjust targets too</string>
    <string name="openapsama_autosens_adjusttargets_summary">Default value: true\nThis is used to allow autosens to adjust BG targets, in addition to ISF and basals.</string>
    <string name="key_openapsama_bolussnooze_dia_divisor" translatable="false">bolussnooze_dia_divisor</string>
    <string name="openapsama_bolussnooze_dia_divisor_summary">Default value: 2\nBolus snooze is enacted after you do a meal bolus, so the loop won’t counteract with low temps when you’ve just eaten. The example here and default is 2; so a 3 hour DIA means that bolus snooze will be gradually phased out over 1.5 hours (3DIA/2).</string>
    <string name="openapsama_min_5m_carbimpact" translatable="false">min_5m_carbimpact</string>
    <string name="openapsama_min_5m_carbimpact_summary">Default value: 3.0 This is a setting for default carb absorption impact per 5 minutes. The default is an expected 3mg/dl/5min. This affects how fast COB are decayed, and how much carb absorption is assumed in calculating future predicted BG, when BG is falling more than expected, or not rising as much as expected.</string>
    <string name="openapsama_link_to_preferncejson_doc_txt">Attention!\nNormally you do not have to change these values below. Please CLICK HERE and READ the text and make sure you UNDERSTAND it before change any of these values.</string>
    <string name="openapsama_link_to_preferncejson_doc" translatable="false">http://openaps.readthedocs.io/en/latest/docs/walkthrough/phase-3/beyond-low-glucose-suspend.html</string>
    <string name="error_only_numeric_digits_allowed">Only numeric digits are allowed.</string>
    <string name="error_only_numeric_digits_range_allowed">Only numeric digits within the range %1$s - %2$s are allowed.</string>
    <string name="error_field_must_not_be_empty">The field must not be empty</string>
    <string name="error_phone_not_valid">Phone number not valid</string>
    <string name="smscommunicator_invalidphonennumber">Invalid SMS phone number</string>
    <string name="copy_to_clipboard">Copy To Clipboard</string>
    <string name="copied_to_clipboard">Copied to clipboard</string>
    <string name="nav_show_logcat">Show log</string>
    <string name="nav_export_log">Export Logs</string>
    <string name="overview_calibration">Calibration</string>
    <string name="send_calibration" formatted="false">Send calibration %.1f to xDrip?</string>
    <string name="xdripnotinstalled">xDrip+ not installed</string>
    <string name="calibrationsent">Calibration sent to xDrip</string>
    <string name="smscommunicator_remotecalibrationnotallowed">Remote calibration not allowed</string>
    <string name="smscommunicator_calibrationsent">Calibration sent. Receiving must be enabled in xDrip.</string>
    <string name="smscommunicator_calibrationfailed">xDrip is not receiving calibrations</string>
    <string name="pumpsuspended">Pump suspended</string>
    <string name="gettingpumpstatus">Getting pump status</string>
    <string name="settingtempbasal">Setting temp basal</string>
    <string name="stoppingtempbasal">Stopping temp basal</string>
    <string name="settingextendedbolus">Setting extended bolus</string>
    <string name="stoppingextendedbolus">Stopping extended bolus</string>
    <string name="updatingbasalrates">Updating basal rates</string>
    <string name="disconnecting">Disconnecting</string>
    <string name="executing">Executing</string>
    <string name="virtualpump_settings">Virtual pump settings</string>
    <string name="virtualpump_uploadstatus_title">Upload status to NS</string>
    <string name="wrongpassword">Wrong password</string>
    <string name="settings_password">Password for settings</string>
    <string name="unlock_settings">Unlock settings</string>
    <string name="approachingdailylimit">Approaching insulin daily limit</string>
    <string name="nsclientinternal">NSClient</string>
    <string name="nsclientinternal_shortname">NSCI</string>
    <string name="nsclientinternal_url">URL:</string>
    <string name="nsclientinternal_autoscroll">Autoscroll</string>
    <string name="restart">Restart</string>
    <string name="nsclientinternal_title">NSClient</string>
    <string name="nsclientinternal_url_title">Nightscout URL</string>
    <string name="nsclientinternal_url_dialogmessage">Enter Your Nightscout URL</string>
    <string name="nsclientinternal_secret_title">NS API secret</string>
    <string name="nsclientinternal_secret_dialogtitle">NS API secret</string>
    <string name="nsclientinternal_secret_dialogmessage">Enter NS API secret (min 12 chars)</string>
    <string name="deliver_now">Deliver now</string>
    <string name="clear_queue">Clear queue</string>
    <string name="show_queue">Show queue</string>
    <string name="queue">Queue:</string>
    <string name="status">Status:</string>
    <string name="paused">Paused</string>
    <string name="key_nsclientinternal_url" translatable="false">nsclientinternal_url</string>
    <string name="key_nsclientinternal_api_secret" translatable="false">nsclientinternal_api_secret</string>
    <string name="key_danar_bt_name" translatable="false">danar_bt_name</string>
    <string name="key_danar_password" translatable="false">danar_password</string>
    <string name="key_danar_useextended" translatable="false">danar_useextended</string>
    <string name="key_danar_visualizeextendedaspercentage" translatable="false">danar_visualizeextendedaspercentage"</string>
    <string name="key_danarprofile_dia" translatable="false">danarprofile_dia</string>
    <string name="clearlog">Clear log</string>
    <string name="key_nsclientinternal_autoscroll" translatable="false">nsclientinternal_autoscroll</string>
    <string name="key_nsclientinternal_paused" translatable="false">nsclientinternal_paused</string>
    <string name="nowritepermission">NSCLIENT has no write permission. Wrong API secret?</string>
    <string name="wear_settings">Wear settings</string>
    <string name="wear_detailedIOB_title">Show detailed IOB</string>
    <string name="wear_detailedIOB_summary">Break down IOB into bolus and basal IOB on the watchface</string>
    <string name="nosuccess">not successful - please check phone</string>
    <string name="notavailable">Not available</string>
    <string name="key_smscommunicator_allowednumbers" translatable="false">smscommunicator_allowednumbers</string>
    <string name="key_smscommunicator_remotecommandsallowed" translatable="false">smscommunicator_remotecommandsallowed</string>
    <string name="patientage">Patient age</string>
    <string name="child">Child</string>
    <string name="teenage">Teenage</string>
    <string name="adult">Adult</string>
    <string name="resistantadult">Insulin resistant adult</string>
    <string name="key_age" translatable="false">age</string>
    <string name="key_child" translatable="false">child</string>
    <string name="key_teenage" translatable="false">teenage</string>
    <string name="key_adult" translatable="false">adult</string>
    <string name="key_resistantadult" translatable="false">resistantadult</string>
    <string name="patientage_summary">Please select patient age to setup safety limits</string>
    <string name="key_i_understand" translatable="false">I_understand</string>
    <string name="Glimp">Glimp</string>
    <string name="needwhitelisting">%s needs battery optimalization whitelisting for proper performance</string>
    <string name="loopsuspended">Loop suspended</string>
    <string name="loopsuspendedfor">Suspended (%1$d m)</string>
    <string name="loopsuperbolusfor">Superbolus (%1$d m)</string>
    <string name="suspendloopfor1h">Suspend loop for 1h</string>
    <string name="suspendloopfor2h">Suspend loop for 2h</string>
    <string name="suspendloopfor3h">Suspend loop for 3h</string>
    <string name="suspendloopfor10h">Suspend loop for 10 h</string>
    <string name="disconnectpumpfor15m">Disconnect pump for 15 min</string>
    <string name="disconnectpumpfor30m">Disconnect pump for 30 min</string>
    <string name="disconnectpumpfor1h">Disconnect pump for 1 h</string>
    <string name="disconnectpumpfor2h">Disconnect pump for 2 h</string>
    <string name="disconnectpumpfor3h">Disconnect pump for 3 h</string>
    <string name="resume">Resume</string>
    <string name="smscommunicator_wrongduration">Wrong duration</string>
    <string name="smscommunicator_loopsuspended">Loop suspended</string>
    <string name="smscommunicator_loopresumed">Loop resumed</string>
    <string name="treatments_wizard_bgtrend_label">15min trend</string>
    <string name="treatments_wizard_cob_label">COB</string>
    <string name="superbolus">Superbolus</string>
    <string name="ns_logappstartedevent">Log app start to NS</string>
    <string name="key_ns_logappstartedevent" translatable="false">ns_logappstartedevent</string>
    <string name="restartingapp">Exiting application to apply settings.</string>
    <string name="danarv2pump">DanaRv2</string>
    <string name="configbuilder_insulin">Insulin</string>
    <string name="configbuilder_insulin_description">Which type of insulin are you using?</string>
    <string name="fastactinginsulin">Fast Acting Insulin</string>
    <string name="fastactinginsulincomment">Novorapid, Novolog, Humalog</string>
    <string name="ultrafastactinginsulincomment">Fiasp</string>
    <string name="insulin_shortname">INS</string>
    <string name="key_usesuperbolus" translatable="false">key_usersuperbolus</string>
    <string name="enablesuperbolus">Enable superbolus in wizard</string>
    <string name="enablesuperbolus_summary">Enable superbolus functionality in wizard. Do not enable until you learn what it really does. IT MAY CAUSE INSULIN OVERDOSE IF USED BLINDLY!</string>
    <string name="iob">IOB</string>
    <string name="cob">COB</string>
    <string name="virtualpump_firmware_label">Firmware</string>
    <string name="pump_lastconnection_label">Last connection</string>
    <string name="danar_bluetooth_status">Bluetooth status</string>
    <string name="nav_about">About</string>
    <string name="smscommunicator_missingsmspermission">Missing SMS permission</string>
    <string name="xdripstatus_settings">xDrip Status (watch)</string>
    <string name="xdripstatus">xDrip Statusline (watch)</string>
    <string name="xdripstatus_shortname">xds</string>
    <string name="wear_showbgi_title">Show BGI</string>
    <string name="wear_showbgi_summary">Add BGI to status line</string>
    <string name="ns_noupload">No upload to NS</string>
    <string name="ns_noupload_summary">All data sent to NS are dropped. AAPS is connected to NS but no change in NS is done</string>
    <string name="key_ns_upload_only" translatable="false">ns_upload_only</string>
    <string name="key_ns_noupload" translatable="false">ns_noupload</string>
    <string name="basal_step">Basal Step</string>
    <string name="bolus_step">Bolus Step</string>
    <string name="extendedbolus">ExtendedBolus</string>
    <string name="temptarget">TempTarget</string>
    <string name="overview_extendedbolus_cancel_button">Cancel Extended Bolus</string>
    <string name="careportal_sensorage_label">Sensor age</string>
    <string name="careportal_canulaage_label">Canula age</string>
    <string name="careportal_insulinage_label">Insulin age</string>
    <string name="hours">hours</string>
    <string name="overview_newtempbasal_basaltype_label">Basal type</string>
    <string name="invalidprofile">Invalid profile !!!</string>
    <string name="profileswitch">ProfileSwitch</string>
    <string name="careportal_pbage_label">Pump battery age</string>
    <string name="careportal_pumpbatterychange">Pump Battery Change</string>
    <string name="ns_alarmoptions">Alarm options</string>
    <string name="key_nsalarm_urgent_high" translatable="false">nsalarm_urgent_high</string>
    <string name="key_nsalarm_high" translatable="false">nsalarm_high</string>
    <string name="key_nsalarm_low" translatable="false">nsalarm_low</string>
    <string name="key_nsalarm_urgent_low" translatable="false">nsalarm_urgent_low</string>
    <string name="key_nsalarm_staledata" translatable="false">nsalarm_staledata</string>
    <string name="key_nsalarm_urgent_staledata" translatable="false">nsalarm_urgent_staledata</string>
    <string name="key_nsalarm_staledatavalue" translatable="false">nsalarm_staledatavalue</string>
    <string name="key_nsalarm_urgent_staledatavalue" translatable="false">nsalarm_urgent_staledatavalue</string>
    <string name="nsalarm_urgenthigh">Urgent high</string>
    <string name="nsalarm_high">High</string>
    <string name="nsalarm_low">Low</string>
    <string name="nsalarm_urgentlow">Urgent low</string>
    <string name="nsalarm_staledata">Stale data</string>
    <string name="nsalarm_urgentstaledata">Urgent stale data</string>
    <string name="nsalarm_staledatavalue_label">Stale data threshold [min]</string>
    <string name="nsalarm_urgent_staledatavalue_label">Urgent stale data threshold [min]</string>
    <string name="openapsama_autosens_period">Interval for autosens [h]</string>
    <string name="openapsama_autosens_period_summary">Amount of hours in the past for sensitivity detection (carbs absorption time is excluded)</string>
    <string name="key_openapsama_autosens_period" translatable="false">openapsama_autosens_period</string>
    <string name="key_nsclient_localbroadcasts" translatable="false">nsclient_localbroadcasts</string>
    <string name="pump">Pump</string>
    <string name="openaps">OpenAPS</string>
    <string name="uploader">Uploader</string>
    <string name="configbuilder_sensitivity">Sensitivity detection</string>
    <string name="configbuilder_sensitivity_description">Which sensitivity algorithm should be used?</string>
    <string name="sensitivity_shortname">SENS</string>
    <string name="sensitivityoref0">Sensitivity Oref0</string>
    <string name="sensitivityoref1">Sensitivity Oref1</string>
    <string name="sensitivityaaps">Sensitivity AAPS</string>
    <string name="absorptionsettings_title">Absorption settings</string>
    <string name="key_absorption_maxtime" translatable="false">absorption_maxtime</string>
    <string name="key_absorption_cutoff" translatable="false">absorption_cutoff</string>

    <string name="absorption_maxtime_title">Meal max absorption time [h]</string>
    <string name="absorption_maxtime_summary">Time in hours where is expected all carbs from meal will be absorbed</string>
    <string name="key_rangetodisplay" translatable="false">rangetodisplay</string>
    <string name="danar_visualizeextendedaspercentage_title">Visualize extended bolus as %</string>
    <string name="careportal_sensorage_label_short">SAGE</string>
    <string name="careportal_insulinage_label_short">IAGE</string>
    <string name="careportal_canulaage_label_short">CAGE</string>
    <string name="careportal_pbage_label_short">PBAGE</string>
    <string name="openaps_short">OAPS</string>
    <string name="uploader_short">UPLD</string>
    <string name="basal_short">BAS</string>
    <string name="virtualpump_extendedbolus_label_short">EXT</string>
    <string name="keep_screen_on_title">Keep screen on</string>
    <string name="keep_screen_on_summary">Prevent Android to turn screen off. It will consume lot of energy when not plugged to power outlet.</string>
    <string name="sensitivity_warning">By turning on Autosense feature remember to enter all eated carbs. Otherwise carbs deviations will be identified wrong as sensitivity change !!</string>
    <string name="sensitivityweightedaverage">Sensitivity WeightedAverage</string>
    <string name="mdtp_ok">OK</string>
    <string name="mdtp_cancel">Cancel</string>
    <string name="notloadedplugins">Not all profiles loaded!</string>
    <string name="valuesnotstored">Values not stored!</string>
    <string name="combopump" translatable="false">Accu-Chek Combo</string>
    <string name="combopump_shortname" translatable="false">COMBO</string>
    <string name="ns_localbroadcasts">Enable broadcasts to other apps (like xDrip).</string>
    <string name="ns_localbroadcasts_title">Enable local Broadcasts.</string>
    <string name="careportal_activity_label">ACTIVITY &amp; FEEDBACK</string>
    <string name="careportal_carbsandbolus_label">CARBS &amp; BOLUS</string>
    <string name="careportal_cgm_label">CGM &amp; OPENAPS</string>
    <string name="careportal_pump_label">PUMP</string>
    <string name="overview_newtempbasal_basalabsolute">Basal value [U/h]</string>
    <string name="careportal_newnstreatment_duration_min_label">Duration [min]</string>
    <string name="openapssmb">OpenAPS SMB</string>
    <string name="smb_shortname">SMB</string>
    <string name="key_use_smb" translatable="false">use_smb</string>
    <string name="key_use_uam" translatable="false">use_uam</string>
    <string name="enableuam">Enable UAM</string>
    <string name="enablesmb">Enable SMB</string>
    <string name="enablesmb_summary">Use Super Micro Boluses instead of temp basal for faster action</string>
    <string name="enableuam_summary">Detection of Unannounced meals</string>
    <string name="key_insulin_oref_peak" translatable="false">insulin_oref_peak</string>
    <string name="insulin_oref_peak">IOB Curve Peak Time</string>
    <string name="insulin_peak_time">Peak Time [min]</string>
    <string name="free_peak_oref">Free-Peak Oref</string>
    <string name="rapid_acting_oref">Rapid-Acting Oref</string>
    <string name="ultrarapid_oref">Ultra-Rapid Oref</string>
    <string name="dia_too_short">DIA of %1$f too short - using %2$f instead!</string>
    <string name="activate_profile">Activate profile</string>
    <string name="date">Date</string>
    <string name="invalid">INVALID</string>
    <string name="waitingforpairing">Waiting for pairing on pump</string>
    <string name="pairingok">Paring OK</string>
    <string name="pairingtimedout">Paring timed out</string>
    <string name="pairing">PAIRING</string>
    <string name="key_danars_pairingkey" translatable="false">danars_paring_key_</string>
    <string name="key_danars_address" translatable="false">danars_address</string>
    <string name="key_danars_name" translatable="false">danars_name</string>
    <string name="danars_nodeviceavailable">No device found so far</string>
    <string name="emptyreservoir">Empty reservoir</string>
    <string name="bloodsugarmeasurementalert">Blood sugar measurement alert</string>
    <string name="remaininsulinalert">Remaining insulin level</string>
    <string name="danarspump">DanaRS</string>
    <string name="danarspump_shortname">Dana</string>
    <string name="selectedpump">Selected pump</string>
    <string name="pairpump">Pair new pump</string>
    <string name="bolusspeed">Bolus speed</string>
    <string name="key_danars_bolusspeed" translatable="false">danars_bolusspeed</string>
    <string name="danar_setbasalstep001">Set basal step to 0.01 U/h</string>
    <string name="serialnumber">Serial number</string>
    <string name="key_wizard_include_cob" translatable="false">wizard_include_cob</string>
    <string name="key_wizard_include_trend_bg" translatable="false">wizard_include_trend_bg</string>
    <string name="careportal_newnstreatment_percentage_label">Percentage</string>
    <string name="careportal_newnstreatment_timeshift_label">Time shift</string>
    <string name="default_temptargets">Default Temp-Targets</string>
    <string name="eatingsoon_duration">eatingsoon duration</string>
    <string name="eatingsoon_target">eatingsoon target</string>
    <string name="activity_duration">activity duration</string>
    <string name="activity_target">activity target</string>
    <string name="hypo_duration">hypo duration</string>
    <string name="hypo_target">hypo target</string>
    <string name="key_eatingsoon_duration" translatable="false">eatingsoon_duration</string>
    <string name="key_eatingsoon_target" translatable="false">eatingsoon_target</string>
    <string name="key_activity_duration" translatable="false">activity_duration</string>
    <string name="key_activity_target" translatable="false">activity_target</string>
    <string name="key_hypo_duration" translatable="false">hypo_duration</string>
    <string name="key_hypo_target" translatable="false">hypo_target</string>
    <string name="danar_history_prime">Prime</string>
    <string name="gettingextendedbolusstatus">Getting extended bolus status</string>
    <string name="gettingbolusstatus">Getting bolus status</string>
    <string name="gettingtempbasalstatus">Getting temporary basal status</string>
    <string name="gettingpumpsettings">Getting pump settings</string>
    <string name="gettingpumptime">Getting pump time</string>
    <string name="reuse">reuse</string>
    <string name="wearcontrol_title">Controls from Watch</string>
    <string name="wearcontrol_summary">Set Temp-Targets and enter Treatments from the watch.</string>
    <string name="connectiontimedout">Connection timed out</string>
    <string name="food">Food</string>
    <string name="shortgramm">g</string>
    <string name="shortminute">m</string>
    <string name="shorthour">h</string>
    <string name="none"><![CDATA[<none>]]></string>
    <string name="shortkilojoul">kJ</string>
    <string name="shortenergy">En</string>
    <string name="shortprotein">Pr</string>
    <string name="shortfat">Fat</string>
    <string name="active"><![CDATA[<Active>]]></string>
    <string name="waitingforestimatedbolusend">Waiting for bolus end. Remaining %1$d sec.</string>
    <string name="processinghistory">Processing event</string>
    <string name="startingbolus">Starting bolus delivery</string>
    <string name="executingrightnow">Command is executed right now</string>
    <string name="pumpdrivercorrected">Pump driver corrected</string>
    <string name="pump_unreachable">Pump unreachable</string>
    <string name="missed_bg_readings">Missed BG readings</string>
    <string name="key_raise_notifications_as_android_notifications" translatable="false">raise_urgent_alarms_as_android_notification</string>
    <string name="raise_notifications_as_android_notifications">Use system notifications for alerts and notifications</string>
    <string name="key_enable_pump_unreachable_alert" translatable="false">enable_pump_unreachable_alert</string>
    <string name="key_enable_missed_bg_readings_alert" translatable="false">enable_missed_bg_readings</string>
    <string name="localalertsettings_title">Local alerts</string>
    <string name="enable_missed_bg_readings_alert">Alert if no BG data is received</string>
    <string name="enable_pump_unreachable_alert">Alert if pump is unreachable</string>
    <string name="pump_unreachable_threshold">Pump unreachable threshold [min]</string>
    <string name="key_pump_unreachable_threshold" translatable="false">pump_unreachable_threshold</string>
    <string name="key_missed_bg_readings_threshold" translatable="false">missed_bg_readings_threshold</string>
    <string name="urgent_alarm">Urgent Alarm</string>
    <string name="info">INFO</string>
    <string name="key_btwatchdog" translatable="false">bt_watchdog</string>
    <string name="key_btwatchdog_lastbark" translatable="false">bt_watchdog_last</string>
    <string name="bluetooth">Bluetooth</string>
    <string name="btwatchdog_title">BT Watchdog</string>
    <string name="btwatchdog_summary">Switches off the phone\'s bluetooth for one second if no connection to the pump is possible. This may help on some phones where the bluetooth stack freezes.</string>
    <string name="DexcomG5">DexcomG5 App (patched)</string>
    <string name="dexcomg5_nsupload_title">Upload BG data to NS</string>
    <string name="key_dexcomg5_nsupload" translatable="false">dexcomg5_nsupload</string>
    <string name="dexcomg5_upload">G5 upload settings</string>
    <string name="poctech_upload">Poctech upload settings</string>
    <string name="wear_detailed_delta_title">Show detailed delta</string>
    <string name="wear_detailed_delta_summary">Show delta with one more decimal place</string>
    <string name="smbmaxminutes" translatable="false">45 60 75 90 105 120</string>
    <string name="smbmaxminutes_summary">Max minutes of basal to limit SMB to</string>
    <string name="unsupportedfirmware">Unsupported pump firmware</string>
    <string name="dexcomg5_xdripupload_title">Send BG data to xDrip+</string>
    <string name="key_dexcomg5_xdripupload" translatable="false">dexcomg5_xdripupload</string>
    <string name="dexcomg5_xdripupload_summary">In xDrip+ select 640g/Eversense data source</string>
    <string name="nsclientbg">NSClient BG</string>
    <string name="minimalbasalvaluereplaced">Basal value replaced by minimal supported value</string>
    <string name="maximumbasalvaluereplaced">Basal value replaced by maximum supported value</string>
    <string name="overview_editquickwizard_usebg">BG calculation</string>
    <string name="overview_editquickwizard_usebolusiob">Bolus IOB calculation</string>
    <string name="overview_editquickwizard_usebasaliob">Basal IOB calculation</string>
    <string name="overview_editquickwizard_usetrend">Trend calculation</string>
    <string name="overview_editquickwizard_usesuperbolus">Superbolus calculation</string>
    <string name="yes">Yes</string>
    <string name="no">No</string>
    <string name="positiveonly">Positive only</string>
    <string name="negativeonly">Negative only</string>
    <string name="overview_editquickwizard_usecob">COB calculation</string>
    <string name="overview_editquickwizard_usetemptarget">Temporary target calculation</string>
    <string name="loopenabled">Loop enabled</string>
    <string name="apsselected">APS selected</string>
    <string name="nsclienthaswritepermission">NSClient has write permission</string>
    <string name="closedmodeenabled">Closed mode enabled</string>
    <string name="maxiobset">Maximal IOB set properly</string>
    <string name="hasbgdata">BG available from selected source</string>
    <string name="basalprofilenotaligned" formatted="false">Basal values not aligned to hours: %s</string>
    <string name="zerovalueinprofile" formatted="false">Invalid profile: %s</string>
    <string name="combo_programming_bolus">Programming pump for bolusing</string>
    <string name="combo_refresh">Refresh</string>
    <string name="combo_pump_state_label">State</string>
    <string name="combo_pump_activity_label">Activity</string>
    <string name="combo_no_pump_connection">No connection for %1$d min</string>
    <string name="combo_tbr_remaining">%1$d%% (%2$d min remaining)</string>
    <string name="combo_last_bolus" translatable="false">%1$.1f %2$s (%3$s)</string>
    <string name="combo_pump_state_initializing">Initializing</string>
    <string name="combo_pump_state_suspended_due_to_error">Suspended due to error</string>
    <string name="combo_pump_state_suspended_by_user">Suspended by user</string>
    <string name="combo_pump_state_running">Running</string>
    <string name="combo_pump_action_cancelling_tbr">Cancelling TBR</string>
    <string name="combo_pump_action_setting_tbr">Setting TBR (%1$d%% / %2$d min)</string>
    <string name="combo_pump_action_bolusing">Bolusing (%.1f U)</string>
    <string name="combo_pump_action_refreshing">Refreshing</string>
    <string name="combo_pump_unsupported_operation">Requested operation not supported by pump</string>
    <string name="combo_low_suspend_forced_notification">Unsafe usage: extended or multiwave boluses are active. Loop mode has been set to low-suspend only 6 hours. Only normal boluses are supported in loop mode</string>
    <string name="combo_force_disabled_notification">Unsafe usage: the pump uses a different basal rate profile than the first. The loop has been disabled. Select the first profile on the pump and refresh.</string>
    <string name="bolus_frequency_exceeded">A bolus with the same amount was requested within the last two minutes. To prevent accidental double boluses and to guard against bugs this is disallowed.</string>
    <string name="combo_pump_connected_now">Now</string>
    <string name="combo_activity_reading_pump_history">Reading pump history</string>
    <string name="danar_history">pump history</string>
    <string name="combo_activity_setting_basal_profile">Setting basal profile</string>
    <string name="combo_pump_cartridge_low_warrning">Pump cartridge level is low</string>
    <string name="combo_pump_battery_low_warrning">Pump battery is low</string>
    <string name="combo_is_in_error_state">The pump is showing the error E%1$d: %2$s</string>
    <string name="combo_reservoir_low">Low</string>
    <string name="combo_reservoir_empty">Empty</string>
    <string name="combo_reservoir_normal">Normal</string>
    <string name="combo_notification_check_time_date">Pump clock update needed</string>
    <string name="combo_warning">Warning</string>
    <string name="combo_pump_tbr_cancelled_warrning">TBR CANCELLED warning was confirmed</string>
    <string name="combo_error_no_connection_no_bolus_delivered">The pump could not be reached. No bolus was given</string>
    <string name="combo_error_no_bolus_delivered">Bolus delivery failed. It appears no bolus was delivered. To be sure, please check the pump to avoid a double bolus and then bolus again. To guard against bugs, boluses are not automatically retried.</string>
    <string name="combo_error_partial_bolus_delivered">Only %1$.2f U of the requested bolus of %2$.2f U was delivered due to an error. Please check the pump to verify this and take appropriate actions.</string>
    <string name="combo_error_bolus_verification_failed">Delivering the bolus and verifying the pump\'s history failed, please check the pump and manually. If a bolus was delivered, it will be added to treatments during the next connection to the pump.</string>
    <string name="combo_reservoir_level_insufficient_for_bolus">Not enough insulin for bolus left in reservoir</string>
    <string name="extendedbolusdeliveryerror">Extended bolus delivery error</string>
    <string name="insightpump_shortname">Insight</string>
    <string name="insightpump">Insight Pump</string>
    <string name="status_no_colon">Status</string>
    <string name="changed">Changed</string>
    <string name="pump_stopped_uppercase">PUMP STOPPED</string>
    <string name="status_updated">Status Updated</string>
    <string name="ago">ago</string>
    <string name="with">with</string>
    <string name="insight_active_tbr">Active TBR</string>
    <string name="insight_min_left">min left</string>
    <string name="log_book">Log book</string>
    <string name="insight_last_completed_action">Last Completed Action</string>
    <string name="insight_min">min</string>
    <string name="insight_remaining_over">remaining over</string>
    <string name="insight_total_with">total with</string>
    <string name="insight_upfront_with">upfront with</string>
    <string name="insight_stay_always_connected">Stay always connected</string>
    <string name="insight_history_idle">IDLE</string>
    <string name="insight_history_syncing">SYNCING</string>
    <string name="insight_history_busy">BUSY</string>
    <string name="insight_history_synced">SYNCED</string>
    <string name="insight_startup_uppercase">STARTUP</string>
    <string name="insight_needs">needs</string>
    <string name="insight_not_connected_to_companion_app">Not connected to companion app!</string>
    <string name="insight_companion_app_not_installed">Companion app does not appear to be installed!</string>
    <string name="insight_incompatible_compantion_app_we_need_version">Incompatible companion app, we need version</string>
    <string name="insight_unknown">Unknown</string>
    <string name="insight_waiting_for_code">Waiting for code confirmation</string>
    <string name="insight_code_rejected">Code rejected</string>
    <string name="insight_app_binding">App binding</string>
    <string name="insight_not_authorized">Not authorized</string>
    <string name="insight_incompatible">Incompatible</string>
    <string name="second">second</string>
    <string name="minute">minute</string>
    <string name="hour">hour</string>
    <string name="day">day</string>
    <string name="week">week</string>
    <string name="time_plural">s</string>
    <string name="insight_keepalive_format_string">%1$ds expires %2$s</string>
    <string name="insight_keep_alive_status">Keep-alive status</string>
    <string name="statistics">Statistics</string>
    <string name="connect_preemptively">Connect preemptively</string>
    <string name="automatically_connect_when">Automatically connect when AndroidAPS screens are opened, before any pump command is requested, to reduce connection delay</string>
    <string name="not_recommended_due_to_battery_drain">Not recommended due to battery drain</string>
    <string name="key_enableSMB_always" translatable="false">enableSMB_always</string>
    <string name="key_enableSMB_with_COB" translatable="false">enableSMB_with_COB</string>
    <string name="key_enableSMB_with_temptarget" translatable="false">enableSMB_with_temptarget</string>
    <string name="key_enableSMB_after_carbs" translatable="false">enableSMB_after_carbs</string>
    <string name="key_allowSMB_with_high_temptarget" translatable="false">enableSMB_with_high_temptarget</string>
    <string name="enablesmbalways">Enable SMB always</string>
    <string name="enablesmbalways_summary">Enable SMB always independently to boluses. Possible only with BG source with nice filtering of data like G5</string>
    <string name="enablesmbaftercarbs">Enable SMB after carbs</string>
    <string name="enablesmbaftercarbs_summary">Enable SMB for 6h after carbs, even with 0 COB. Possible only with BG source with nice filtering of data like G5</string>
    <string name="enablesmbwithcob">Enable SMB with COB</string>
    <string name="enablesmbwithcob_summary">Enable SMB when there is COB active.</string>
    <string name="enablesmbwithtemptarget">Enable SMB with temp targets</string>
    <string name="enablesmbwithtemptarget_summary">Enable SMB when there is temp target active (eating soon, exercise)</string>
    <string name="enablesmbwithhightemptarget">Enable SMB with high temp targets</string>
    <string name="enablesmbwithhightemptarget_summary">Enable SMB when there is high temp target active (exercise)</string>
    <string name="let_temp_basal_run">Let temp basal run</string>
    <string name="mute">Mute</string>
    <string name="overview_insulin_label">Insulin</string>
    <string name="overview_carbs_label">Carbs</string>
    <string name="overview_buttons_selection">Buttons</string>
    <string name="key_show_calibration_button" translatable="false">show_calibration_button</string>
    <string name="key_show_cgm_button" translatable="false">show_cgm_button</string>
    <string name="key_show_carbs_button" translatable="false">show_carbs_button</string>
    <string name="key_show_wizard_button" translatable="false">show_wizard_button</string>
    <string name="key_show_insulin_button" translatable="false">show_insulin_button</string>
    <string name="key_show_treatment_button" translatable="false">show_treatment_button</string>
    <string name="show_calibration_button_summary">Sends a calibration to xDrip+ or open G5 calibration dialog</string>
    <string name="show_cgm_button_summary">Opens xDrip+, back buttons returns to AAPS</string>
    <string name="key_insulin_button_increment_1" translatable="false">insulin_button_increment_1</string>
    <string name="key_insulin_button_increment_2" translatable="false">insulin_button_increment_2</string>
    <string name="key_insulin_button_increment_3" translatable="false">insulin_button_increment_3</string>
    <string name="key_carbs_button_increment_1" translatable="false">carbs_button_increment_1</string>
    <string name="key_carbs_button_increment_2" translatable="false">carbs_button_increment_2</string>
    <string name="key_carbs_button_increment_3" translatable="false">carbs_button_increment_3</string>
    <string name="carb_increment_button_message">Number of carbs to add when button is pressed</string>
    <string name="insulin_increment_button_message">Amount of insulin to add when button is pressed</string>
    <string name="error_starting_cgm">Could not launch CGM application.  Make sure it is installed.</string>
    <string name="overview_cgm">CGM</string>
    <string name="nav_historybrowser">History browser</string>
    <string name="wear_notifysmb_title">Notify on SMB</string>
    <string name="wear_notifysmb_summary">Show SMB on the watch like a standard bolus.</string>
    <string name="key_ns_create_announcements_from_errors" translatable="false">ns_create_announcements_from_errors</string>
    <string name="ns_create_announcements_from_errors_title">Create announcements from errors</string>
    <string name="ns_create_announcements_from_errors_summary">Create Nightscout announcement for error dialogs and local alerts (also viewable in Careportal under Treatments)</string>
    <string name="dexcomG5_shortname" translatable="false">G5</string>
    <string name="wear_predictions_summary">Show the predictions on the watchface.</string>
    <string name="wear_predictions_title">Predictions</string>
    <string name="data_choices">Data Choices</string>
    <string name="fabric_upload">Fabric Upload</string>
    <string name="allow_automated_crash_reporting">Allow automated crash reporting and feature usage data to be sent to the developers via the fabric.io service.</string>
    <string name="g5appnotdetected">Please update your G5 app to supported version</string>
    <string name="start_activity_tt">Start Activity TT</string>
    <string name="start_eating_soon_tt">Start Eating soon TT</string>
    <string name="temptargetshort">TT</string>
    <string name="do_not_bolus_record_only">Do not bolus, record only</string>
    <string name="category">Category</string>
    <string name="subcategory">Subcategory</string>
    <string name="bolusrecordedonly">Bolus will be recorded only</string>
    <string name="ns_autobackfill_summary">Autobackfill missig BGs from NS</string>
    <string name="key_ns_autobackfill" translatable="false">ns_autobackfill</string>
    <string name="loop_smbsetbypump_label">SMB set by pump</string>
    <string name="overview_show_sensitivity">Sensitivity</string>
    <string name="overview_show_deviations">Deviations</string>
    <string name="overview_show_cob">Carbs On Board</string>
    <string name="overview_show_iob">Insulin On Board</string>
    <string name="overview_show_basals">Basals</string>
    <string name="no_action_selected">No action selected, nothing will happen</string>
    <string name="start_hypo_tt">Start Hypo TT</string>
    <string name="closed_loop_disabled_on_dev_branch">Running dev version. Closed loop is disabled.</string>
    <string name="key_fromNSAreCommingFakedExtendedBoluses" translatable="false">fromNSAreCommingFakedExtendedBoluses</string>
    <string name="engineering_mode_enabled">Engineering mode enabled</string>
    <string name="not_eng_mode_or_release">Engineering mode not enabled and not on release branch</string>
    <string name="pump_basebasalrate">%.2f U/h</string>
    <string name="combo_actvity_reading_basal_profile">Reading basal profile</string>
    <string name="combo_bolus_rejected_due_to_pump_history_change">The pump history has changed after the bolus calculation was performed. The bolus was not delivered. Please recalculate if a bolus is still needed.</string>
    <string name="combo_error_updating_treatment_record">Bolus successfully delivered, but adding the treatment entry failed. This can happen if two small boluses of the same size are administered within the last two minutes. Please check the pump history and treatment entries and use the Careportal to add missing entries. Make sure not to add any entries for the exact same minute and same amount.</string>
    <string name="combo_high_temp_rejected_due_to_pump_history_changes">Rejecting high temp since calculation didn\'t consider recently changed pump history</string>
    <string name="combo_activity_checking_pump_state">Refreshing pump state</string>
    <string name="combo_warning_pump_basal_rate_changed">The basal rate on the pump has changed and will be updated soon</string>
    <string name="combo_error_failure_reading_changed_basal_rate">Basal rate changed on pump, but reading it failed</string>
    <string name="combo_activity_checking_for_history_changes">Checking for history changes</string>
    <string name="combo_error_multiple_boluses_with_identical_timestamp">Multiple boluses with the same amount within the same minute were just imported. Only one record could be added to treatments. Please check the pump and manually add a bolus record using the Careportal tab. Make sure to create a bolus with a time no other bolus uses.</string>
    <string name="about_link_urls">\n\nhttp://www.androidaps.org\nhttp://www.androidaps.de (de)\n\nfacebook:\nhttp://facebook.androidaps.org\nhttp://facebook.androidaps.de (de)</string>
    <string name="combo_check_date">The last bolus is older than 24 hours or is in the future. Please check the date on the pump is set correctly.</string>
    <string name="combo_suspious_bolus_time">Time/date of the delivered bolus on pump seems wrong, IOB is likely incorrect. Please check pump time/date.</string>
    <string name="profileswitch_ismissing">ProfileSwitch missing. Please do a profile switch or press \"Activate Profile\" in the LocalProfile.</string>
    <string name="combo_bolus_count">Bolus count</string>
    <string name="combo_tbr_count">TBR count</string>
    <string name="objectivenotstarted">Objective %1$d not started</string>
    <string name="objectivenotfinished">Objective %1$d not finished</string>
    <string name="pumpisnottempbasalcapable">Pump is not temp basal capable</string>
    <string name="novalidbasalrate">No valid basal rate read from pump</string>
    <string name="closedmodedisabledinpreferences">Closed loop mode disabled in preferences</string>
    <string name="autosensdisabledinpreferences">Autosens disabled in preferences</string>
    <string name="smbdisabledinpreferences">SMB disabled in preferences</string>
    <string name="limitingbasalratio">Limiting max basal rate to %1$.2f U/h because of %2$s</string>
    <string name="pumplimit">pump limit</string>
    <string name="key_openapsma_max_basal" translatable="false">openapsma_max_basal</string>
    <string name="key_openapsama_current_basal_safety_multiplier" translatable="false">openapsama_current_basal_safety_multiplier</string>
    <string name="key_openapsama_max_daily_safety_multiplier" translatable="false">openapsama_max_daily_safety_multiplier</string>
    <string name="itmustbepositivevalue">it must be positive value</string>
    <string name="maxbasalmultiplier">max basal multiplier</string>
    <string name="maxdailybasalmultiplier">max daily basal multiplier</string>
    <string name="key_openapsma_max_iob" translatable="false">openapsma_max_iob</string>
    <string name="smb_frequency_exceeded">A bolus was delivered within the last 3 minutes, skipping SMB</string>
    <string name="basal_set_correctly">Basal set correctly</string>
    <string name="limitingpercentrate">Limiting max percent rate to %1$d%% because of %2$s</string>
    <string name="key_treatmentssafety_maxbolus" translatable="false">treatmentssafety_maxbolus</string>
    <string name="limitingbolus">Limiting bolus to %1$.1f U because of %2$s</string>
    <string name="limitingmaxiob">Limiting max IOB to %1$.1f U because of %2$s</string>
    <string name="limitingcarbs">Limiting carbs to %1$d g because of %2$s</string>
    <string name="limitingiob">Limiting IOB to %1$.1f U because of %2$s</string>
    <string name="maxvalueinpreferences">max value in preferences</string>
    <string name="hardlimit">hard limit</string>
    <string name="key_treatmentssafety_maxcarbs" translatable="false">treatmentssafety_maxcarbs</string>
    <string name="unsafeusage">unsafe usage</string>
    <string name="key_openapsama_useautosens" translatable="false">openapsama_useautosens</string>
    <string name="readstatusfailed">Read status failed</string>
    <string name="record_pump_site_change">Record pump site change</string>
    <string name="record_insulin_cartridge_change">Record insulin cartridge change</string>
    <string name="smbalwaysdisabled">SMB always and after carbs disabled because active BG source doesn\'t support advanced filtering</string>
    <string name="smbnotallowedinopenloopmode">SMB not allowed in open loop mode</string>
    <string name="food_short">Food</string>
    <string name="iobcobcalculator" translatable="false">IobCobCalculator</string>
    <string name="reset">reset</string>
    <string name="waitingfortimesynchronization">Waiting for time synchronization (%1$d sec)</string>
    <string name="loopdisconnectedfor">Disconnected (%1$d m)</string>
    <string name="automatic_careportal_events">Automatic careportal events</string>
    <string name="automatically_upload_insulin_cannula_and_battery_changes_to_nightscout">Automatically upload insulin, cannula and battery changes and pump alarms to Nightscout</string>
    <string name="key_openapssmb_max_iob" translatable="false">openapsmb_max_iob</string>
    <string name="openapssmb_maxiob_title">Maximum total IOB OpenAPS can\'t go over [U]</string>
    <string name="openapssmb_maxiob_summary">This value is called Max IOB in OpenAPS context\nOpenAPS will not add more insulin if current IOB is greater than this value</string>
    <string name="pump_stopped">Pump stopped</string>
    <string name="pump_started">Pump started</string>
    <string name="pump_paused">Pump paused</string>
    <string name="absorption_cutoff_title">Meal max absorption time [h]</string>
    <string name="absorption_cutoff_summary">Time at which any meal is considered absorbed. Remaining carbs will be cut off.</string>
    <string name="time">Time</string>
    <string name="key_show_notes_entry_dialogs" translatable="false">show_notes_entry_dialogs</string>
    <string name="overview_show_notes_field_in_dialogs_title">Show notes field in treatment dialogs</string>
    <string name="title_activity_setup_wizard" translatable="false">SetupWizardActivity</string>
    <string name="next_button">Next</string>
    <string name="previous_button">Prev</string>
    <string name="nav_setupwizard">Setup Wizard</string>
    <string name="setupwizard_finish">FINISH</string>
    <string name="setupwizard_language_prompt">Select your language</string>
    <string name="key_language" translatable="false">language</string>
    <string name="key_openapsama_min_5m_carbimpact" translatable="false">openapsama_min_5m_carbimpact</string>
    <string name="boluserrorcode">Asked: %1$.2fU Delivered: %2$.2fU Error code: %3$d</string>
    <string name="firstinsulinincrement">First insulin increment</string>
    <string name="secondinsulinincrement">Second insulin increment</string>
    <string name="thirdinsulinincrement">Third insulin increment</string>
    <string name="firstcarbsincrement">First carbs increment</string>
    <string name="secondcarbsincrement">Second carbs increment</string>
    <string name="thirdcarbsincrement">Third carbs increment</string>
    <string name="cgm">CGM</string>
    <string name="key_ns_wifionly" translatable="false">ns_wifionly</string>
    <string name="key_ns_wifi_ssids" translatable="false">ns_wifi_ssids</string>
    <string name="key_ns_allowroaming" translatable="false">ns_allowroaming</string>
    <string name="key_ns_chargingonly" translatable="false">ns_chargingonly</string>
    <string name="ns_wifionly">Use WiFi connection only</string>
    <string name="ns_wifi_ssids">WiFi SSID</string>
    <string name="ns_chargingonly">Only if charging</string>
    <string name="connectionsettings_title">Connection settings</string>
    <string name="ns_wifi_allowedssids">Allowed SSIDs (semicolon separated)</string>
    <string name="ns_allowroaming">Allow connection in roaming</string>
    <string name="key_always_use_shortavg" translatable="false">always_use_shortavg</string>
    <string name="openapsama_autosens_max">Max autosens ratio</string>
    <string name="openapsama_autosens_min">Min autosens ratio</string>
    <string name="openapsama_bolussnooze_dia_divisor">Bolus snooze dia divisor</string>
    <string name="openapsama_max_daily_safety_multiplier">Max daily safety multiplier</string>
    <string name="openapsama_current_basal_safety_multiplier">Current basal safety multiplier</string>
    <string name="value_unavailable_short">n/a</string>
    <string name="ns_autobackfill_title">Autobackfill BG</string>
    <string name="ga_lang" translatable="false">Irish</string>
    <string name="wear_wizard_settings">Wizard Settings</string>
    <string translatable="false" name="key_wearwizard_bg">wearwizard_bg</string>
    <string translatable="false" name="key_wearwizard_tt">wearwizard_tt</string>
    <string translatable="false" name="key_wearwizard_trend">wearwizard_trend</string>
    <string translatable="false" name="key_wearwizard_cob">wearwizard_cob</string>
    <string translatable="false" name="key_wearwizard_bolusiob">wearwizard_bolusiob</string>
    <string translatable="false" name="key_wearwizard_basaliob">wearwizard_basaliob</string>
    <string name="wear_wizard_settings_summary">Calculations included in the Wizard result:</string>
    <string name="wear_display_settings">Display Settings</string>
    <string name="wear_general_settings">General Settings</string>
    <string name="enable_nsclient">Enable NSClient</string>
    <string name="welcometosetupwizard">Welcome to setup wizard. It will guide you through the setup process\n</string>
    <string name="pumpsetup">Pump setup</string>
    <string name="readstatus">Read status</string>
    <string name="adjustprofileinns">Changes must be done in NS</string>
    <string name="exitwizard">Skip setup wizard</string>
    <string name="setupwizard_loop_description">Press the button below to enable AndroidAPS to suggest/make basal changes</string>
    <string name="setupwizard_objectives_description">Press the button below to enable Objectives. Look in the Objectives tab, after you finish this wizard, to make AndroidAPS completely functional.\n</string>
    <string name="enableobjectives">Enable Objectives</string>
    <string name="apssetup">Configure APS plugin</string>
    <string name="key_setupwizard_processed" translatable="false">startupwizard_processed</string>
    <string name="sensitivitysetup">Configure Sensitivity plugin</string>
    <string name="setupwizard_sensitivity_description">Sensitivity plugin is used for sensitivity detection and COB calculation. For more info visit:</string>
    <string name="setupwizard_sensitivity_url">https://github.com/MilosKozak/AndroidAPS/wiki/Sensitivity-detection-and-COB</string>
    <string name="nsclientinfotext">NSClient handles connection to Nightscout. You can skip this part now but you will not be able to pass objectives until you setup it.</string>
    <string name="diawarning">Please remember: new insulin profiles require DIA at least 5h. DIA 5–6h on new profile is equal to DIA 3h on old insulin profiles.</string>
    <string name="bgsourcesetup">Configure BG source</string>
    <string name="setupwizard_profile_description">Please select source of profile. If patient is a child you should use NS profile. If there is nobody following you on Nightscout you will probably prefer Local profile. Please remember that you are only selecting the profile source. To use it you must activate it by executing \"Profile switch\"</string>
    <string name="setupwizard_aps_description">Select one from availables algorithms. They are sorted from oldest to newest. Newer algorithm is usually more powerful and more aggressive. Thus if you are new looper you may probably start with AMA and not with latest one. Do not forget to read the OpenAPS documentation and configure it before use.</string>
    <string name="startobjective">Start your first objective</string>
    <string name="permission">Permission</string>
    <string name="askforpermission">Ask for permission</string>
    <string name="needlocationpermission">Application needs location permission for BT scan</string>
    <string name="needstoragepermission">Application needs storage permission to be able store log files</string>
    <string name="request">Request</string>
    <string name="insulinsourcesetup">Configure Insulin plugin</string>
    <string name="exit">Exit</string>
    <string name="danar_useroptions">User options</string>
    <string name="danar_timedisplay">Display time format</string>
    <string name="danar_buttonscroll">Button scroll</string>
    <string name="danar_beep">Beep on button press</string>
    <string name="danar_pumpalarm">Alarm</string>
    <string name="danar_pumpalarm_sound">Sound</string>
    <string name="danar_pumpalarm_vibrate">Vibrate</string>
    <string name="danar_pumpalarm_both">Both</string>
    <string name="danar_screentimeout">LCD on time [s]</string>
    <string name="danar_backlight">Backlight on time [h]</string>
    <string name="danar_glucoseunits">Glucose units</string>
    <string name="danar_shutdown">Shutdown(hours)</string>
    <string name="danar_lowreservoir">Low reservoir (Units)</string>
    <string name="danar_saveuseroptions">Save options to pump</string>
    <string name="option_on">On</string>
    <string name="option_off">Off</string>
    <string name="open_navigation">Open navigation</string>
    <string name="close_navigation">Close navigation</string>
    <string name="nav_plugin_preferences">Plugin preferences</string>
    <string name="completed_well_done">Completed, well done!</string>
    <string name="not_completed_yet">Not completed yet</string>
    <string name="time_elapsed">Time elapsed</string>
    <string name="nth_objective">%1$d. Objective</string>
    <string name="poctech">Poctech</string>
    <string name="description_source_poctech">Receive BG values from Poctech app</string>
    <string translatable="false" name="key_high_temptarget_raises_sensitivity">high_temptarget_raises_sensitivity</string>
    <string translatable="false" name="key_low_temptarget_lowers_sensitivity">low_temptarget_lowers_sensitivity</string>
    <string name="high_temptarget_raises_sensitivity_title">High temptarget raises sensitivity</string>
    <string name="high_temptarget_raises_sensitivity_summary"><![CDATA[Raise sensitivity for temptargets >= 100]]></string>
    <string name="low_temptarget_lowers_sensitivity_title">Low temptarget lowers sensitivity</string>
    <string name="low_temptarget_lowers_sensitivity_summary"><![CDATA[Lower sensitivity for temptargets < 100]]></string>
    <string name="combo_invalid_setup">Invalid pump setup, check the docs and verify that the Quick Info menu is named QUICK INFO using the 360 configuration software.</string>
    <string name="custom">Custom</string>
    <string name="largetimedifftitle">Large Time Difference</string>
    <string name="largetimediff">Large time difference:\nTime in pump is off by more than 1.5 hours.\nPlease adjust the time manually on the pump and make sure that reading the history from the pump does not cause unexpected behaviour.\nIf possible, remove the history from the pump before changing the time or disable the closed loop for one DIA after the last wrong history entry but minimum one DIA from now.</string>
    <string name="key_keep_screen_on" translatable="false">keep_screen_on</string>
    <string name="careportal_removestartedevents">Clean AndroidAPS started</string>
    <string name="storedsettingsfound">Stored settings found</string>
    <string name="allow_hardware_pump_text">Attention: If you activate and connect to a hardware pump, AndroidAPS will copy the basal settings from the profile to the pump, overwriting the existing basal rate stored on the pump. Make sure you have the correct basal setting in AndroidAPS. If you are not sure or don\'t want to overwrite the basal settings on your pump, press cancel and repeat switching to the pump at a later time.</string>
    <string name="error_adding_treatment_title">Treatment data incomplete</string>
<<<<<<< HEAD
    <string name="maintenance_settings">Maintenance Settings</string>
    <string name="logshipper_email">Email</string>
    <string name="key_maintenance_logs_email" translatable="false">email</string>
    <string name="invalid_email_message">Invalid Email</string>
    <string name="key_maintenance_logs_amount" translatable="false">amount of logs to send</string>
    <string name="logshipper_amount">No of Logs to send</string>
    <string name="maintenance">Wartung</string>
    <string name="maintenance_shortname">MAINT</string>
    <string name="description_maintenance">Provides several functions for maintenance (eg. log sending, log deletion).</string>
=======
    <string name="logshipper_settings">Log Shipment Settings</string>
    <string name="logshipper_email">Email</string>
    <string name="key_logshipper_email" translatable="false">email</string>
    <string name="invalid_email_message">Invalid Email</string>
    <string name="key_logshipper_amount" translatable="false">amount of logs to send</string>
    <string name="logshipper_amount">No of Logs to send</string>
    <string name="logshipper">Log Shipment</string>
    <string name="logship_shortname">LOG</string>
    <string name="description_logship">Send Logs via Email for support requests. Delete logs if wanted.</string>
>>>>>>> c7e6474b
    <string name="send_all_logs">Send Logs by Email</string>
    <string name="delete_logs">Delete Logs</string>

    <string name="error_adding_treatment_message">A treatment (insulin: %1$.2f, carbs: %2$d, at: %3$s) could not be added to treatments. Please check and manually add a record as appropriate.</string>
    <string name="generated_ecarbs_note">Generated eCarbs with amount: %1$dg, duration: %2$dh, delay: %3$dm</string>
    <string name="key_plugin_stats_report_timestamp" translatable="false">key_plugin_stats_report_timestamp</string>
    <string name="openaps_noasdata">No autosens data available</string>
    <string name="nav_logsettings">Log settings</string>
    <string name="resettodefaults">Reset to defaults</string>

    <plurals name="objective_days">
        <item quantity="one">%1$d day</item>
        <item quantity="other">%1$d days</item>
    </plurals>
    <plurals name="objective_hours">
        <item quantity="one">%1$d hour</item>
        <item quantity="other">%1$d hours</item>
    </plurals>
    <plurals name="objective_minutes">
        <item quantity="one">%1$d minute</item>
        <item quantity="other">%1$d minutes</item>
    </plurals>
</resources><|MERGE_RESOLUTION|>--- conflicted
+++ resolved
@@ -1165,27 +1165,15 @@
     <string name="storedsettingsfound">Stored settings found</string>
     <string name="allow_hardware_pump_text">Attention: If you activate and connect to a hardware pump, AndroidAPS will copy the basal settings from the profile to the pump, overwriting the existing basal rate stored on the pump. Make sure you have the correct basal setting in AndroidAPS. If you are not sure or don\'t want to overwrite the basal settings on your pump, press cancel and repeat switching to the pump at a later time.</string>
     <string name="error_adding_treatment_title">Treatment data incomplete</string>
-<<<<<<< HEAD
     <string name="maintenance_settings">Maintenance Settings</string>
-    <string name="logshipper_email">Email</string>
+    <string name="maintenance_email">Email</string>
     <string name="key_maintenance_logs_email" translatable="false">email</string>
     <string name="invalid_email_message">Invalid Email</string>
     <string name="key_maintenance_logs_amount" translatable="false">amount of logs to send</string>
-    <string name="logshipper_amount">No of Logs to send</string>
+    <string name="maintenance_amount">No of Logs to send</string>
     <string name="maintenance">Wartung</string>
     <string name="maintenance_shortname">MAINT</string>
     <string name="description_maintenance">Provides several functions for maintenance (eg. log sending, log deletion).</string>
-=======
-    <string name="logshipper_settings">Log Shipment Settings</string>
-    <string name="logshipper_email">Email</string>
-    <string name="key_logshipper_email" translatable="false">email</string>
-    <string name="invalid_email_message">Invalid Email</string>
-    <string name="key_logshipper_amount" translatable="false">amount of logs to send</string>
-    <string name="logshipper_amount">No of Logs to send</string>
-    <string name="logshipper">Log Shipment</string>
-    <string name="logship_shortname">LOG</string>
-    <string name="description_logship">Send Logs via Email for support requests. Delete logs if wanted.</string>
->>>>>>> c7e6474b
     <string name="send_all_logs">Send Logs by Email</string>
     <string name="delete_logs">Delete Logs</string>
 
