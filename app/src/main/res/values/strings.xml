﻿<resources>
    <string name="treatmentssafety_title">Treatments safety</string>
    <string name="treatmentssafety_maxbolus_title">Max allowed bolus [U]</string>
    <string name="treatmentssafety_maxcarbs_title">Max allowed carbs [g]</string>

    <string name="nav_preferences">Preferences</string>
    <string name="nav_refreshtreatments">Refresh treatments from NS</string>
    <string name="nav_resetdb">Reset Databases</string>
    <string name="reset_db_confirm">Do you really want to reset the databases?</string>
    <string name="nav_exit">Exit</string>
    <string name="danar_useextended_title">Use extended boluses for >200%%</string>
    <string name="danar_bt_name_title">DanaR Bluetooth device</string>
    <string name="ns_sync_use_absolute_title">Always use basal absolute values</string>
    <string name="alert_dialog_storage_permission_text">Please reboot your phone or restart AndroidAPS from the System Settings \notherwise Android APS will not have logging (important to track and verify that the algorithms are working correctly)!</string>

    <string name="description_actions">Some buttons to quickly access common features</string>
    <string name="description_careportal">Enter advanced log book entries.</string>
    <string name="description_config_builder">Used for configuring the active plugins</string>
    <string name="description_objectives">Learning program</string>
    <string name="description_food">Displays the food presets defined in Nightscout</string>
    <string name="description_insulin_rapid">Insulin preset for Humalog and NovoRapid / NovoLog</string>
    <string name="description_insulin_ultra_rapid">Insulin preset for Fiasp</string>
    <string name="description_insulin_free_peak">Allows you to define the peak of the insulin activity and should only be used by advanced users</string>
    <string name="description_loop">Activate or deactivate the implementation triggering the loop.</string>
    <string name="description_ns_client">Synchronizes your data with Nightscout</string>
    <string name="description_ma">State of the algorithm in 2016</string>
    <string name="description_ama">State of the algorithm in 2017</string>
    <string name="description_smb">Most recent algorithm for advanced users</string>
    <string name="description_overview">Displays the current state of your loop and buttons for most common actions</string>
    <string name="description_persistent_notification">Shows an ongoing notification with a short overview of what your loop is doing</string>
    <string name="description_profile_local">Define a profile which is offline available.</string>
    <string name="description_profile_nightscout">Provides the profile you have defined in Nightscout</string>
    <string name="description_profile_simple">Define a profile with only one time block.</string>
    <string name="description_pump_combo">Pump integration for Accu-Chek Combo pumps, requires having ruffy installed</string>
    <string name="description_pump_dana_r">Pump integration for DANA Diabecare R pumps</string>
    <string name="description_pump_dana_r_korean">Pump integration for domestic DANA Diabecare R pumps</string>
    <string name="description_pump_dana_r_v2">Pump integration for DANA Diabecare R pumps with upgraded firmware</string>
    <string name="description_pump_dana_rs">Pump integration for DANA Diabecare RS pumps</string>
    <string name="description_pump_insight">Pump integration for Accu-Chek Insight pumps, requires having SightRemote installed</string>
    <string name="description_pump_mdi">Pump integration for people who do multiple daily injections for their diabetes therapy</string>
    <string name="description_pump_virtual">Pump integration for pumps which don\'t have any driver yet (Open Loop)</string>
    <string name="description_sensitivity_aaps">Sensitivity is calculated the same way like Oref0, but you can specify timeframe to the past. Minimal carb absorption is calculated from max carb absorption time from preferences.</string>
    <string name="description_sensitivity_oref0">Sensitivity is calculated from 24h data in the past and carbs (if not absorbed) are cut after time specified in preferences.</string>
    <string name="description_sensitivity_oref1">Sensitivity is calculated from 8h data in the past and carbs (if not absorbed) are cut after time specified in preferences. Plugin also calculates UAM.</string>
    <string name="description_sensitivity_weighted_average">Sensitivity is calculated as a weighted average from deviations. Newer deviations have higher weight. Minimal carb absorption is calculated from max carb absorption time from preferences. This algorithm is the fastest in following sensitivity changes.</string>
    <string name="description_source_dexcom_g5">Receive BG values from the patched Dexcom G5 app.</string>
    <string name="description_source_dexcom_g6">Receive BG values from the patched Dexcom G6 app.</string>
    <string name="description_source_eversense">Receive BG values from the patched Eversense app.</string>
    <string name="description_source_glimp">Receive BG values from Glimp.</string>
    <string name="description_source_mm640g">Receive BG values from the 600SeriesAndroidUploader.</string>
    <string name="description_source_ns_client">Downloads BG data from Nightscout</string>
    <string name="description_source_xdrip">Receive BG values from xDrip.</string>
    <string name="description_treatments">Saves all treatments that were made</string>
    <string name="description_wear">Monitor and control AndroidAPS using your WearOS watch.</string>
    <string name="description_xdrip_status_line">Show information about your loop on your xDrip+ watchface.</string>
    <string name="description_sms_communicator">Remote control AndroidAPS using SMS commands.</string>

    <string name="objectives_button_back">Back</string>
    <string name="objectives_button_start">Start</string>
    <string name="objectives_button_verify">Verify</string>
    <string name="nsprofileview_units_label">Units</string>
    <string name="nsprofileview_dia_label">DIA</string>
    <string name="nsprofileview_ic_label">IC</string>
    <string name="nsprofileview_isf_label">ISF</string>
    <string name="nsprofileview_basal_label">Basal</string>
    <string name="nsprofileview_target_label">Target</string>
    <string name="noprofileset">NO PROFILE SET</string>
    <string name="treatments_insulin_label_string">Insulin:</string>
    <string name="treatments_carbs_label_string">Carbs:</string>
    <string name="treatments_iob_label_string">IOB:</string>
    <string name="sms_iob">IOB:</string>
    <string name="treatments_activity_string">Activity:</string>
    <string name="treatments_iobtotal_label_string">Total IOB:</string>
    <string name="treatments_iobactivitytotal_label_string">Total IOB activity:</string>
    <string name="tempbasals_realduration_label_string">Dur:</string>
    <string name="tempbasals_netratio_label_string">Ratio:</string>
    <string name="tempbasals_netinsulin_label_string">Ins:</string>
    <string name="tempbasals_iob_label_string">IOB:</string>
    <string name="tempbasals_iobtotal_label_string">Total IOB:</string>
    <string name="treatments_newtreatment_insulinamount_label">Insulin</string>
    <string name="treatments_newtreatment_carbsamount_label">Carbs</string>
    <string name="treatments_wizard_bg_label">BG</string>
    <string name="treatments_wizard_tt_label">TT</string>
    <string name="treatments_wizard_carbs_label">Carbs</string>
    <string name="treatments_wizard_correction_label">Corr</string>
    <string name="insulin_unit_shortname">U</string>
    <string name="treatments_wizard_bolusiob_label">Bolus IOB</string>
    <string name="openapsma_run">Run now</string>
    <string name="vitualpump_label">VIRTUAL PUMP</string>
    <string name="pump_basebasalrate_label">Base basal rate</string>
    <string name="pump_tempbasal_label">Temp basal</string>
    <string name="virtualpump_extendedbolus_label">Extended bolus</string>
    <string name="pump_battery_label">Battery</string>
    <string name="pump_reservoir_label">Reservoir</string>
    <string name="virtualpump_resultok">OK</string>
    <string name="openapsma_lastrun_label">Last run</string>
    <string name="openapsma_inputparameters_label">Input parameters</string>
    <string name="openapsma_glucosestatus_label">Glucose status</string>
    <string name="openapsma_currenttemp_label">Current temp</string>
    <string name="openapsma_iobdata_label">IOB data</string>
    <string name="openapsma_profile_label">Profile</string>
    <string name="openapsma_mealdata_label">Meal data</string>
    <string name="result">Result</string>
    <string name="openapsma_noglucosedata">No glucose data available</string>
    <string name="nochangerequested">No change requested</string>
    <string name="openapsma_request_label">Request</string>
    <string name="rate">Rate</string>
    <string name="duration">Duration</string>
    <string name="reason">Reason</string>
    <string name="glucose">Glucose</string>
    <string name="delta">Delta</string>
    <string name="sms_delta">Delta:</string>

    <string name="configbuilder">Config Builder</string>
    <string name="objectives">Objectives</string>
    <string name="openapsma">OpenAPS MA</string>
    <string name="overview">Overview</string>
    <string name="nsprofile">NS Profile</string>
    <string name="simpleprofile">Simple profile</string>
    <string name="tempbasal">TempBasal</string>
    <string name="treatments">Treatments</string>
    <string name="virtualpump">Virtual Pump</string>
    <string name="careportal">Careportal</string>


    <string name="configbuilder_pump">Pump</string>
    <string name="configbuilder_pump_description">Which pump would you like to use with AndroidAPS?</string>
    <string name="configbuilder_treatments">Treatments</string>
    <string name="configbuilder_treatments_description">Which plugin should be used for treatment handling?</string>
    <string name="configbuilder_profile">Profile</string>
    <string name="configbuilder_profile_description">Which profile should AndroidAPS use?</string>
    <string name="configbuilder_aps">APS</string>
    <string name="configbuilder_aps_description">Which APS algorithm should make therapy adjustments?</string>
    <string name="configbuilder_general">General</string>
    <string name="configbuilder_general_description">These are some general plugins you might find useful.</string>
    <string name="configbuilder_constraints_description">Which constraints are applied?</string>
    <string name="days">days</string>
    <string name="constraints">Constraints</string>

    <string name="loop">Loop</string>
    <string name="configbuilder_loop">Loop</string>
    <string name="configbuilder_loop_description">Use this to activate AndroidAPS\' loop integration.</string>
    <string name="loop_aps_label">APS</string>
    <string name="loop_constraintsprocessed_label">After processed constraints</string>
    <string name="loop_tbrsetbypump_label">Temp basal set by pump</string>
    <string name="openapsma_lastenact_label">Last enacted</string>
    <string name="ok">OK</string>
    <string name="cancel">Cancel</string>
    <string name="noapsselected">NO APS SELECTED OR PROVIDED RESULT</string>
    <string name="safety">Safety</string>
    <string name="openapsma_disabled">Plugin is disabled</string>
    <string name="constraints_violation">Constraints violation</string>
    <string name="treatmentdeliveryerror">Bolus delivery error</string>
    <string name="tempbasaldeliveryerror">Tempbasal delivery error</string>
    <string name="overview_newtempbasal_basalpercent">Basal value [%%]</string>
    <string name="overview_newtempbasal_percent_label">%% (100%% = current)</string>
    <string name="setbasalquestion">Accept new temp basal:</string>
    <string name="overview_treatment_label">Treatment</string>
    <string name="overview_calculator_label">Calculator</string>
    <string name="constraintapllied">Constraint applied!</string>
    <string name="confirmation">Confirmation</string>
    <string name="entertreatmentquestion">Enter new treatment:</string>
    <string name="bolus">Bolus</string>
    <string name="sms_bolus">Bolus:</string>
    <string name="basal">Basal</string>
    <string name="sms_basal">Basal:</string>
    <string name="carbs">Carbs</string>
    <string name="changeyourinput">Change your input!</string>
    <string name="setextendedbolusquestion">Set new extended bolus:</string>
    <string name="configbuilder_bgsource">BG Source</string>
    <string name="configbuilder_bgsource_description">Where should AndroidAPS gain  it\'s data from?</string>
    <string name="xdrip">xDrip</string>
    <string name="apsmode_title">APS Mode</string>

    <string name="closedloop">Closed Loop</string>
    <string name="openloop">Open Loop</string>
    <string name="disabledloop">Loop Disabled</string>
    <string name="disableloop">Disable loop</string>
    <string name="enableloop">Enable loop</string>

    <string name="openloop_newsuggestion">New suggestion available</string>
    <string name="unsupportedclientver">Unsupported version of NSClient</string>
    <string name="unsupportednsversion">Unsupported version of Nightscout</string>
    <string name="nsclientnotinstalled">NSClient not installed. Record lost!</string>
    <string name="objectives_bgavailableinns">BG available in NS</string>
    <string name="objectives_pumpstatusavailableinns">Pump status available in NS</string>
    <string name="objectives_manualenacts">Manual enacts</string>
    <string name="loopdisabled">LOOP DISABLED BY CONSTRAINTS</string>
    <string name="af_lang" translatable="false">Afrikaans</string>
    <string name="cs_lang" translatable="false">Czech</string>
    <string name="en_lang" translatable="false">English</string>
    <string name="treatments_wizard_basaliob_label">Basal IOB</string>
    <string name="bolusconstraintapplied">Bolus constraint applied</string>
    <string name="carbsconstraintapplied">Carbs constraint applied</string>
    <string name="careportal_bgcheck">BG Check</string>
    <string name="careportal_announcement">Announcement</string>
    <string name="careportal_note">Note</string>
    <string name="careportal_question">Question</string>
    <string name="careportal_exercise">Exercise</string>
    <string name="careportal_pumpsitechange">Pump Site Change</string>
    <string name="careportal_cgmsensorinsert">CGM Sensor Insert</string>
    <string name="careportal_cgmsensorstart">CGM Sensor Start</string>
    <string name="careportal_insulincartridgechange">Insulin Cartridge Change</string>
    <string name="careportal_profileswitch">Profile Switch</string>
    <string name="careportal_snackbolus">Snack Bolus</string>
    <string name="careportal_mealbolus">Meal Bolus</string>
    <string name="careportal_correctionbolus">Correction Bolus</string>
    <string name="careportal_combobolus">Combo Bolus</string>
    <string name="careportal_tempbasalstart">Temp Basal Start</string>
    <string name="careportal_tempbasalend">Temp Basal End</string>
    <string name="careportal_carbscorrection">Carbs correction</string>
    <string name="careportal_openapsoffline">OpenAPS Offline</string>

    <string name="careportal_newnstreatment_eventtype">Event type</string>
    <string name="careportal_newnstreatment_other">Other</string>
    <string name="careportal_newnstreatment_meter">Meter</string>
    <string name="careportal_newnstreatment_sensor">Sensor</string>
    <string name="careportal_newnstreatment_carbs_label">Carbs</string>
    <string name="careportal_newnstreatment_insulin_label">Insulin</string>
    <string name="careportal_newnstreatment_carbtime_label">Carb time</string>
    <string name="careportal_newnstreatment_split_label">Split</string>
    <string name="careportal_newnstreatment_duration_label">Duration</string>
    <string name="careportal_newnstreatment_percent_label">Percent</string>
    <string name="careportal_newnstreatment_absolute_label">Absolute</string>
    <string name="careportal_newnstreatment_notes_label">Notes</string>
    <string name="careportal_newnstreatment_eventtime_label">Event time</string>
    <string name="careportal_newnstreatment_profile_label">Profile</string>
    <string name="careportal_newnstreatment_enteredby_title">Entered By</string>
    <string name="careportal_newnstreatment_glucosetype">Glucose type</string>
    <string name="noprofile">No profile loaded from NS yet</string>
    <string name="overview_tempbasal_button">TempBasal</string>
    <string name="overview_extendedbolus_button">Extended Bolus</string>
    <string name="configbuilder_nightscoutversion_label">Nightscout version:</string>
    <string name="missing">Missing</string>
    <string name="exported">Preferences exported</string>
    <string name="export_to">Export settings to</string>
    <string name="import_from">Import settings from</string>
    <string name="setting_imported">Settings imported</string>
    <string name="filenotfound">File not found</string>
    <string name="nav_export">Export settings</string>
    <string name="nav_import">Import settings</string>
    <string name="nl_lang" translatable="false">Dutch</string>
    <string name="de_lang" translatable="false">German</string>
    <string name="es_lang" translatable="false">Spanish</string>
    <string name="el_lang" translatable="false">Greek</string>
    <string name="it_lang" translatable="false">Italian</string>
    <string name="ro_lang" translatable="false">Romanian</string>
    <string name="pt_lang" translatable="false">Portuguese</string>
    <string name="ru_lang" translatable="false">Russian</string>
    <string name="sk_lang" translatable="false">Slovak</string>
    <string name="sv_lang" translatable="false">Swedish</string>
    <string name="fr_lang" translatable="false">French</string>
    <string name="zh_lang" translatable="false">Chinese</string>
    <string name="tr_lang" translatable="false">Turkish</string>
    <string name="pl_lang" translatable="false">Polish</string>
    <string name="openapsma_maxbasal_title">Max U/hr a Temp Basal can be set to</string>
    <string name="openapsma_maxbasal_summary">This value is called max basal in OpenAPS context</string>
    <string name="openapsma_maxiob_title">Maximum basal IOB OpenAPS can deliver [U]</string>
    <string name="openapsma_maxiob_summary">This value is called Max IOB in OpenAPS context\nThis is maximal insulin in [U] APS can deliver at once.</string>
    <string name="bg_lang" translatable="false">Bulgarian</string>
    <string name="dismiss">DISMISS</string>
    <string name="language" translatable="false">Language</string>

    <string name="danarpump">DanaR</string>
    <string name="connecting">Connecting</string>
    <string name="connected">Connected</string>
    <string name="disconnected">Disconnected</string>
    <string name="danar_pump_settings">DanaR pump settings</string>
    <string name="end_user_license_agreement">End User License Agreement</string>
    <string name="end_user_license_agreement_text">MUST NOT BE USED TO MAKE MEDICAL DECISIONS. THERE IS NO WARRANTY FOR THE PROGRAM, TO THE EXTENT PERMITTED BY APPLICABLE LAW. EXCEPT WHEN OTHERWISE STATED IN WRITING THE COPYRIGHT HOLDERS AND/OR OTHER PARTIES PROVIDE THE PROGRAM “AS IS” WITHOUT WARRANTY OF ANY KIND, EITHER EXPRESSED OR IMPLIED, INCLUDING, BUT NOT LIMITED TO, THE IMPLIED WARRANTIES OF MERCHANTABILITY AND FITNESS FOR A PARTICULAR PURPOSE. THE ENTIRE RISK AS TO THE QUALITY AND PERFORMANCE OF THE PROGRAM IS WITH YOU. SHOULD THE PROGRAM PROVE DEFECTIVE, YOU ASSUME THE COST OF ALL NECESSARY SERVICING, REPAIR OR CORRECTION.</string>
    <string name="end_user_license_agreement_i_understand">I UNDERSTAND AND AGREE</string>
    <string name="save">Save</string>
    <string name="nobtadapter">No bluetooth adapter found</string>
    <string name="devicenotfound">Selected device not found</string>
    <string name="connectionerror">Pump connection error</string>
    <string name="danar_iob_label">Pump IOB</string>
    <string name="danar_dailyunits">Daily units</string>
    <string name="pump_lastbolus_label">Last bolus</string>
    <string name="hoursago">%1$.1fh ago</string>
    <string name="danar_invalidinput">Invalid input data</string>
    <string name="danar_valuenotsetproperly">Value not set properly</string>
    <string name="reloadprofile">Reload profile</string>
    <string name="danar_viewprofile">View profile</string>
    <string name="enacted">Enacted</string>
    <string name="comment">Comment</string>
    <string name="success">Success</string>
    <string name="percent">Percent</string>
    <string name="absolute">Absolute</string>
    <string name="canceltemp">Cancel temp basal</string>
    <string name="smscommunicator">SMS Communicator</string>
    <string name="waitingforpumpresult">Waiting for result</string>
    <string name="smscommunicator_allowednumbers">Allowed phone numbers</string>
    <string name="smscommunicator_allowednumbers_summary">+XXXXXXXXXX;+YYYYYYYYYY</string>
    <string name="smscommunicator_bolusreplywithcode">To deliver bolus %1$.2fU reply with code %2$s</string>
    <string name="smscommunicator_calibrationreplywithcode">To send calibration %1$.2f reply with code %2$s</string>
    <string name="smscommunicator_bolusfailed">Bolus failed</string>
    <string name="bolusdelivered">Bolus %1$.2fU delivered successfully</string>
    <string name="bolusrequested">Going to deliver %1$.2fU</string>
    <string name="smscommunicator_bolusdelivered">Bolus %1$.2fU delivered successfully</string>
    <string name="bolusdelivering">Delivering %1$.2fU</string>
    <string name="smscommunicator_remotecommandsallowed">Allow remote commands via SMS</string>
    <string name="glucosetype_finger">Finger</string>
    <string name="glucosetype_sensor">Sensor</string>
    <string name="manual">Manual</string>
    <string name="careportal_temporarytarget">Temporary Target</string>
    <string name="careportal_temporarytargetcancel">Temporary Target Cancel</string>
    <string name="danarprofile">DanaR profile settings</string>
    <string name="danarprofile_dia">DIA [h]</string>
    <string name="danarprofile_dia_summary">Duration of Insulin Activity</string>
    <string name="failedupdatebasalprofile">Failed to update basal profile</string>
    <string name="danar_historyreload">Reload</string>
    <string name="uploading">Uploading</string>
    <string name="danar_ebolus">E bolus</string>
    <string name="danar_dsbolus">DS bolus</string>
    <string name="danar_debolus">DE bolus</string>
    <string name="danar_error">error</string>
    <string name="danar_refill">refill</string>
    <string name="danar_basalhour">basal hour</string>
    <string name="danar_glucose">glucose</string>
    <string name="danar_carbohydrate">carbohydrate</string>
    <string name="danar_alarm">alarm</string>
    <string name="danar_totaluploaded">Total %1$d records uploaded</string>
    <string name="danar_sbolus">S bolus</string>
    <string name="danar_history_alarm">Alarms</string>
    <string name="danar_history_basalhours">Basal Hours</string>
    <string name="danar_history_bolus">Boluses</string>
    <string name="danar_history_carbohydrates">Carbohydrates</string>
    <string name="danar_history_dailyinsulin">Daily insulin</string>
    <string name="danar_history_errors">Errors</string>
    <string name="danar_history_glucose">Glucose</string>
    <string name="danar_history_refill">Refill</string>
    <string name="danar_history_syspend">Suspend</string>
    <string name="danar_history_connectingfor">Connecting for %1$d s</string>
    <string name="danar_password_title">Pump password</string>
    <string name="wrongpumppassword">Wrong pump password!</string>
    <string name="pumpbusy">Pump is busy</string>
    <string name="overview_bolusprogress_delivered">Delivered</string>
    <string name="overview_bolusprogress_stoped">Stopped</string>
    <string name="bolusstopped">Bolus stopped</string>
    <string name="bolusstopping">Stopping bolus</string>
    <string name="occlusion">Occlusion</string>
    <string name="overview_bolusprogress_stop">Stop</string>
    <string name="overview_bolusprogress_stoppressed">STOP PRESSED</string>
    <string name="waitingforpump">Waiting for pump</string>
    <string name="overview_bolusprogress_goingtodeliver">Going to deliver %1$.2fU</string>
    <string name="objectives_0_objective">Setting up visualization and monitoring, and analyzing basals and ratios</string>
    <string name="objectives_0_gate">Verify that BG is available in Nightscout, and pump insulin data is being uploaded</string>
    <string name="objectives_1_objective">Starting on an open loop</string>
    <string name="objectives_1_gate">Run in Open Loop mode for a few days and manually enact lots of temp basals. Set up and use temporary and default temporary targets (e.g. for activity or hypo treatment carbs)</string>
    <string name="objectives_2_objective">Understanding your open loop, including its temp basal recommendations</string>
    <string name="objectives_2_gate">Based on that experience, decide what max basal should be, and set it on the pump and preferences</string>
    <string name="objectives_3_objective">Starting to close the loop with Low Glucose Suspend</string>
    <string name="objectives_3_gate">Run in closed loop with max IOB = 0 for a few days without too many LGS events</string>
    <string name="objectives_4_objective">Tuning the closed loop, raising max IOB above 0 and gradually lowering BG targets</string>
    <string name="objectives_4_gate">Run for a few days, and at least one night with no low BG alarms, before dropping BG</string>
    <string name="objectives_5_objective">Adjust basals and ratios if needed, and then enable auto-sens</string>
    <string name="objectives_5_gate">1 week successful daytime looping with regular carb entry</string>
    <string name="objectives_6_objective">Enabling additional features for daytime use, such as advanced meal assist</string>
    <string name="objectives_7_objective">Enabling additional features for daytime use, such as SMB</string>
    <string name="objectives_7_gate">You must read the wiki and rise maxIOB to get SMBs working fine! A good start is maxIOB=average mealbolus + 3 x max daily basal</string>
    <string name="youareonallowedlimit">You reached allowed limit</string>
    <string name="noprofileselected">No profile selected</string>
    <string name="smscommunicator_loophasbeendisabled">Loop has been disabled</string>
    <string name="smscommunicator_loophasbeenenabled">Loop has been enabled</string>
    <string name="smscommunicator_loopisdisabled">Loop is disabled</string>
    <string name="smscommunicator_loopisenabled">Loop is enabled</string>
    <string name="valuelimitedto">%1$.2f limited to %2$.2f</string>
    <string name="valueoutofrange">Value %1$s is out of hard limits</string>
    <string name="smscommunicator_remotecommandnotallowed">Remote command is not allowed</string>
    <string name="smscommunicator_remotebolusnotallowed">Remote bolus not available. Try again later.</string>
    <string name="smscommunicator_basalreplywithcode">To start basal %1$.2fU/h for %2$d min reply with code %3$s</string>
    <string name="smscommunicator_profilereplywithcode">To switch profile to %1$s %2$d%% reply with code %3$s</string>
    <string name="smscommunicator_extendedreplywithcode">To start extended bolus %1$.2fU for %2$d min reply with code %3$s</string>
    <string name="smscommunicator_basalpctreplywithcode">To start basal %1$d%% for %2$d min reply with code %3$s</string>
    <string name="smscommunicator_suspendreplywithcode">To suspend loop for %1$d minutes reply with code %2$s</string>
    <string name="smscommunicator_tempbasalset">Temp basal %1$.2fU/h for %2$d min started successfully</string>
    <string name="smscommunicator_extendedset">Extended bolus %1$.2fU for %2$d min started successfully</string>
    <string name="smscommunicator_tempbasalset_percent">Temp basal %1$d%% for %2$d min started successfully</string>
    <string name="smscommunicator_tempbasalfailed">Temp basal start failed</string>
    <string name="smscommunicator_extendedfailed">Extended bolus start failed</string>
    <string name="smscommunicator_basalstopreplywithcode">To stop temp basal reply with code %1$s</string>
    <string name="smscommunicator_extendedstopreplywithcode">To stop extended bolus reply with code %1$s</string>
    <string name="smscommunicator_tempbasalcanceled">Temp basal canceled</string>
    <string name="smscommunicator_extendedcanceled">Extended bolus canceled</string>
    <string name="smscommunicator_tempbasalcancelfailed">Canceling temp basal failed</string>
    <string name="smscommunicator_extendedcancelfailed">Canceling extended bolus failed</string>
    <string name="smscommunicator_unknowncommand">Unknown command or wrong reply</string>

    <string name="quickwizard">QuickWizard</string>
    <string name="quickwizardsettings">QuickWizard settings</string>
    <string name="overview_editquickwizard_buttontext">Button text:</string>
    <string name="overview_editquickwizard_carbs">Carbs:</string>
    <string name="overview_editquickwizard_valid">Valid:</string>
    <string name="overview_editquickwizardlistactivity_add">Add</string>
    <string name="overview_quickwizard_item_edit_button">Edit</string>
    <string name="overview_quickwizard_item_remove_button">Remove</string>
    <string name="mealbolus">Meal</string>
    <string name="correctionbous">Corr</string>
    <string name="ko_lang" translatable="false">Korean</string>
    <string name="actions">Actions</string>
    <string name="androidaps_start">AndroidAPS started</string>
    <string name="ns_upload_only">NS upload only (disabled sync)</string>
    <string name="ns_upload_only_summary">NS upload only. Not effective on SGV unless a local source like xDrip is selected. Not effective on Profiles while NS-Profiles is used.</string>
    <string name="pumpNotInitialized">Pump not initialized!</string>
    <string name="pumpNotInitializedProfileNotSet">Pump not initialized, profile not set!</string>
    <string name="primefill">Prime/Fill</string>
    <string name="fillwarning">Please make sure the amount matches the specification of your infusion set!</string>
    <string name="othersettings_title">Other</string>
    <string name="fillbolus_title">Fill/Prime standard insulin amounts.</string>
    <string name="button1">Button 1</string>
    <string name="button2">Button 2</string>
    <string name="button3">Button 3</string>
    <string name="units">Units:</string>
    <string name="mgdl">mg/dl</string>
    <string name="mmol">mmol/l</string>
    <string name="dia">DIA:</string>
    <string name="target_range">Target range:</string>
    <string name="prefs_range_title">Range for Visualization</string>
    <string name="prefs_range_summary">High and low mark for the charts in Overview and Smartwatch</string>
    <string name="low_mark">LOW mark</string>
    <string name="high_mark">HIGH mark</string>
    <string name="wear">Wear</string>
    <string name="resend_all_data">Resend All Data</string>
    <string name="open_settings_on_wear">Open Settings on Wear</string>
    <string name="pumperror">Pump Error</string>
    <string name="lowbattery">Low Battery</string>
    <string name="pumpshutdown">Pump Shutdown</string>
    <string name="batterydischarged">Pump Battery Discharged</string>
    <string name="danarkoreanpump">DanaR Korean</string>
    <string name="basal_rate">Basal rate:</string>
    <string name="profile_set_failed">Setting of basal profile failed</string>
    <string name="profile_set_ok">Basal profile in pump updated</string>
    <string name="danar_disableeasymode">Disable EasyUI mode in pump</string>
    <string name="danar_enableextendedbolus">Enable extended boluses on pump</string>
    <string name="danar_switchtouhmode">Change mode from U/d to U/h on pump</string>
    <string name="basalvaluebelowminimum">Basal value below minimum. Profile not set!</string>
    <string name="sms_actualbg">BG:</string>
    <string name="sms_lastbg">Last BG:</string>
    <string name="mdi">MDI</string>
    <string name="MM640g">MM640g</string>
    <string name="ongoingnotificaction">Ongoing Notification</string>
    <string name="old_data">OLD DATA</string>
    <string name="minago">%1$d min ago</string>
    <string name="sms_minago">%1$dmin ago</string>
    <string name="localprofile">Local Profile</string>
    <string name="openapsama">OpenAPS AMA</string>
    <string name="short_avgdelta">Short avg. delta</string>
    <string name="long_avgdelta">Long avg. delta</string>
    <string name="array_of_elements">Array of %1$d elements.\nActual value:</string>
    <string name="openapsma_autosensdata_label">Autosens data</string>
    <string name="openapsma_scriptdebugdata_label">Script debug</string>
    <string name="openapsama_useautosens">Use Autosens feature</string>
    <string name="refresheventsfromnightscout">Refresh events from NS</string>
    <string name="deletefuturetreatments">Delete treatments in the future</string>
    <string name="eatingsoon">Eating Soon</string>
    <string name="hypo">Hypo</string>
    <string name="activity">Activity</string>
    <string name="removerecord">Remove record:</string>
    <string name="danar_stats">DanaR Stats</string>
    <string name="danar_stats_cumulative_tdd">Cumulative TDD</string>
    <string name="danar_stats_expweight">Exponentially Weighted TDD</string>
    <string name="danar_stats_basalrate">Basal</string>
    <string name="danar_stats_bolus">Bolus</string>
    <string name="danar_stats_tdd">TDD</string>
    <string name="danar_stats_date">Date</string>
    <string name="danar_stats_ratio">Ratio</string>
    <string name="danar_stats_amount_days"># Days</string>
    <string name="danar_stats_weight">Weight</string>
    <string name="danar_stats_warning_Message">Possibly inaccurate if using boluses for priming/filling!</string>
    <string name="danar_stats_olddata_Message">Old Data Please Press "RELOAD"</string>
    <string name="danar_stats_tbb">Total Base Basal</string>
    <string name="danar_stats_tbb2">TBB * 2</string>
    <string name="initializing">Initializing ...</string>
    <string name="actions_shortname">ACT</string>
    <string name="configbuilder_shortname">CONF</string>
    <string name="loop_shortname">LOOP</string>
    <string name="simpleprofile_shortname">SP</string>
    <string name="oaps_shortname">OAPS</string>
    <string name="localprofile_shortname">LP</string>
    <string name="danarpump_shortname">DANA</string>
    <string name="overview_shortname">HOME</string>
    <string name="virtualpump_shortname">VPUMP</string>
    <string name="profileviewer_shortname">NSPROFILE</string>
    <string name="treatments_shortname">TREAT</string>
    <string name="careportal_shortname">CP</string>
    <string name="objectives_shortname">OBJ</string>
    <string name="wear_shortname">WEAR</string>
    <string name="smscommunicator_shortname">SMS</string>
    <string name="short_tabtitles">Shorten tab titles</string>
    <string name="always_use_shortavg">Always use short average delta instead of simple delta</string>
    <string name="always_use_shortavg_summary">Useful when data from unfiltered sources like xDrip gets noisy.</string>
    <string name="advancedsettings_title">Advanced Settings</string>
    <string name="key_advancedsettings" translatable="false">key_advancedsettings</string>
    <string name="danar_model">Model: %1$02X Protocol: %2$02X Code: %3$02X</string>
    <string name="profile">Profile</string>
    <string name="openapsama_max_daily_safety_multiplier_summary">Default value: 3 This is a key OpenAPS safety cap. What this does is limit your basals to be 3x (in this people) your biggest basal rate. You likely will not need to change this, but you should be aware that’s what is discussed about “3x max daily; 4x current” for safety caps.</string>
    <string name="openapsama_current_basal_safety_multiplier_summary">Default value: 4 This is the other half of the key OpenAPS safety caps, and the other half of “3x max daily; 4x current” of the safety caps. This means your basal, regardless of max basal set on your pump, cannot be any higher than this number times the current level of your basal. This is to prevent people from getting into dangerous territory by setting excessively high max basals before understanding how the algorithm works. Again, the default is 4x; most people will never need to adjust this and are instead more likely to need to adjust other settings if they feel like they are “running into” this safety cap.</string>
    <string name="key_openapsama_autosens_max" translatable="false">autosens_max</string>
    <string name="openapsama_autosens_max_summary">Default value: 1.2\nThis is a multiplier cap for autosens (and soon autotune) to set a 20%% max limit on how high the autosens ratio can be, which in turn determines how high autosens can adjust basals, how low it can adjust ISF, and how low it can set the BG target.</string>
    <string name="key_openapsama_autosens_min" translatable="false">autosens_min</string>
    <string name="openapsama_autosens_min_summary">Default value: 0.7\nThe other side of the autosens safety limits, putting a cap on how low autosens can adjust basals, and how high it can adjust ISF and BG targets.</string>
    <string name="key_openapsama_autosens_adjusttargets" translatable="false">autosens_adjust_targets</string>
    <string name="openapsama_autosens_adjusttargets">Autosens adjust targets too</string>
    <string name="openapsama_autosens_adjusttargets_summary">Default value: true\nThis is used to allow autosens to adjust BG targets, in addition to ISF and basals.</string>
    <string name="key_openapsama_bolussnooze_dia_divisor" translatable="false">bolussnooze_dia_divisor</string>
    <string name="openapsama_bolussnooze_dia_divisor_summary">Default value: 2\nBolus snooze is enacted after you do a meal bolus, so the loop won’t counteract with low temps when you’ve just eaten. The example here and default is 2; so a 3 hour DIA means that bolus snooze will be gradually phased out over 1.5 hours (3DIA/2).</string>
    <string name="openapsama_min_5m_carbimpact" translatable="false">min_5m_carbimpact</string>
    <string name="openapsama_min_5m_carbimpact_summary">Default value: 3.0 (AMA) or 8.0 (SMB). This is a setting for default carb absorption impact per 5 minutes. The default is an expected 3mg/dl/5min. This affects how fast COB are decayed, and how much carb absorption is assumed in calculating future predicted BG, when BG is falling more than expected, or not rising as much as expected.</string>
    <string name="openapsama_link_to_preferncejson_doc_txt">Attention!\nNormally you do not have to change these values below. Please CLICK HERE and READ the text and make sure you UNDERSTAND it before change any of these values.</string>
    <string name="openapsama_link_to_preferncejson_doc" translatable="false">http://openaps.readthedocs.io/en/latest/docs/walkthrough/phase-3/beyond-low-glucose-suspend.html</string>
    <string name="error_only_numeric_digits_allowed">Only numeric digits are allowed.</string>
    <string name="error_only_numeric_digits_range_allowed">Only numeric digits within the range %1$s - %2$s are allowed.</string>
    <string name="error_field_must_not_be_empty">The field must not be empty</string>
    <string name="error_phone_not_valid">Phone number not valid</string>
    <string name="smscommunicator_invalidphonennumber">Invalid SMS phone number</string>
    <string name="overview_calibration">Calibration</string>
    <string name="send_calibration">Send calibration %1$.1f to xDrip?</string>
    <string name="xdripnotinstalled">xDrip+ not installed</string>
    <string name="calibrationsent">Calibration sent to xDrip</string>
    <string name="smscommunicator_calibrationsent">Calibration sent. Receiving must be enabled in xDrip.</string>
    <string name="smscommunicator_calibrationfailed">xDrip is not receiving calibrations</string>
    <string name="pumpsuspended">Pump suspended</string>
    <string name="gettingpumpstatus">Getting pump status</string>
    <string name="settingtempbasal">Setting temp basal</string>
    <string name="stoppingtempbasal">Stopping temp basal</string>
    <string name="settingextendedbolus">Setting extended bolus</string>
    <string name="stoppingextendedbolus">Stopping extended bolus</string>
    <string name="updatingbasalrates">Updating basal rates</string>
    <string name="disconnecting">Disconnecting</string>
    <string name="executing">Executing</string>
    <string name="virtualpump_settings">Virtual pump settings</string>
    <string name="virtualpump_uploadstatus_title">Upload status to NS</string>
    <string name="wrongpassword">Wrong password</string>
    <string name="settings_password">Password for settings</string>
    <string name="unlock_settings">Unlock settings</string>
    <string name="approachingdailylimit">Approaching insulin daily limit</string>
    <string name="nsclientinternal">NSClient</string>
    <string name="nsclientinternal_shortname">NSCI</string>
    <string name="nsclientinternal_url">URL:</string>
    <string name="nsclientinternal_autoscroll">Autoscroll</string>
    <string name="restart">Restart</string>
    <string name="nsclientinternal_title">NSClient</string>
    <string name="nsclientinternal_url_title">Nightscout URL</string>
    <string name="nsclientinternal_url_dialogmessage">Enter Your Nightscout URL</string>
    <string name="nsclientinternal_secret_title">NS API secret</string>
    <string name="nsclientinternal_secret_dialogtitle">NS API secret</string>
    <string name="nsclientinternal_secret_dialogmessage">Enter NS API secret (min 12 chars)</string>
    <string name="deliver_now">Deliver now</string>
    <string name="clear_queue">Clear queue</string>
    <string name="show_queue">Show queue</string>
    <string name="queue">Queue:</string>
    <string name="status">Status:</string>
    <string name="paused">Paused</string>
    <string name="key_nsclientinternal_url" translatable="false">nsclientinternal_url</string>
    <string name="key_nsclientinternal_api_secret" translatable="false">nsclientinternal_api_secret</string>
    <string name="key_danar_bt_name" translatable="false">danar_bt_name</string>
    <string name="key_danar_password" translatable="false">danar_password</string>
    <string name="key_danar_useextended" translatable="false">danar_useextended</string>
    <string name="key_danar_visualizeextendedaspercentage" translatable="false">danar_visualizeextendedaspercentage"</string>
    <string name="key_danarprofile_dia" translatable="false">danarprofile_dia</string>
    <string name="clearlog">Clear log</string>
    <string name="key_nsclientinternal_autoscroll" translatable="false">nsclientinternal_autoscroll</string>
    <string name="key_nsclientinternal_paused" translatable="false">nsclientinternal_paused</string>
    <string name="nowritepermission">NSCLIENT has no write permission. Wrong API secret?</string>
    <string name="wear_settings">Wear settings</string>
    <string name="wear_detailedIOB_title">Show detailed IOB</string>
    <string name="wear_detailedIOB_summary">Break down IOB into bolus and basal IOB on the watchface</string>
    <string name="nosuccess">not successful - please check phone</string>
    <string name="notavailable">Not available</string>
    <string name="key_smscommunicator_allowednumbers" translatable="false">smscommunicator_allowednumbers</string>
    <string name="key_smscommunicator_remotecommandsallowed" translatable="false">smscommunicator_remotecommandsallowed</string>
    <string name="patientage">Patient age</string>
    <string name="child">Child</string>
    <string name="teenage">Teenage</string>
    <string name="adult">Adult</string>
    <string name="resistantadult">Insulin resistant adult</string>
    <string name="key_age" translatable="false">age</string>
    <string name="key_child" translatable="false">child</string>
    <string name="key_teenage" translatable="false">teenage</string>
    <string name="key_adult" translatable="false">adult</string>
    <string name="key_resistantadult" translatable="false">resistantadult</string>
    <string name="patientage_summary">Please select patient age to setup safety limits</string>
    <string name="key_i_understand" translatable="false">I_understand</string>
    <string name="Glimp">Glimp</string>
    <string name="needwhitelisting">%1$s needs battery optimalization whitelisting for proper performance</string>
    <string name="loopsuspended">Loop suspended</string>
    <string name="loopsuspendedfor">Suspended (%1$d m)</string>
    <string name="loopsuperbolusfor">Superbolus (%1$d m)</string>
    <string name="suspendloopfor1h">Suspend loop for 1h</string>
    <string name="suspendloopfor2h">Suspend loop for 2h</string>
    <string name="suspendloopfor3h">Suspend loop for 3h</string>
    <string name="suspendloopfor10h">Suspend loop for 10 h</string>
    <string name="disconnectpumpfor15m">Disconnect pump for 15 min</string>
    <string name="disconnectpumpfor30m">Disconnect pump for 30 min</string>
    <string name="disconnectpumpfor1h">Disconnect pump for 1 h</string>
    <string name="disconnectpumpfor2h">Disconnect pump for 2 h</string>
    <string name="disconnectpumpfor3h">Disconnect pump for 3 h</string>
    <string name="resume">Resume</string>
    <string name="reconnect">Reconnect Pump</string>
    <string name="smscommunicator_wrongduration">Wrong duration</string>
    <string name="smscommunicator_loopsuspended">Loop suspended</string>
    <string name="smscommunicator_loopresumed">Loop resumed</string>
    <string name="treatments_wizard_bgtrend_label">15min trend</string>
    <string name="treatments_wizard_cob_label">COB</string>
    <string name="superbolus">Superbolus</string>
    <string name="ns_logappstartedevent">Log app start to NS</string>
    <string name="key_ns_logappstartedevent" translatable="false">ns_logappstartedevent</string>
    <string name="restartingapp">Exiting application to apply settings.</string>
    <string name="danarv2pump">DanaRv2</string>
    <string name="configbuilder_insulin">Insulin</string>
    <string name="configbuilder_insulin_description">Which type of insulin are you using?</string>
    <string name="fastactinginsulin">Fast Acting Insulin</string>
    <string name="fastactinginsulincomment">Novorapid, Novolog, Humalog</string>
    <string name="ultrafastactinginsulincomment">Fiasp</string>
    <string name="insulin_shortname">INS</string>
    <string name="key_usesuperbolus" translatable="false">key_usersuperbolus</string>
    <string name="enablesuperbolus">Enable superbolus in wizard</string>
    <string name="enablesuperbolus_summary">Enable superbolus functionality in wizard. Do not enable until you learn what it really does. IT MAY CAUSE INSULIN OVERDOSE IF USED BLINDLY!</string>
    <string name="key_show_statuslights" translatable="false">key_show_statuslights</string>
    <string name="show_statuslights">Show status lights on home screen</string>
    <string name="show_statuslights_summary">Enable status lights for cage, iage, sage, reservoir and battery level on home screen.</string>
    <string name="key_statuslights_res_warning" translatable="false">key_statuslights_res_warning</string>
    <string name="statuslights_res_warning">Threshold warning reservoir level [U]</string>
    <string name="key_statuslights_res_critical" translatable="false">key_statuslights_res_critical</string>
    <string name="statuslights_res_critical">Threshold critical reservoir level [U]</string>
    <string name="key_statuslights_bat_warning" translatable="false">key_statuslights_bat_warning</string>
    <string name="statuslights_bat_warning">Threshold warning battery level [%%]</string>
    <string name="key_statuslights_bat_critical" translatable="false">key_statuslights_bat_critical</string>
    <string name="statuslights_bat_critical">Threshold critical battery level [%%]</string>
    <string name="iob">IOB</string>
    <string name="cob">COB</string>
    <string name="virtualpump_firmware_label">Firmware</string>
    <string name="pump_lastconnection_label">Last connection</string>
    <string name="danar_bluetooth_status">Bluetooth status</string>
    <string name="nav_about">About</string>
    <string name="smscommunicator_missingsmspermission">Missing SMS permission</string>
    <string name="smscommunicator_missingphonestatepermission">Missing phone state permission</string>
    <string name="xdripstatus_settings">xDrip Status (watch)</string>
    <string name="xdripstatus">xDrip Statusline (watch)</string>
    <string name="xdripstatus_shortname">xds</string>
    <string name="wear_showbgi_title">Show BGI</string>
    <string name="wear_showbgi_summary">Add BGI to status line</string>
    <string name="ns_noupload">No upload to NS</string>
    <string name="ns_noupload_summary">All data sent to NS are dropped. AAPS is connected to NS but no change in NS is done</string>
    <string name="key_ns_upload_only" translatable="false">ns_upload_only</string>
    <string name="key_ns_noupload" translatable="false">ns_noupload</string>
    <string name="basal_step">Basal Step</string>
    <string name="bolus_step">Bolus Step</string>
    <string name="extendedbolus">ExtendedBolus</string>
    <string name="temptarget">TempTarget</string>
    <string name="overview_extendedbolus_cancel_button">Cancel Extended Bolus</string>
    <string name="careportal_sensorage_label">Sensor age</string>
    <string name="careportal_canulaage_label">Canula age</string>
    <string name="careportal_insulinage_label">Insulin age</string>
    <string name="hours">hours</string>
    <string name="overview_newtempbasal_basaltype_label">Basal type</string>
    <string name="invalidprofile">Invalid profile !!!</string>
    <string name="profileswitch">ProfileSwitch</string>
    <string name="careportal_pbage_label">Pump battery age</string>
    <string name="careportal_pumpbatterychange">Pump Battery Change</string>
    <string name="ns_alarmoptions">Alarm options</string>
    <string name="key_nsalarm_urgent_high" translatable="false">nsalarm_urgent_high</string>
    <string name="key_nsalarm_high" translatable="false">nsalarm_high</string>
    <string name="key_nsalarm_low" translatable="false">nsalarm_low</string>
    <string name="key_nsalarm_urgent_low" translatable="false">nsalarm_urgent_low</string>
    <string name="key_nsalarm_staledata" translatable="false">nsalarm_staledata</string>
    <string name="key_nsalarm_urgent_staledata" translatable="false">nsalarm_urgent_staledata</string>
    <string name="key_nsalarm_staledatavalue" translatable="false">nsalarm_staledatavalue</string>
    <string name="key_nsalarm_urgent_staledatavalue" translatable="false">nsalarm_urgent_staledatavalue</string>
    <string name="nsalarm_urgenthigh">Urgent high</string>
    <string name="nsalarm_high">High</string>
    <string name="nsalarm_low">Low</string>
    <string name="nsalarm_urgentlow">Urgent low</string>
    <string name="nsalarm_staledata">Stale data</string>
    <string name="nsalarm_urgentstaledata">Urgent stale data</string>
    <string name="nsalarm_staledatavalue_label">Stale data threshold [min]</string>
    <string name="nsalarm_urgent_staledatavalue_label">Urgent stale data threshold [min]</string>
    <string name="openapsama_autosens_period">Interval for autosens [h]</string>
    <string name="openapsama_autosens_period_summary">Amount of hours in the past for sensitivity detection (carbs absorption time is excluded)</string>
    <string name="key_openapsama_autosens_period" translatable="false">openapsama_autosens_period</string>
    <string name="key_nsclient_localbroadcasts" translatable="false">nsclient_localbroadcasts</string>
    <string name="pump">Pump</string>
    <string name="openaps">OpenAPS</string>
    <string name="uploader">Uploader</string>
    <string name="configbuilder_sensitivity">Sensitivity detection</string>
    <string name="configbuilder_sensitivity_description">Which sensitivity algorithm should be used?</string>
    <string name="sensitivity_shortname">SENS</string>
    <string name="sensitivityoref0">Sensitivity Oref0</string>
    <string name="sensitivityoref1">Sensitivity Oref1</string>
    <string name="sensitivityaaps">Sensitivity AAPS</string>
    <string name="absorptionsettings_title">Absorption settings</string>
    <string name="key_absorption_maxtime" translatable="false">absorption_maxtime</string>
    <string name="key_absorption_cutoff" translatable="false">absorption_cutoff</string>

    <string name="absorption_maxtime_title">Meal max absorption time [h]</string>
    <string name="absorption_maxtime_summary">Time in hours where is expected all carbs from meal will be absorbed</string>
    <string name="key_rangetodisplay" translatable="false">rangetodisplay</string>
    <string name="danar_visualizeextendedaspercentage_title">Visualize extended bolus as %%</string>
    <string name="careportal_sensorage_label_short">SAGE</string>
    <string name="careportal_insulinage_label_short">IAGE</string>
    <string name="careportal_canulaage_label_short">CAGE</string>
    <string name="careportal_pbage_label_short">PBAGE</string>
    <string name="openaps_short">OAPS</string>
    <string name="uploader_short">UPLD</string>
    <string name="basal_short">BAS</string>
    <string name="virtualpump_extendedbolus_label_short">EXT</string>
    <string name="keep_screen_on_title">Keep screen on</string>
    <string name="keep_screen_on_summary">Prevent Android to turn screen off. It will consume lot of energy when not plugged to power outlet.</string>
    <string name="sensitivity_warning">By turning on Autosense feature remember to enter all eated carbs. Otherwise carbs deviations will be identified wrong as sensitivity change !!</string>
    <string name="sensitivityweightedaverage">Sensitivity WeightedAverage</string>
    <string name="mdtp_ok">OK</string>
    <string name="mdtp_cancel">Cancel</string>
    <string name="notloadedplugins">Not all profiles loaded!</string>
    <string name="valuesnotstored">Values not stored!</string>
    <string name="combopump" translatable="false">Accu-Chek Combo</string>
    <string name="combopump_shortname" translatable="false">COMBO</string>
    <string name="ns_localbroadcasts">Enable broadcasts to other apps (like xDrip).</string>
    <string name="ns_localbroadcasts_title">Enable local Broadcasts.</string>
    <string name="careportal_activity_label">ACTIVITY &amp; FEEDBACK</string>
    <string name="careportal_carbsandbolus_label">CARBS &amp; BOLUS</string>
    <string name="careportal_cgm_label">CGM &amp; OPENAPS</string>
    <string name="careportal_pump_label">PUMP</string>
    <string name="overview_newtempbasal_basalabsolute">Basal value [U/h]</string>
    <string name="careportal_newnstreatment_duration_min_label">Duration [min]</string>
    <string name="openapssmb">OpenAPS SMB</string>
    <string name="smb_shortname">SMB</string>
    <string name="key_use_smb" translatable="false">use_smb</string>
    <string name="key_use_uam" translatable="false">use_uam</string>
    <string name="enableuam">Enable UAM</string>
    <string name="enablesmb">Enable SMB</string>
    <string name="enablesmb_summary">Use Super Micro Boluses instead of temp basal for faster action</string>
    <string name="enableuam_summary">Detection of Unannounced meals</string>
    <string name="key_insulin_oref_peak" translatable="false">insulin_oref_peak</string>
    <string name="insulin_oref_peak">IOB Curve Peak Time</string>
    <string name="insulin_peak_time">Peak Time [min]</string>
    <string name="free_peak_oref">Free-Peak Oref</string>
    <string name="rapid_acting_oref">Rapid-Acting Oref</string>
    <string name="ultrarapid_oref">Ultra-Rapid Oref</string>
    <string name="dia_too_short">DIA of %1$f too short - using %2$f instead!</string>
    <string name="activate_profile">Activate profile</string>
    <string name="date">Date</string>
    <string name="invalid">INVALID</string>
    <string name="waitingforpairing">Waiting for pairing on pump</string>
    <string name="pairingok">Pairing OK</string>
    <string name="pairingtimedout">Pairing timed out</string>
    <string name="pairing">PAIRING</string>
    <string name="key_danars_pairingkey" translatable="false">danars_pairing_key_</string>
    <string name="key_danars_address" translatable="false">danars_address</string>
    <string name="key_danars_name" translatable="false">danars_name</string>
    <string name="danars_nodeviceavailable">No device found so far</string>
    <string name="emptyreservoir">Empty reservoir</string>
    <string name="bloodsugarmeasurementalert">Blood sugar measurement alert</string>
    <string name="remaininsulinalert">Remaining insulin level</string>
    <string name="danarspump">DanaRS</string>
    <string name="danarspump_shortname">Dana</string>
    <string name="selectedpump">Selected pump</string>
    <string name="pairpump">Pair new pump</string>
    <string name="bolusspeed">Bolus speed</string>
    <string name="key_danars_bolusspeed" translatable="false">danars_bolusspeed</string>
    <string name="danar_setbasalstep001">Set basal step to 0.01 U/h</string>
    <string name="serialnumber">Serial number</string>
    <string name="key_wizard_include_cob" translatable="false">wizard_include_cob</string>
    <string name="key_wizard_include_trend_bg" translatable="false">wizard_include_trend_bg</string>
    <string name="careportal_newnstreatment_percentage_label">Percentage</string>
    <string name="careportal_newnstreatment_timeshift_label">Time shift</string>
    <string name="default_temptargets">Default Temp-Targets</string>
    <string name="eatingsoon_duration">eatingsoon duration</string>
    <string name="eatingsoon_target">eatingsoon target</string>
    <string name="activity_duration">activity duration</string>
    <string name="activity_target">activity target</string>
    <string name="hypo_duration">hypo duration</string>
    <string name="hypo_target">hypo target</string>
    <string name="key_eatingsoon_duration" translatable="false">eatingsoon_duration</string>
    <string name="key_eatingsoon_target" translatable="false">eatingsoon_target</string>
    <string name="key_activity_duration" translatable="false">activity_duration</string>
    <string name="key_activity_target" translatable="false">activity_target</string>
    <string name="key_hypo_duration" translatable="false">hypo_duration</string>
    <string name="key_hypo_target" translatable="false">hypo_target</string>
    <string name="danar_history_prime">Prime</string>
    <string name="gettingextendedbolusstatus">Getting extended bolus status</string>
    <string name="gettingbolusstatus">Getting bolus status</string>
    <string name="gettingtempbasalstatus">Getting temporary basal status</string>
    <string name="gettingpumpsettings">Getting pump settings</string>
    <string name="gettingpumptime">Getting pump time</string>
    <string name="reuse">reuse</string>
    <string name="wearcontrol_title">Controls from Watch</string>
    <string name="wearcontrol_summary">Set Temp-Targets and enter Treatments from the watch.</string>
    <string name="connectiontimedout">Connection timed out</string>
    <string name="food">Food</string>
    <string name="shortgramm">g</string>
    <string name="shortminute">m</string>
    <string name="shorthour">h</string>
    <string name="none"><![CDATA[<none>]]></string>
    <string name="shortkilojoul">kJ</string>
    <string name="shortenergy">En</string>
    <string name="shortprotein">Pr</string>
    <string name="shortfat">Fat</string>
    <string name="active"><![CDATA[<Active>]]></string>
    <string name="waitingforestimatedbolusend">Waiting for bolus end. Remaining %1$d sec.</string>
    <string name="processinghistory">Processing event</string>
    <string name="startingbolus">Starting bolus delivery</string>
    <string name="executingrightnow">Command is executed right now</string>
    <string name="pumpdrivercorrected">Pump driver corrected</string>
    <string name="pump_unreachable">Pump unreachable</string>
    <string name="missed_bg_readings">Missed BG readings</string>
    <string name="key_raise_notifications_as_android_notifications" translatable="false">raise_urgent_alarms_as_android_notification</string>
    <string name="raise_notifications_as_android_notifications">Use system notifications for alerts and notifications</string>
    <string name="key_enable_pump_unreachable_alert" translatable="false">enable_pump_unreachable_alert</string>
    <string name="key_enable_missed_bg_readings_alert" translatable="false">enable_missed_bg_readings</string>
    <string name="localalertsettings_title">Local alerts</string>
    <string name="enable_missed_bg_readings_alert">Alert if no BG data is received</string>
    <string name="enable_pump_unreachable_alert">Alert if pump is unreachable</string>
    <string name="pump_unreachable_threshold">Pump unreachable threshold [min]</string>
    <string name="key_pump_unreachable_threshold" translatable="false">pump_unreachable_threshold</string>
    <string name="key_missed_bg_readings_threshold" translatable="false">missed_bg_readings_threshold</string>
    <string name="urgent_alarm">Urgent Alarm</string>
    <string name="info">INFO</string>
    <string name="key_btwatchdog" translatable="false">bt_watchdog</string>
    <string name="key_btwatchdog_lastbark" translatable="false">bt_watchdog_last</string>
    <string name="bluetooth">Bluetooth</string>
    <string name="btwatchdog_title">BT Watchdog</string>
    <string name="btwatchdog_summary">Switches off the phone\'s bluetooth for one second if no connection to the pump is possible. This may help on some phones where the bluetooth stack freezes.</string>
    <string name="DexcomG5">DexcomG5 App (patched)</string>
    <string name="DexcomG6">DexcomG6 App (patched)</string>
    <string name="eversense">Eversense App (patched)</string>
    <string name="dexcomg5_nsupload_title">Upload BG data to NS</string>
    <string name="key_dexcomg5_nsupload" translatable="false">dexcomg5_nsupload</string>
    <string name="bgsource_upload">BG upload settings</string>
    <string name="wear_detailed_delta_title">Show detailed delta</string>
    <string name="wear_detailed_delta_summary">Show delta with one more decimal place</string>
    <string name="smbmaxminutes" translatable="false">45 60 75 90 105 120</string>
    <string name="smbmaxminutes_summary">Max minutes of basal to limit SMB to</string>
    <string name="unsupportedfirmware">Unsupported pump firmware</string>
    <string name="dexcomg5_xdripupload_title">Send BG data to xDrip+</string>
    <string name="key_dexcomg5_xdripupload" translatable="false">dexcomg5_xdripupload</string>
    <string name="dexcomg5_xdripupload_summary">In xDrip+ select 640g/Eversense data source</string>
    <string name="nsclientbg">NSClient BG</string>
    <string name="minimalbasalvaluereplaced">Basal value replaced by minimal supported value: %1$s</string>
    <string name="maximumbasalvaluereplaced">Basal value replaced by maximum supported value: %1$s</string>
    <string name="overview_editquickwizard_usebg">BG calculation</string>
    <string name="overview_editquickwizard_usebolusiob">Bolus IOB calculation</string>
    <string name="overview_editquickwizard_usebasaliob">Basal IOB calculation</string>
    <string name="overview_editquickwizard_usetrend">Trend calculation</string>
    <string name="overview_editquickwizard_usesuperbolus">Superbolus calculation</string>
    <string name="yes">Yes</string>
    <string name="no">No</string>
    <string name="positiveonly">Positive only</string>
    <string name="negativeonly">Negative only</string>
    <string name="overview_editquickwizard_usecob">COB calculation</string>
    <string name="overview_editquickwizard_usetemptarget">Temporary target calculation</string>
    <string name="loopenabled">Loop enabled</string>
    <string name="apsselected">APS selected</string>
    <string name="nsclienthaswritepermission">NSClient has write permission</string>
    <string name="closedmodeenabled">Closed mode enabled</string>
    <string name="maxiobset">Maximal IOB set properly</string>
    <string name="hasbgdata">BG available from selected source</string>
    <string name="basalprofilenotaligned">Basal values not aligned to hours: %1$s</string>
    <string name="zerovalueinprofile">Invalid profile: %1$s</string>
    <string name="combo_programming_bolus">Programming pump for bolusing</string>
    <string name="combo_refresh">Refresh</string>
    <string name="combo_pump_state_label">State</string>
    <string name="combo_pump_activity_label">Activity</string>
    <string name="combo_no_pump_connection">No connection for %1$d min</string>
    <string name="combo_tbr_remaining">%1$d%% (%2$d min remaining)</string>
    <string name="combo_last_bolus" translatable="false">%1$.1f %2$s (%3$s)</string>
    <string name="combo_pump_state_initializing">Initializing</string>
    <string name="combo_pump_state_suspended_due_to_error">Suspended due to error</string>
    <string name="combo_pump_state_suspended_by_user">Suspended by user</string>
    <string name="combo_pump_state_running">Running</string>
    <string name="combo_pump_action_cancelling_tbr">Cancelling TBR</string>
    <string name="combo_pump_action_setting_tbr">Setting TBR (%1$d%% / %2$d min)</string>
    <string name="combo_pump_action_bolusing">Bolusing (%1$.1f U)</string>
    <string name="combo_pump_action_refreshing">Refreshing</string>
    <string name="combo_pump_unsupported_operation">Requested operation not supported by pump</string>
    <string name="combo_low_suspend_forced_notification">Unsafe usage: extended or multiwave boluses are active. Loop mode has been set to low-suspend only 6 hours. Only normal boluses are supported in loop mode</string>
    <string name="combo_force_disabled_notification">Unsafe usage: the pump uses a different basal rate profile than the first. The loop has been disabled. Select the first profile on the pump and refresh.</string>
    <string name="bolus_frequency_exceeded">A bolus with the same amount was requested within the last two minutes. To prevent accidental double boluses and to guard against bugs this is disallowed.</string>
    <string name="combo_pump_connected_now">Now</string>
    <string name="combo_activity_reading_pump_history">Reading pump history</string>
    <string name="danar_history">pump history</string>
    <string name="combo_activity_setting_basal_profile">Setting basal profile</string>
    <string name="combo_pump_cartridge_low_warrning">Pump cartridge level is low</string>
    <string name="combo_pump_battery_low_warrning">Pump battery is low</string>
    <string name="combo_is_in_error_state">The pump is showing the error E%1$d: %2$s</string>
    <string name="combo_reservoir_low">Low</string>
    <string name="combo_reservoir_empty">Empty</string>
    <string name="combo_reservoir_normal">Normal</string>
    <string name="combo_notification_check_time_date">Pump clock update needed</string>
    <string name="combo_warning">Warning</string>
    <string name="combo_pump_tbr_cancelled_warrning">TBR CANCELLED warning was confirmed</string>
    <string name="combo_error_no_connection_no_bolus_delivered">The pump could not be reached. No bolus was given</string>
    <string name="combo_error_no_bolus_delivered">Bolus delivery failed. It appears no bolus was delivered. To be sure, please check the pump to avoid a double bolus and then bolus again. To guard against bugs, boluses are not automatically retried.</string>
    <string name="combo_error_partial_bolus_delivered">Only %1$.2f U of the requested bolus of %2$.2f U was delivered due to an error. Please check the pump to verify this and take appropriate actions.</string>
    <string name="combo_error_bolus_verification_failed">Delivering the bolus and verifying the pump\'s history failed, please check the pump. If a bolus was delivered, it will be added to treatments during the next connection to the pump.</string>
    <string name="combo_reservoir_level_insufficient_for_bolus">Not enough insulin for bolus left in reservoir</string>
    <string name="extendedbolusdeliveryerror">Extended bolus delivery error</string>
    <string name="insightpump_shortname">Sight</string>
    <string name="insightpump">Insight Pump</string>
    <string name="status_no_colon">Status</string>
    <string name="changed">Changed</string>
    <string name="pump_stopped_uppercase">PUMP STOPPED</string>
    <string name="status_updated">Status Updated</string>
    <string name="ago">ago</string>
    <string name="with">with</string>
    <string name="insight_active_tbr">Active TBR</string>
    <string name="insight_min_left">min left</string>
    <string name="log_book">Log book</string>
    <string name="insight_last_completed_action">Last Completed Action</string>
    <string name="insight_min">min</string>
    <string name="insight_remaining_over">remaining over</string>
    <string name="insight_total_with">total with</string>
    <string name="insight_upfront_with">upfront with</string>
    <string name="insight_stay_always_connected">Stay always connected</string>
    <string name="insight_history_idle">IDLE</string>
    <string name="insight_history_syncing">SYNCING</string>
    <string name="insight_history_busy">BUSY</string>
    <string name="insight_history_synced">SYNCED</string>
    <string name="insight_startup_uppercase">STARTUP</string>
    <string name="insight_needs">needs</string>
    <string name="insight_not_connected_to_companion_app">Not connected to companion app!</string>
    <string name="insight_companion_app_not_installed">Companion app does not appear to be installed!</string>
    <string name="insight_incompatible_compantion_app_we_need_version">Incompatible companion app, we need version</string>
    <string name="insight_unknown">Unknown</string>
    <string name="insight_waiting_for_code">Waiting for code confirmation</string>
    <string name="insight_code_rejected">Code rejected</string>
    <string name="insight_app_binding">App binding</string>
    <string name="insight_not_authorized">Not authorized</string>
    <string name="insight_incompatible">Incompatible</string>
    <string name="second">second</string>
    <string name="minute">minute</string>
    <string name="hour">hour</string>
    <string name="day">day</string>
    <string name="week">week</string>
    <string name="time_plural">s</string>
    <string name="insight_keepalive_format_string">%1$ds expires %2$s</string>
    <string name="insight_keep_alive_status">Keep-alive status</string>
    <string name="statistics">Statistics</string>
    <string name="connect_preemptively">Connect preemptively</string>
    <string name="automatically_connect_when">Automatically connect when AndroidAPS screens are opened, before any pump command is requested, to reduce connection delay</string>
    <string name="not_recommended_due_to_battery_drain">Not recommended due to battery drain</string>
    <string name="key_enableSMB_always" translatable="false">enableSMB_always</string>
    <string name="key_enableSMB_with_COB" translatable="false">enableSMB_with_COB</string>
    <string name="key_enableSMB_with_temptarget" translatable="false">enableSMB_with_temptarget</string>
    <string name="key_enableSMB_after_carbs" translatable="false">enableSMB_after_carbs</string>
    <string name="key_allowSMB_with_high_temptarget" translatable="false">enableSMB_with_high_temptarget</string>
    <string name="enablesmbalways">Enable SMB always</string>
    <string name="enablesmbalways_summary">Enable SMB always independently to boluses. Possible only with BG source with nice filtering of data like G5</string>
    <string name="enablesmbaftercarbs">Enable SMB after carbs</string>
    <string name="enablesmbaftercarbs_summary">Enable SMB for 6h after carbs, even with 0 COB. Possible only with BG source with nice filtering of data like G5</string>
    <string name="enablesmbwithcob">Enable SMB with COB</string>
    <string name="enablesmbwithcob_summary">Enable SMB when there is COB active.</string>
    <string name="enablesmbwithtemptarget">Enable SMB with temp targets</string>
    <string name="enablesmbwithtemptarget_summary">Enable SMB when there is temp target active (eating soon, exercise)</string>
    <string name="enablesmbwithhightemptarget">Enable SMB with high temp targets</string>
    <string name="enablesmbwithhightemptarget_summary">Enable SMB when there is high temp target active (exercise)</string>
    <string name="let_temp_basal_run">Let temp basal run</string>
    <string name="mute">Mute</string>
    <string name="overview_insulin_label">Insulin</string>
    <string name="overview_carbs_label">Carbs</string>
    <string name="overview_buttons_selection">Buttons</string>
    <string name="key_show_calibration_button" translatable="false">show_calibration_button</string>
    <string name="key_show_cgm_button" translatable="false">show_cgm_button</string>
    <string name="key_show_carbs_button" translatable="false">show_carbs_button</string>
    <string name="key_show_wizard_button" translatable="false">show_wizard_button</string>
    <string name="key_show_insulin_button" translatable="false">show_insulin_button</string>
    <string name="key_show_treatment_button" translatable="false">show_treatment_button</string>
    <string name="show_calibration_button_summary">Sends a calibration to xDrip+ or open G5 calibration dialog</string>
    <string name="show_cgm_button_summary">Opens xDrip+, back buttons returns to AAPS</string>
    <string name="key_insulin_button_increment_1" translatable="false">insulin_button_increment_1</string>
    <string name="key_insulin_button_increment_2" translatable="false">insulin_button_increment_2</string>
    <string name="key_insulin_button_increment_3" translatable="false">insulin_button_increment_3</string>
    <string name="key_carbs_button_increment_1" translatable="false">carbs_button_increment_1</string>
    <string name="key_carbs_button_increment_2" translatable="false">carbs_button_increment_2</string>
    <string name="key_carbs_button_increment_3" translatable="false">carbs_button_increment_3</string>
    <string name="carb_increment_button_message">Number of carbs to add when button is pressed</string>
    <string name="insulin_increment_button_message">Amount of insulin to add when button is pressed</string>
    <string name="error_starting_cgm">Could not launch CGM application.  Make sure it is installed.</string>
    <string name="overview_cgm">CGM</string>
    <string name="nav_historybrowser">History browser</string>
    <string name="wear_notifysmb_title">Notify on SMB</string>
    <string name="wear_notifysmb_summary">Show SMB on the watch like a standard bolus.</string>
    <string name="key_ns_create_announcements_from_errors" translatable="false">ns_create_announcements_from_errors</string>
    <string name="ns_create_announcements_from_errors_title">Create announcements from errors</string>
    <string name="ns_create_announcements_from_errors_summary">Create Nightscout announcement for error dialogs and local alerts (also viewable in Careportal under Treatments)</string>
    <string name="dexcomG5_shortname" translatable="false">G5</string>
    <string name="dexcomG6_shortname" translatable="false">G6</string>
    <string name="eversense_shortname" translatable="false">EVR</string>
    <string name="wear_predictions_summary">Show the predictions on the watchface.</string>
    <string name="wear_predictions_title">Predictions</string>
    <string name="data_choices">Data Choices</string>
    <string name="fabric_upload">Fabric Upload</string>
    <string name="allow_automated_crash_reporting">Allow automated crash reporting and feature usage data to be sent to the developers via the fabric.io service.</string>
    <string name="g5appnotdetected">Please update your Dexcom app to supported version</string>
    <string name="start_activity_tt">Start Activity TT</string>
    <string name="start_eating_soon_tt">Start Eating soon TT</string>
    <string name="temptargetshort">TT</string>
    <string name="do_not_bolus_record_only">Do not bolus, record only</string>
    <string name="category">Category</string>
    <string name="subcategory">Subcategory</string>
    <string name="bolusrecordedonly">Bolus will be recorded only</string>
    <string name="ns_autobackfill_summary">Autobackfill missig BGs from NS</string>
    <string name="key_ns_autobackfill" translatable="false">ns_autobackfill</string>
    <string name="loop_smbsetbypump_label">SMB set by pump</string>
    <string name="overview_show_sensitivity">Sensitivity</string>
    <string name="overview_show_deviations">Deviations</string>
    <string name="overview_show_cob">Carbs On Board</string>
    <string name="overview_show_iob">Insulin On Board</string>
    <string name="overview_show_basals">Basals</string>
    <string name="no_action_selected">No action selected, nothing will happen</string>
    <string name="start_hypo_tt">Start Hypo TT</string>
    <string name="closed_loop_disabled_on_dev_branch">Running dev version. Closed loop is disabled.</string>
    <string name="key_fromNSAreCommingFakedExtendedBoluses" translatable="false">fromNSAreCommingFakedExtendedBoluses</string>
    <string name="engineering_mode_enabled">Engineering mode enabled</string>
    <string name="not_eng_mode_or_release">Engineering mode not enabled and not on release branch</string>
    <string name="pump_basebasalrate">%.2f U/h</string>
    <string name="combo_actvity_reading_basal_profile">Reading basal profile</string>
    <string name="combo_bolus_rejected_due_to_pump_history_change">The pump history has changed after the bolus calculation was performed. The bolus was not delivered. Please recalculate if a bolus is still needed.</string>
    <string name="combo_error_updating_treatment_record">Bolus successfully delivered, but adding the treatment entry failed. This can happen if two small boluses of the same size are administered within the last two minutes. Please check the pump history and treatment entries and use the Careportal to add missing entries. Make sure not to add any entries for the exact same minute and same amount.</string>
    <string name="combo_high_temp_rejected_due_to_pump_history_changes">Rejecting high temp since calculation didn\'t consider recently changed pump history</string>
    <string name="combo_activity_checking_pump_state">Refreshing pump state</string>
    <string name="combo_warning_pump_basal_rate_changed">The basal rate on the pump has changed and will be updated soon</string>
    <string name="combo_error_failure_reading_changed_basal_rate">Basal rate changed on pump, but reading it failed</string>
    <string name="combo_activity_checking_for_history_changes">Checking for history changes</string>
    <string name="combo_error_multiple_boluses_with_identical_timestamp">Multiple boluses with the same amount within the same minute were just imported. Only one record could be added to treatments. Please check the pump and manually add a bolus record using the Careportal tab. Make sure to create a bolus with a time no other bolus uses.</string>
    <string name="about_link_urls">\n\nhttp://www.androidaps.org\nhttp://www.androidaps.de (de)\n\nfacebook:\nhttp://facebook.androidaps.org\nhttp://facebook.androidaps.de (de)</string>
    <string name="combo_check_date">The last bolus is older than 24 hours or is in the future. Please check the date on the pump is set correctly.</string>
    <string name="combo_suspious_bolus_time">Time/date of the delivered bolus on pump seems wrong, IOB is likely incorrect. Please check pump time/date.</string>
    <string name="profileswitch_ismissing">ProfileSwitch missing. Please do a profile switch or press \"Activate Profile\" in the LocalProfile.</string>
    <string name="combo_bolus_count">Bolus count</string>
    <string name="combo_tbr_count">TBR count</string>
    <string name="objectivenotstarted">Objective %1$d not started</string>
    <string name="objectivenotfinished">Objective %1$d not finished</string>
    <string name="pumpisnottempbasalcapable">Pump is not temp basal capable</string>
    <string name="novalidbasalrate">No valid basal rate read from pump</string>
    <string name="closedmodedisabledinpreferences">Closed loop mode disabled in preferences</string>
    <string name="autosensdisabledinpreferences">Autosens disabled in preferences</string>
    <string name="smbdisabledinpreferences">SMB disabled in preferences</string>
    <string name="uamdisabledinpreferences">UAM disabled in preferences</string>
    <string name="uamdisabledoref1notselected">UAM disabled because it rely on Oref1 sensitivity plugin</string>
    <string name="limitingbasalratio">Limiting max basal rate to %1$.2f U/h because of %2$s</string>
    <string name="pumplimit">pump limit</string>
    <string name="key_openapsma_max_basal" translatable="false">openapsma_max_basal</string>
    <string name="key_openapsama_current_basal_safety_multiplier" translatable="false">openapsama_current_basal_safety_multiplier</string>
    <string name="key_openapsama_max_daily_safety_multiplier" translatable="false">openapsama_max_daily_safety_multiplier</string>
    <string name="itmustbepositivevalue">it must be positive value</string>
    <string name="maxbasalmultiplier">max basal multiplier</string>
    <string name="maxdailybasalmultiplier">max daily basal multiplier</string>
    <string name="key_openapsma_max_iob" translatable="false">openapsma_max_iob</string>
    <string name="smb_frequency_exceeded">A bolus was delivered within the last 3 minutes, skipping SMB</string>
    <string name="basal_set_correctly">Basal set correctly</string>
    <string name="limitingpercentrate">Limiting max percent rate to %1$d%% because of %2$s</string>
    <string name="key_treatmentssafety_maxbolus" translatable="false">treatmentssafety_maxbolus</string>
    <string name="limitingbolus">Limiting bolus to %1$.1f U because of %2$s</string>
    <string name="limitingextendedbolus">Limiting extended bolus to %1$.1f U because of %2$s</string>
    <string name="limitingmaxiob">Limiting max IOB to %1$.1f U because of %2$s</string>
    <string name="limitingcarbs">Limiting carbs to %1$d g because of %2$s</string>
    <string name="limitingiob">Limiting IOB to %1$.1f U because of %2$s</string>
    <string name="maxvalueinpreferences">max value in preferences</string>
    <string name="hardlimit">hard limit</string>
    <string name="key_treatmentssafety_maxcarbs" translatable="false">treatmentssafety_maxcarbs</string>
    <string name="unsafeusage">unsafe usage</string>
    <string name="key_openapsama_useautosens" translatable="false">openapsama_useautosens</string>
    <string name="readstatusfailed">Read status failed</string>
    <string name="record_pump_site_change">Record pump site change</string>
    <string name="record_insulin_cartridge_change">Record insulin cartridge change</string>
    <string name="smbalwaysdisabled">SMB always and after carbs disabled because active BG source doesn\'t support advanced filtering</string>
    <string name="smbnotallowedinopenloopmode">SMB not allowed in open loop mode</string>
    <string name="food_short">Food</string>
    <string name="iobcobcalculator" translatable="false">IobCobCalculator</string>
    <string name="reset">reset</string>
    <string name="waitingfortimesynchronization">Waiting for time synchronization (%1$d sec)</string>
    <string name="loopdisconnectedfor">Disconnected (%1$d m)</string>
    <string name="automatic_careportal_events">Automatic careportal events</string>
    <string name="automatically_upload_insulin_cannula_and_battery_changes_to_nightscout">Automatically upload insulin, cannula and battery changes and pump alarms to Nightscout</string>
    <string name="key_openapssmb_max_iob" translatable="false">openapsmb_max_iob</string>
    <string name="openapssmb_maxiob_title">Maximum total IOB OpenAPS can\'t go over [U]</string>
    <string name="openapssmb_maxiob_summary">This value is called Max IOB in OpenAPS context\nOpenAPS will not add more insulin if current IOB is greater than this value</string>
    <string name="pump_stopped">Pump stopped</string>
    <string name="pump_started">Pump started</string>
    <string name="pump_paused">Pump paused</string>
    <string name="absorption_cutoff_title">Meal max absorption time [h]</string>
    <string name="absorption_cutoff_summary">Time at which any meal is considered absorbed. Remaining carbs will be cut off.</string>
    <string name="time">Time</string>
    <string name="key_show_notes_entry_dialogs" translatable="false">show_notes_entry_dialogs</string>
    <string name="overview_show_notes_field_in_dialogs_title">Show notes field in treatment dialogs</string>
    <string name="title_activity_setup_wizard" translatable="false">SetupWizardActivity</string>
    <string name="next_button">Next</string>
    <string name="previous_button">Prev</string>
    <string name="nav_setupwizard">Setup Wizard</string>
    <string name="setupwizard_finish">FINISH</string>
    <string name="setupwizard_language_prompt">Select your language</string>
    <string name="key_language" translatable="false">language</string>
    <string name="key_openapsama_min_5m_carbimpact" translatable="false">openapsama_min_5m_carbimpact</string>
    <string name="boluserrorcode">Asked: %1$.2fU Delivered: %2$.2fU Error code: %3$s</string>
    <string name="firstinsulinincrement">First insulin increment</string>
    <string name="secondinsulinincrement">Second insulin increment</string>
    <string name="thirdinsulinincrement">Third insulin increment</string>
    <string name="firstcarbsincrement">First carbs increment</string>
    <string name="secondcarbsincrement">Second carbs increment</string>
    <string name="thirdcarbsincrement">Third carbs increment</string>
    <string name="cgm">CGM</string>
    <string name="key_ns_wifionly" translatable="false">ns_wifionly</string>
    <string name="key_ns_wifi_ssids" translatable="false">ns_wifi_ssids</string>
    <string name="key_ns_allowroaming" translatable="false">ns_allowroaming</string>
    <string name="key_ns_chargingonly" translatable="false">ns_chargingonly</string>
    <string name="ns_wifionly">Use WiFi connection only</string>
    <string name="ns_wifi_ssids">WiFi SSID</string>
    <string name="ns_chargingonly">Only if charging</string>
    <string name="connectionsettings_title">Connection settings</string>
    <string name="ns_wifi_allowedssids">Allowed SSIDs (semicolon separated)</string>
    <string name="ns_allowroaming">Allow connection in roaming</string>
    <string name="key_always_use_shortavg" translatable="false">always_use_shortavg</string>
    <string name="openapsama_autosens_max">Max autosens ratio</string>
    <string name="openapsama_autosens_min">Min autosens ratio</string>
    <string name="openapsama_bolussnooze_dia_divisor">Bolus snooze dia divisor</string>
    <string name="openapsama_max_daily_safety_multiplier">Max daily safety multiplier</string>
    <string name="openapsama_current_basal_safety_multiplier">Current basal safety multiplier</string>
    <string name="value_unavailable_short">n/a</string>
    <string translatable="false" name="key_virtualpump_type">virtualpump_type</string>
    <string name="virtualpump_type">Virtual Pump Type</string>
    <string name="virtualpump_definition">Pump Definition</string>
    <string name="virtualpump_pump_def">Bolus: Step=%1$s\nExtended Bolus: [Step=%2$s, Duration=%3$smin-%4$sh]\nBasal: Step=%5$s\nTBR: %6$s (by %7$s), Duration=%8$smin-%9$sh\n%10$s</string>
    <string name="virtualpump_pump_def_extended_note">* Only discrete values no ranges are supported as granularity for basal/bolus in virtual pump.</string>
    <string name="ns_autobackfill_title">Autobackfill BG</string>
    <string name="ga_lang" translatable="false">Irish</string>
    <string name="wear_wizard_settings">Wizard Settings</string>
    <string translatable="false" name="key_wearwizard_bg">wearwizard_bg</string>
    <string translatable="false" name="key_wearwizard_tt">wearwizard_tt</string>
    <string translatable="false" name="key_wearwizard_trend">wearwizard_trend</string>
    <string translatable="false" name="key_wearwizard_cob">wearwizard_cob</string>
    <string translatable="false" name="key_wearwizard_bolusiob">wearwizard_bolusiob</string>
    <string translatable="false" name="key_wearwizard_basaliob">wearwizard_basaliob</string>
    <string name="wear_wizard_settings_summary">Calculations included in the Wizard result:</string>
    <string name="wear_display_settings">Display Settings</string>
    <string name="wear_general_settings">General Settings</string>
    <string name="enable_nsclient">Enable NSClient</string>
    <string name="welcometosetupwizard">Welcome to setup wizard. It will guide you through the setup process\n</string>
    <string name="pumpsetup">Pump setup</string>
    <string name="readstatus">Read status</string>
    <string name="adjustprofileinns">Changes must be done in NS</string>
    <string name="exitwizard">Skip setup wizard</string>
    <string name="setupwizard_loop_description">Press the button below to enable AndroidAPS to suggest/make basal changes</string>
    <string name="setupwizard_objectives_description">Press the button below to enable Objectives. Look in the Objectives tab, after you finish this wizard, to make AndroidAPS completely functional.\n</string>
    <string name="enableobjectives">Enable Objectives</string>
    <string name="apssetup">Configure APS plugin</string>
    <string name="key_setupwizard_processed" translatable="false">startupwizard_processed</string>
    <string name="sensitivitysetup">Configure Sensitivity plugin</string>
    <string name="setupwizard_sensitivity_description">Sensitivity plugin is used for sensitivity detection and COB calculation. For more info visit:</string>
    <string name="setupwizard_sensitivity_url">https://github.com/MilosKozak/AndroidAPS/wiki/Sensitivity-detection-and-COB</string>
    <string name="nsclientinfotext">NSClient handles connection to Nightscout. You can skip this part now but you will not be able to pass objectives until you setup it.</string>
    <string name="diawarning">Please remember: new insulin profiles require DIA at least 5h. DIA 5–6h on new profile is equal to DIA 3h on old insulin profiles.</string>
    <string name="bgsourcesetup">Configure BG source</string>
    <string name="setupwizard_profile_description">Please select source of profile. If patient is a child you should use NS profile. If there is nobody following you on Nightscout you will probably prefer Local profile. Please remember that you are only selecting the profile source. To use it you must activate it by executing \"Profile switch\"</string>
    <string name="setupwizard_aps_description">Select one from availables algorithms. They are sorted from oldest to newest. Newer algorithm is usually more powerful and more aggressive. Thus if you are new looper you may probably start with AMA and not with latest one. Do not forget to read the OpenAPS documentation and configure it before use.</string>
    <string name="startobjective">Start your first objective</string>
    <string name="permission">Permission</string>
    <string name="askforpermission">Ask for permission</string>
    <string name="needlocationpermission">Application needs location permission for BT scan</string>
    <string name="needstoragepermission">Application needs storage permission to be able store log files</string>
    <string name="request">Request</string>
    <string name="insulinsourcesetup">Configure Insulin plugin</string>
    <string name="exit">Exit</string>
    <string name="danar_useroptions">User options</string>
    <string name="danar_timedisplay">Display time format</string>
    <string name="danar_buttonscroll">Button scroll</string>
    <string name="danar_beep">Beep on button press</string>
    <string name="danar_pumpalarm">Alarm</string>
    <string name="danar_pumpalarm_sound">Sound</string>
    <string name="danar_pumpalarm_vibrate">Vibrate</string>
    <string name="danar_pumpalarm_both">Both</string>
    <string name="danar_screentimeout">LCD on time [s]</string>
    <string name="danar_backlight">Backlight on time [s]</string>
    <string name="danar_glucoseunits">Glucose units</string>
    <string name="danar_shutdown">Shutdown(hours)</string>
    <string name="danar_lowreservoir">Low reservoir (Units)</string>
    <string name="danar_saveuseroptions">Save options to pump</string>
    <string name="option_on">On</string>
    <string name="option_off">Off</string>
    <string name="open_navigation">Open navigation</string>
    <string name="close_navigation">Close navigation</string>
    <string name="nav_plugin_preferences">Plugin preferences</string>
    <string name="completed_well_done">Completed, well done!</string>
    <string name="not_completed_yet">Not completed yet</string>
    <string name="time_elapsed">Time elapsed</string>
    <string name="nth_objective">%1$d. Objective</string>
    <string name="poctech">Poctech</string>
    <string name="description_source_poctech">Receive BG values from Poctech app</string>
    <string name="description_source_tomato">Receive BG values from Tomato app (MiaoMiao device)</string>
    <string translatable="false" name="key_high_temptarget_raises_sensitivity">high_temptarget_raises_sensitivity</string>
    <string translatable="false" name="key_low_temptarget_lowers_sensitivity">low_temptarget_lowers_sensitivity</string>
    <string name="high_temptarget_raises_sensitivity_title">High temptarget raises sensitivity</string>
    <string name="high_temptarget_raises_sensitivity_summary"><![CDATA[Raise sensitivity for temptargets >= 100]]></string>
    <string name="low_temptarget_lowers_sensitivity_title">Low temptarget lowers sensitivity</string>
    <string name="low_temptarget_lowers_sensitivity_summary"><![CDATA[Lower sensitivity for temptargets < 100]]></string>
    <string name="combo_invalid_setup">Invalid pump setup, check the docs and verify that the Quick Info menu is named QUICK INFO using the 360 configuration software.</string>
    <string name="custom">Custom</string>
    <string name="largetimedifftitle">Large Time Difference</string>
    <string name="largetimediff">Large time difference:\nTime in pump is off by more than 1.5 hours.\nPlease adjust the time manually on the pump and make sure that reading the history from the pump does not cause unexpected behaviour.\nIf possible, remove the history from the pump before changing the time or disable the closed loop for one DIA after the last wrong history entry but minimum one DIA from now.</string>
    <string name="key_keep_screen_on" translatable="false">keep_screen_on</string>
    <string name="careportal_removestartedevents">Clean AndroidAPS started</string>
    <string name="storedsettingsfound">Stored settings found</string>
    <string name="allow_hardware_pump_text">Attention: If you activate and connect to a hardware pump, AndroidAPS will copy the basal settings from the profile to the pump, overwriting the existing basal rate stored on the pump. Make sure you have the correct basal setting in AndroidAPS. If you are not sure or don\'t want to overwrite the basal settings on your pump, press cancel and repeat switching to the pump at a later time.</string>
    <string name="error_adding_treatment_title">Treatment data incomplete</string>
    <string name="maintenance_settings">Maintenance Settings</string>
    <string name="maintenance_email">Email</string>
    <string name="key_maintenance_logs_email" translatable="false">maintenance_logs_email</string>
    <string name="invalid_email_message">Invalid Email</string>
    <string name="key_maintenance_logs_amount" translatable="false">maintenance_logs_amount</string>
    <string name="key_logshipper_amount" translatable="false">logshipper_amount</string>
    <string name="maintenance_amount">No of Logs to send</string>
    <string name="maintenance">Maintenance</string>
    <string name="maintenance_shortname">MAINT</string>
    <string name="description_maintenance">Provides several functions for maintenance (eg. log sending, log deletion).</string>
    <string name="send_all_logs">Send Logs by Email</string>
    <string name="delete_logs">Delete Logs</string>

    <string name="error_adding_treatment_message">A treatment (insulin: %1$.2f, carbs: %2$d, at: %3$s) could not be added to treatments. Please check and manually add a record as appropriate.</string>
    <string name="generated_ecarbs_note">eCarbs: %1$d g (%2$d h), delay: %3$d m</string>
    <string name="openaps_noasdata">No autosens data available</string>
    <string name="nav_logsettings">Log settings</string>
    <string name="resettodefaults">Reset to defaults</string>
    <string name="nsmalfunction">NSClient malfunction. Consider NS and NSClient restart.</string>
    <string name="as">AS</string>
    <string name="versionavailable">Version %1$s available</string>
    <string name="time_offset">Time offset</string>
    <string name="key_aps_mode" translatable="false">aps_mode</string>
    <string name="setupwizard_preferred_aps_mode">Preferred APS mode</string>
    <string name="treatments_wizard_total_label">Total</string>
    <string name="calculation_short">Calc</string>
    <string name="handshaking">Handshaking</string>
    <string name="sendlogfiles">Send today\'s log files to developers along with this time. Unexpected situation.</string>
    <string name="maxbolusviolation">Max bolus violation</string>
    <string name="commanderror">Command error</string>
    <string name="speederror">Speed error</string>
    <string name="insulinlimitviolation">Insulin limit violation</string>
    <string name="key_loop_openmode_min_change" translatable="false">loop_openmode_min_change</string>
    <string name="loop_openmode_min_change">Minimal request change [%]</string>
    <string name="loop_openmode_min_change_summary">Loop will popup new change request only if change is bigger than this value. Default value is 20%</string>
    <string name="key_short_tabtitles" translatable="false">short_tabtitles</string>
    <string name="pairfirst">Please pair your pump with your phone!</string>
    <string name="searching_for_devices">Searching for devices…</string>
    <string name="please_wait">Please wait…</string>
    <string name="pairing_completed">Pairing completed</string>
    <string name="code_compare">Do the codes displayed on this device and on your pump match?</string>
    <string name="insight_pairing">Insight pairing</string>
    <string name="insight_local">Accu-Chek Insight</string>
    <string name="insight_delivered">%1$.2fU / %2$.2fU delivered</string>
    <string name="insight_alert_formatter">%1$s: %2$s</string>
    <string name="tube_changed">Tube changed</string>
    <string name="pump_time_updated">Pump time updated</string>
    <string name="confirm">Confirm</string>
    <string name="mute_alert">Mute</string>
    <string name="pump_alert">Pump alert</string>
    <string name="log_site_changes">Log site changes</string>
    <string name="log_reservoir_changes">Log reservoir changes</string>
    <string name="log_tube_changes">Log tube changes</string>
    <string name="log_battery_changes">Log battery changes</string>
    <string name="log_operating_mode_changes">Log operating mode changes</string>
    <string name="log_alerts">Log alerts</string>
    <string name="enable_tbr_emulation">Enable TBR emulation</string>
    <string name="enable_tbr_emulation_summary">Use extended boluses instead of TBRs to bypass the 250%% limit</string>
    <string name="disconnect_delay">Disconnect delay [s]</string>
    <string name="serial_number">Serial number</string>
    <string name="release_software_version">Release software version</string>
    <string name="ui_processor_software_version">UI processor software version</string>
    <string name="pc_processor_software_version">PC processor software version</string>
    <string name="md_tel_processor_software_version">MD tel processor software version</string>
    <string name="safety_processor_software_version">Safety processor software version</string>
    <string name="bt_info_page_version">BT info page version</string>
    <string name="bluetooth_address">Bluetooth address</string>
    <string name="system_id_appendix">System ID appendix</string>
    <string name="manufacturing_date">Manufacturing date</string>
    <string name="delete_pairing">Delete pairing</string>
    <string name="pairing_information">Pairing information</string>
    <string name="refreh_status">Refresh status</string>
    <string name="start_pump">Start pump</string>
    <string name="stop_pump">Stop pump</string>
    <string name="operating_mode">Operating mode</string>
    <string name="insight_status">Status</string>
    <string name="tdd_bolus">TDD Bolus</string>
    <string name="tdd_basal">TDD Basal</string>
    <string name="tdd_total">TDD Total</string>
    <string name="recovering">Recovering</string>
    <string name="not_paired">Not paired</string>
    <string name="last_connected">Last connected</string>
    <string name="started">Started</string>
    <string name="stopped">Stopped</string>
    <string name="tbr_formatter">%1$d%% for %2$d / %3$d min</string>
    <string name="extended_bolus">Extended bolus</string>
    <string name="multiwave_bolus">Multiwave bolus</string>
    <string name="eb_formatter">%1$.2f / %2$.2f U for %3$d min</string>
    <string name="enable_tbr_over_notification">Enable notification of TBR end\n(pump setting)</string>
    <string name="disable_tbr_over_notification">Disable notification of TBR end\n(pump setting)</string>
    <string name="refresh">Refresh</string>
    <string name="description_pump_insight_local">Pump integration for Accu-Chek Insight pumps</string>
    <string name="not_inserted">Not inserted</string>
    <string name="short_status_last_connected">Last conn: %1$d min ago</string>
    <string name="short_status_tbr">TBR: %1$d%% for %2$d / %3$d min</string>
    <string name="short_status_extended">Extended: %1$.2f / %2$.2f U for %3$d min</string>
    <string name="short_status_multiwave">Multiwave: %1$.2f / %2$.2f U for %3$d min</string>
    <string name="short_status_tdd">TDD: %1$.2f</string>
    <string name="short_status_reservoir">Reser.: %1$.2fU</string>
    <string name="short_status_battery">Batt.: %1$d%%</string>
    <string name="max_recovery_duration">Max. recovery duration [s]</string>
    <string name="min_recovery_duration">Min. recovery duration [s]</string>
    <string name="recovery_duration">Recovery duration</string>
    <string name="timeout_during_handshake">Timeout during handshake - reset bluetooth</string>

    <string name="profile_total">== ∑  %1$s U</string>
    <string name="profile_ins_units_per_hout">U/h</string>
    <string name="profile_carbs_per_unit">g/U</string>
    <string name="profile_per_unit">/U</string>
    <string name="key_dexcom_lognssensorchange" translatable="false">dexcom_lognssensorchange</string>
    <string name="dexcom_lognssensorchange_title">Log sensor change to NS</string>
    <string name="dexcom_lognssensorchange_summary">Create event \"Sensor Change\" in NS automaticaly on sensor start</string>
    <string name="tomato">Tomato (MiaoMiao)</string>
    <string name="tomato_short">Tomato</string>

    <string name="key_smbmaxminutes" translatable="false">smbmaxminutes</string>
    <string name="dst_plugin_name" translatable="false">Dayligh Saving time</string>
    <string name="dst_in_24h_warning">Dayligh Saving time change in 24h or less</string>
    <string name="dst_loop_disabled_warning">Daylight saving time change less than 3 hours ago - Closed loop disabled</string>
    <string name="storage">internal storage constraint</string>
    <string name="diskfull">Free at least %1$d MB from internal storage! Loop disabled!</string>
    <string name="wrongformat">Wrong format</string>
    <string name="sms_wrongcode">Wrong code. Command cancelled.</string>
    <string name="notconfigured">Not configured</string>
    <string name="profileswitchcreated">Profile switch created</string>
<<<<<<< HEAD

    <!-- Pump Abstract -->
    <string name="pump_operation_not_supported_by_pump_driver">Operation not supported by pump and/or driver.</string>
    <string name="pump_operation_not_yet_supported_by_pump">Operation not YET supported by pump.</string>

    <!-- Medtronic (MDT) - Base -->
    <string name="medtronic_name" translatable="false">Medtronic</string>
    <string name="medtronic_name_short" translatable="false">MDT</string>
    <string name="description_pump_medtronic">Pump integration for Medtronic, requires RileyLink device and specific Pump Model</string>

    <!-- MDT Configuration -->
    <string name="medtronic_serial_number">Pump Serial Number</string>
    <string name="medtronic_pump_type">Pump Type</string>
    <string name="medtronic_pump_frequency">Pump Frequency</string>
    <string name="medtronic_pump_bolus_delay">Delay before Bolus is started (s)</string>
    <string name="medtronic_pump_max_bolus">Max Bolus on Pump</string>
    <string name="medtronic_pump_max_basal">Max Basal on Pump</string>
    <string name="medtronic_pump_encoding">Medtronic Encoding</string>
    <string name="medtronic_pump_frequency_us_ca">US &amp; Canada (916 MHz)</string>
    <string name="medtronic_pump_frequency_worldwide">Worldwide (868 Mhz)</string>
    <string name="medtronic_pump_encoding_4b6b_local">Local 4b6b Encoding</string>
    <string name="medtronic_pump_encoding_4b6b_rileylink">RileyLink 4b6b Encoding</string>
    <string name="rileylink_mac_address">RileyLink MAC Address</string>
    <string name="medtronic_custom_action_wake_and_tune">Wake and Tune Up</string>
    <string name="medtronic_custom_action_clear_bolus_block">Clear Bolus Block</string>

    <!-- RL BLE Scanning -->
    <string name="rileylink_scanner_scan_scan">SCAN</string>
    <string name="rileylink_scanner_scan_stop">STOP</string>
    <string name="rileylink_scanner_selected_device">Selected</string>
    <string name="rileylink_scanner_scan">Scan</string>
    <string name="rileylink_scanner_title">RileyLink Scan</string>
    <string name="rileylink_scanner_scan_menu">Scan for RileyLink</string>
    <string name="rileylink_scanner_ble_not_supported">Bluetooth Low Energy not supported.</string>
    <string name="rileylink_scanner_ble_not_enabled">Bluetooth not enabled.</string>
    <string name="location_not_found_title">Location Is Not Enabled</string>
    <string name="location_not_found_message">For Bluetooth discovery to work on newer devices, location must be enabled. AAPS does not track your location and it can be disabled after pairing is successful.</string>
    <string name="location_yes">Enable</string>
    <string name="location_no">No</string>
    <string name="rileylink_scanner_scanning">Scanning</string>
    <string name="rileylink_scanner_scanning_finished">Scanning finished</string>
    <string name="rileylink_scanner_scanning_error">Scanning error: %1$d</string>


    <!-- RL Status Page -->
    <string name="rileylink_settings_tab1">Settings</string>
    <string name="rileylink_settings_tab2">History</string>
    <string name="rileylink_settings_tab3">Device</string>
    <string name="rileylink_status">RileyLink Status</string>
    <string name="medtronic_pump_status">Pump Status</string>
    <string name="rileylink_settings_title">RileyLink Settings</string>
    <string name="title_activity_rileylink_settings">RileyLink Settings</string>
    <string name="rileylink_title">RileyLink</string>
    <string name="rileylink_configured_address">Configured Address</string>
    <string name="rileylink_connected_device">Connected Device</string>
    <string name="rileylink_connection_status">Connection Status</string>
    <string name="rileylink_connection_error">Connection Error</string>
    <string name="rileylink_device">Device</string>
    <string name="rileylink_device_type">Device Type</string>
    <string name="rileylink_device_model">Device Model</string>
    <string name="rileylink_last_used_frequency">Last used frequency</string>
    <string name="rileylink_last_device_contact">Last device contact</string>
    <string name="rileylink_firmware_version">RL Firmware</string>


    <!-- RL State -->
    <string name="rileylink_state_bt_init">Bluetooth Initializing…</string>
    <string name="rileylink_state_bt_error">Bluetooth Error</string>
    <string name="rileylink_state_bt_ready">Bluetooth Ready</string>
    <string name="rileylink_state_not_started">Not Started</string>
    <string name="rileylink_state_rl_init">RileyLink Initialization…</string>
    <string name="rileylink_state_rl_error">RileyLink Error</string>
    <string name="rileylink_state_pc_tune_up">Tunning up RileyLink and Pump</string>
    <string name="rileylink_state_pc_error">Problem connecting to Pump</string>
    <string name="rileylink_state_connected">Connected</string>

    <!-- RL Errors -->
    <string name="rileylink_error_not_rl">Device is not RileyLink</string>
    <string name="rileylink_error_unreachable">RileyLink unreachable</string>
    <string name="rileylink_error_bt_disabled">Bluetooth disabled</string>
    <string name="rileylink_error_no_bt_adapter">No Bluetooth Adapter</string>
    <string name="rileylink_error_tuneup_failed">TuneUp Failed</string>
    <string name="rileylink_error_pump_unreachable">Pump unreachable</string>
    <string name="rileylink_error_pod_unreachable">Pod unreachable</string>
    <string name="rileylink_error_address_not_set_short">Not set</string>

    <!-- RL Target Device -->
    <string name="rileylink_target_device_medtronic">Medtronic Pump</string>
    <string name="rileylink_target_device_omnipod">Omnipod</string>


    <!-- MDT Errors -->
    <string name="medtronic_errors">Errors</string>
    <string name="medtronic_error_serial_not_set">Serial # not set.</string>
    <string name="medtronic_error_serial_invalid">Serial # invalid.</string>
    <string name="medtronic_error_pump_type_not_set">Pump Type not set.</string>
    <string name="medtronic_error_pump_type_invalid">Pump Type unsupported.</string>
    <string name="medtronic_error_pump_frequency_not_set">Pump Frequency not set.</string>
    <string name="medtronic_error_pump_frequency_invalid">Pump Frequency unsupported.</string>
    <string name="medtronic_error_rileylink_address_invalid">RileyLink Address invalid.</string>
    <string name="medtronic_error_pump_type_set_differs_from_detected">Pump type detected is not the same as configured type.</string>

    <string name="medtronic_error_pump_basal_profiles_not_enabled">Basal profiles are not enabled on pump.</string>
    <string name="medtronic_error_pump_incorrect_basal_profile_selected">Basal profile set on pump is incorrect (must be STD).</string>
    <string name="medtronic_error_pump_wrong_tbr_type_set">Wrong TBR type set on pump (must be Absolute).</string>
    <string name="medtronic_error_pump_wrong_max_bolus_set" formatted="false">Wrong Max Bolus set on Pump (must be %.2f).</string>
    <string name="medtronic_error_pump_wrong_max_basal_set" formatted="false">Wrong Max Basal set on Pump (must be %.2f).</string>
    <string name="xxx">xxx</string>

    <!-- MDT History -->
    <string name="medtronic_history_group_basal">Basals</string>
    <string name="medtronic_history_group_configuration">Configurations</string>
    <string name="medtronic_history_group_notification">Notifications</string>
    <string name="medtronic_history_group_statistic">Statistics</string>
    <string name="medtronic_history_group_unknown">Unknowns</string>
    <string name="medtronic_history_group_all">All</string>
    <string name="medtronic_pump_history">Medtronic Pump History</string>


    <!-- MDT Pump Status -->
    <string name="medtronic_pump_status_never_contacted">Never contacted</string>
    <string name="medtronic_pump_status_waking_up">Waking up</string>
    <string name="medtronic_pump_status_error_comm">Error with communication</string>
    <string name="medtronic_pump_status_timeout_comm">Timeout on communication</string>
    <string name="medtronic_pump_status_problem_contacting">Problem contacting Pump</string>
    <string name="medtronic_pump_status_pump_unreachable">Pump unreachable</string>
    <string name="medtronic_pump_status_invalid_config">Invalid configuration</string>
    <string name="medtronic_pump_status_active">Active</string>
    <string name="medtronic_pump_status_sleeping">Sleeping</string>

    <!-- <string name="medtronic_cmd_profile_not_set">Remote Basal profile setting is not supported. Please modify Basal profile on your pump manually.</string> -->
    <string name="medtronic_cmd_cancel_bolus_not_supported">You cancelled Bolus, after it was already set on Pump. Since Medtronic Pump doesn\'t support cancel, you will need to manually cancel it. Put the Pump into Suspend mode and then do Resume (if you still want to cancel). Application will pick up changes, on next update (in less than 5 minutes).</string>
    <string name="medtronic_cmd_cant_read_tbr">Could not read current TBR.</string>
    <string name="medtronic_cmd_cant_cancel_tbr_stop_op">Could not cancel current TBR. Stopping operation.</string>
    <string name="medtronic_cmd_set_profile_pattern_overflow">Profile set failed, because following patterns, have too big basal rate: %1$s</string>
    <string name="medtronic_cmd_bolus_could_not_be_delivered">Bolus could not be delivered.</string>
    <string name="medtronic_cmd_tbr_could_not_be_delivered">TBR could not be set.</string>
    <string name="medtronic_cmd_cant_cancel_tbr">Could not cancel current TBR.</string>
    <string name="medtronic_cmd_basal_profile_could_not_be_set">Basal profile could not be set.</string>
    <string name="medtronic_cmd_basal_profile_not_set_is_same">Basal profile is the same, so it will not be set again.</string>

    <string name="medtronic_cmd_desc_get_history">Get History - Page %1$d (%2$d/16)</string>
    <string name="medtronic_cmd_desc_get_history_request">Get History - Page %1$d</string>
    <string name="medtronic_cmd_desc_get_history_base">Get History - Page %1$d</string>
    <string name="medtronic_cmd_desc_get_time">Get Pump Time</string>
    <string name="medtronic_cmd_desc_get_settings">Get Settings</string>
    <string name="medtronic_cmd_desc_get_model">Get Pump Model</string>
    <string name="medtronic_cmd_desc_get_basal_profile">Get Basal Profile</string>
    <string name="medtronic_cmd_desc_set_basal_profile">Set Basal Profile</string>
    <string name="medtronic_cmd_desc_get_tbr">Get Temporary Basal</string>
    <string name="medtronic_cmd_desc_set_tbr">Set Temporary Basal</string>
    <string name="medtronic_cmd_desc_set_bolus">Set Bolus</string>


    <string name="pump_no_connection_h">No connection for %1$d hour(s) %2$d min</string>
    <string name="pump_no_connection_d">No connection for %1$d day(s) %2$d hours</string>

=======
    <string name="versionChecker">Version Checker</string>
    <string name="key_last_time_this_version_detected" translatable="false">last_time_this_version_detected</string>
    <string name="key_last_versionchecker_warning" translatable="false">last_versionchecker_waring</string>
    <string name="key_last_versionchecker_plugin_warning" translatable="false">last_versionchecker_plugin_waring</string>

    <string name="old_version">old version</string>
    <string name="very_old_version">very old version</string>
    <string name="new_version_warning">New version for at least %1$d days available! Fallback to LGS after 60 days, loop will be disabled after 90 days</string>
>>>>>>> ea60b6ce

    <plurals name="objective_days">
        <item quantity="one">%1$d day</item>
        <item quantity="other">%1$d days</item>
    </plurals>
    <plurals name="objective_hours">
        <item quantity="one">%1$d hour</item>
        <item quantity="other">%1$d hours</item>
    </plurals>
    <plurals name="objective_minutes">
        <item quantity="one">%1$d minute</item>
        <item quantity="other">%1$d minutes</item>
    </plurals>
</resources><|MERGE_RESOLUTION|>--- conflicted
+++ resolved
@@ -1326,7 +1326,14 @@
     <string name="sms_wrongcode">Wrong code. Command cancelled.</string>
     <string name="notconfigured">Not configured</string>
     <string name="profileswitchcreated">Profile switch created</string>
-<<<<<<< HEAD
+    <string name="versionChecker">Version Checker</string>
+    <string name="key_last_time_this_version_detected" translatable="false">last_time_this_version_detected</string>
+    <string name="key_last_versionchecker_warning" translatable="false">last_versionchecker_waring</string>
+    <string name="key_last_versionchecker_plugin_warning" translatable="false">last_versionchecker_plugin_waring</string>
+
+    <string name="old_version">old version</string>
+    <string name="very_old_version">very old version</string>
+    <string name="new_version_warning">New version for at least %1$d days available! Fallback to LGS after 60 days, loop will be disabled after 90 days</string>
 
     <!-- Pump Abstract -->
     <string name="pump_operation_not_supported_by_pump_driver">Operation not supported by pump and/or driver.</string>
@@ -1484,16 +1491,6 @@
     <string name="pump_no_connection_h">No connection for %1$d hour(s) %2$d min</string>
     <string name="pump_no_connection_d">No connection for %1$d day(s) %2$d hours</string>
 
-=======
-    <string name="versionChecker">Version Checker</string>
-    <string name="key_last_time_this_version_detected" translatable="false">last_time_this_version_detected</string>
-    <string name="key_last_versionchecker_warning" translatable="false">last_versionchecker_waring</string>
-    <string name="key_last_versionchecker_plugin_warning" translatable="false">last_versionchecker_plugin_waring</string>
-
-    <string name="old_version">old version</string>
-    <string name="very_old_version">very old version</string>
-    <string name="new_version_warning">New version for at least %1$d days available! Fallback to LGS after 60 days, loop will be disabled after 90 days</string>
->>>>>>> ea60b6ce
 
     <plurals name="objective_days">
         <item quantity="one">%1$d day</item>
