<resources>
    <string name="treatmentssafety_title">Seguridad tratamientos</string>
    <string name="treatmentssafety_maxbolus_title">Máximo Bolo permitido [U]</string>
    <string name="treatmentssafety_maxcarbs_title">Máximos carbohidratos permitidos [g]</string>

    <string name="nav_preferences">Preferencias</string>
    <string name="nav_refreshtreatments">Refrescar tratamientos desde NS</string>
    <string name="nav_backup">Backup</string>
    <string name="nav_test_alert">Test alarma</string>
    <string name="nav_resetdb">Restablecer las bases de datos</string>
    <string name="nav_exit">Salida</string>
    <string name="danar_useextended_title">Usar bolos extendidos para&gt; 200%</string>
    <string name="danar_bt_name_title">DanaR dispositivo Bluetooth</string>
    <string name="ns_sync_use_absolute_title">Usar siempre valor basal absoluto</string>

    <string name="objectives_objective_label_string">Objetivo:</string>
    <string name="objectives_gate_label_string">Meta:</string>
    <string name="objectives_button_start">Inicio</string>
    <string name="objectives_button_verify">Verificar</string>
    <string name="nsprofileview_units_label">Unidades</string>
    <string name="nsprofileview_dia_label">DIA (Duración Insulina Activa)</string>
    <string name="nsprofileview_activeprofile_label">Perfil activo</string>
    <string name="nsprofileview_ic_label">IC (Insulina/Carbohidratos Ratio)</string>
    <string name="nsprofileview_isf_label">ISF (Factor Sensibilidad Insulina)</string>
    <string name="nsprofileview_basal_label">Dosis Basal</string>
    <string name="nsprofileview_target_label">Objetivo</string>
    <string name="noprofileset">PERFIL NO ACTIVO</string>
    <string name="treatments_insulin_label_string">Insulina:</string>
    <string name="treatments_carbs_label_string">Carbohidratos:</string>
    <string name="treatments_iob_label_string">IOB:</string>
    <string name="treatments_activity_string">Actividad:</string>
    <string name="treatments_iobtotal_label_string">Total IOB:</string>
    <string name="treatments_iobactivitytotal_label_string">Actividad total IOB:</string>
    <string name="tempbasals_realduration_label_string">Dur:</string>
    <string name="tempbasals_netratio_label_string">Dosis:</string>
    <string name="tempbasals_netinsulin_label_string">Ins:</string>
    <string name="tempbasals_iob_label_string">IOB:</string>
    <string name="tempbasals_iobtotal_label_string">IOB Total:</string>
    <string name="treatments_newtreatment_insulinamount_label">Insulina [U]</string>
    <string name="treatments_newtreatment_carbsamount_label">Carbohidratos [g]</string>
    <string name="treatments_wizard_bg_label">Glucosa</string>
    <string name="treatments_wizard_carbs_label">Carbohidratos</string>
    <string name="treatments_wizard_correction_label">Corrección</string>
    <string name="treatments_wizard_unit_label">U</string>
    <string name="treatments_wizard_bolusiob_label">Bolo IOB</string>
    <string name="treatments_wizard_total_label">TOTAL</string>
    <string name="openapsma_run">Ejecutar ahora</string>
    <string name="vitualpump_label">BOMBA VIRTUAL</string>
    <string name="pump_basebasalrate_label">Dosis Basal Base</string>
    <string name="pump_tempbasal_label">Basal Temporal</string>
    <string name="virtualpump_extendedbolus_label">Bolo extendido</string>
    <string name="pump_battery_label">Batería</string>
    <string name="pump_reservoir_label">Depósito:</string>
    <string name="virtualpump_resultok">OK</string>
    <string name="virtualpump_sqlerror">Error de SQL</string>
    <string name="openapsma_lastrun_label">Última acción</string>
    <string name="openapsma_inputparameters_label">Parámetros de entrada</string>
    <string name="openapsma_glucosestatus_label">Estado de glucosa</string>
    <string name="openapsma_currenttemp_label">Basal temporal actual</string>
    <string name="openapsma_iobdata_label">IOB datos</string>
    <string name="openapsma_profile_label">Perfil</string>
    <string name="openapsma_mealdata_label">Datos de comidas</string>
    <string name="result">Resultado</string>
    <string name="openapsma_noglucosedata">No hay datos disponibles de glucosa</string>
    <string name="openapsma_noprofile">Sin perfil disponible</string>
    <string name="openapsma_nopump">No se dispone de bomba</string>
    <string name="nochangerequested">Ninguna acción requerida</string>
    <string name="openapsma_request_label">Solicitud</string>
    <string name="rate">Dosis</string>
    <string name="duration">Duración</string>
    <string name="reason">Razón</string>
    <string name="glucose">Glucosa</string>
    <string name="delta">Delta</string>
    <string name="avgdelta">Delta Media</string>

    <string name="configbuilder">Config Builder</string>
    <string name="objectives">Objetivos</string>
    <string name="openapsma">OpenAPS MA</string>
    <string name="overview">Sinopsis</string>
    <string name="profileviewer">Perfil NS</string>
    <string name="simpleprofile">Perfil simple</string>
    <string name="treatments">Tratamientos</string>
    <string name="virtualpump">Bomba virtual</string>
    <string name="careportal">Careportal</string>


    <string name="configbuilder_pump">Bomba</string>
    <string name="configbuilder_treatments">Tratamientos</string>
    <string name="configbuilder_tempbasals">Basales temporales</string>
    <string name="configbuilder_profile">Perfil</string>
    <string name="configbuilder_aps">APS</string>
    <string name="configbuilder_general">General</string>
    <string name="days">días</string>
    <string name="objectives_minimalduration">Duración mínima</string>
    <string name="configbuilder_constraints">Restricciones</string>

    <string name="loop">Lazo</string>
    <string name="configbuilder_loop">Lazo</string>
    <string name="loop_aps_label">APS</string>
    <string name="loop_constraintsprocessed_label">Tras procesar limitaciones</string>
    <string name="loop_setbypump_label">Definido por la bomba</string>
    <string name="openapsma_lastenact_label">Última aceptada</string>
    <string name="ok">OK</string>
    <string name="cancel">Cancelar</string>
    <string name="noapsselected">NO APS Seleccionado</string>
    <string name="safety">Seguridad</string>
    <string name="openapsma_disabled">Plugin está desactivado</string>
    <string name="constraints_violation">Violación restricciones</string>
    <string name="treatmentdeliveryerror">Error de administración del bolo</string>
    <string name="overview_newtempbasal_basalpercent">Valor basal [%]</string>
    <string name="overview_newtempbasal_percent_label">% (100% = actual)</string>
    <string name="setbasalquestion">Aceptar nueva basal temporal:</string>
    <string name="overview_bolus_label">Bolo</string>
    <string name="overview_calculator_label">Calculadora</string>
    <string name="constraintapllied">Restricción aplicada!</string>
    <string name="confirmation">Confirmación</string>
    <string name="entertreatmentquestion">Introduzca nuevo tratamiento:</string>
    <string name="bolus">Bolo</string>
    <string name="basal">Basal</string>
    <string name="carbs">Carbohidratos</string>
    <string name="changeyourinput">Cambiar datos!</string>
    <string name="setextendedbolusquestion">Establecer nuevo bolo extendido:</string>
    <string name="configbuilder_bgsource">Origen BG</string>
    <string name="xdrip">xDrip</string>
    <string name="nsclient">NSClient</string>
    <string name="apsmode_title">Modo APS</string>

    <string name="closedloop">Lazo cerrado</string>
    <string name="openloop">Lazo abierto</string>
    <string name="openloop_newsuggestion">Nueva propuesta disponible</string>
    <string name="unsupportedclientver">Versión de NSClient no apoyada</string>
    <string name="nsclientnotinstalled">NSClient no instalado. Registro perdido!</string>
    <string name="objectives_bgavailableinns">BG disponible en NS</string>
    <string name="objectives_pumpstatusavailableinns">Estado de la bomba disponible en NS</string>
    <string name="objectives_manualenacts">Acceptado manualmente</string>
    <string name="loopdisabled">LAZO DESACTIVADO POR RESTRICCIONES</string>
    <string name="cs_lang">Czech</string>
    <string name="en_lang">English</string>
    <string name="treatments_wizard_basaliob_label">Basal IOB</string>
    <string name="bolusconstraintapplied">Restricción aplicada en bolo</string>
    <string name="carbsconstraintapplied">Restricción aplicada en carbohidratos</string>
    <string name="careportal_bgcheck">MEDIR GLUCOSA</string>
    <string name="careportal_announcement">ANUNCIO</string>
    <string name="careportal_note">NOTA</string>
    <string name="careportal_question">Pregunta</string>
    <string name="careportal_exercise">Ejercicio</string>
    <string name="careportal_pumpsitechange">Cambio Lugar Cánula</string>
    <string name="careportal_cgmsensorinsert">Insertar sensor</string>
    <string name="careportal_cgmsensorstart">Iniciar sensor</string>
    <string name="careportal_insulincartridgechange">Cambio Cartucho insulina</string>
    <string name="careportal_profileswitch">Cambio de perfil</string>
    <string name="careportal_snackbolus">Bolo de aperitivo</string>
    <string name="careportal_mealbolus">Bolo de comida</string>
    <string name="careportal_correctionbolus">Bolo de corrección</string>
    <string name="careportal_combobolus">Combo bolo</string>
    <string name="careportal_tempbasalstart">Basal Temporal Inicio</string>
    <string name="careportal_tempbasalend">Basal Temporal Fin</string>
    <string name="careportal_carbscorrection">Corrección Carbohidratos</string>
    <string name="careportal_openapsoffline">OpenAPS Offline</string>

    <string name="careportal_newnstreatment_eventtype">Tipo de evento</string>
    <string name="careportal_newnstreatment_other">Otro</string>
    <string name="careportal_newnstreatment_meter">Medidor</string>
    <string name="careportal_newnstreatment_sensor">Sensor</string>
    <string name="careportal_newnstreatment_carbs_label">Carbohidratos</string>
    <string name="careportal_newnstreatment_insulin_label">Insulina</string>
    <string name="careportal_newnstreatment_carbtime_label">Tiempo absorción</string>
    <string name="careportal_newnstreatment_split_label">Dividir</string>
    <string name="careportal_newnstreatment_duration_label">Duración</string>
    <string name="careportal_newnstreatment_percent_label">Dosis</string>
    <string name="careportal_newnstreatment_absolute_label">Absoluto</string>
    <string name="careportal_newnstreatment_notes_label">Notas</string>
    <string name="careportal_newnstreatment_eventtime_label">Fecha Hora</string>
    <string name="careportal_newnstreatment_profile_label">Perfil</string>
    <string name="careportal_newnstreatment_enteredby_title">Introducido por</string>
    <string name="careportal_newnstreatment_glucosetype">Tipo de glucosa</string>
    <string name="noprofile">Pendiente carga perfil NS</string>
    <string name="overview_tempbasal_button">Basal Temporal</string>
    <string name="overview_extendedbolus_button">Bolo extendido</string>
    <string name="configbuilder_nightscoutversion_label">Nightscout versión:</string>
    <string name="send">ENVIAR</string>
    <string name="missing">Faltan</string>
    <string name="enabled">Habilitado</string>
    <string name="visible">Visible</string>
    <string name="up">Arriba</string>
    <string name="exported">Preferencias exportadas</string>
    <string name="export_to">Exportar ajustes a</string>
    <string name="import_from">Importar configuración de</string>
    <string name="setting_imported">Ajustes importados</string>
    <string name="filenotfound">Archivo no encontrado</string>
    <string name="nav_export">Exportar ajustes</string>
    <string name="nav_import">Importar ajustes</string>
    <string name="de_lang">German</string>
    <string name="openapsma_maxbasal_summary">Max valor U / hr en Basal temporal</string>
    <string name="openapsma_maxiob_summary">Máximos basales IOB para OpenAPS [U]</string>
    <string name="bg_lang">Bulgarian</string>
    <string name="dismiss">DESCARTAR</string>
    <string name="language">Idioma</string>

    <string name="danarpump">DanaR</string>
    <string name="connecting">Conectando</string>
    <string name="connected">Conectado</string>
    <string name="disconnected">Desconectado</string>
    <string name="danar_pump_settings">Ajustes de la bomba DanaR</string>
    <string name="nightscout">Nightscout</string>
    <string name="end_user_license_agreement">Acuerdo de licencia de usuario final</string>
    <string name="end_user_license_agreement_text">No deben utilizarse para tomar decisiones médicas. NO HAY GARANTÍA PARA EL PROGRAMA, la extensión permitida por la legislación aplicable. Excepto cuando se indique de otra forma por escrito, los tenedores del copyright y / u otras partes proporcionan el programa \"tal cual\" sin garantía de ningún tipo, ya sea expresa o implícita, incluyendo, pero no limitado a, las garantías implícitas de COMERCIALIZACIÓN E IDONEIDAD PARA UN FIN DETERMINADO . TODO EL RIESGO EN CUANTO A LA CALIDAD Y RENDIMIENTO DEL PROGRAMA ES CON USTED. SI EL PROGRAMA TIENE UN ERROR, asume el coste de cualquier servicio, reparación o corrección.</string>
    <string name="end_user_license_agreement_i_understand">Entiendo y acepto</string>
    <string name="save">Guardar</string>
    <string name="nobtadapter">No se encuentra adaptador Bluetooth</string>
    <string name="devicenotfound">El dispositivo seleccionado no se encuentra</string>
    <string name="connectionerror">Error de conexión de la bomba</string>
    <string name="pump_lastconnection_label">Última conexión</string>
    <string name="danar_iob_label">Bomba IOB</string>
    <string name="danar_dailyunits">Unidades diarias</string>
    <string name="pump_lastbolus_label">Último bolo:</string>
    <string name="hoursago">h antes</string>
    <string name="danar_invalidinput">Datos inválidos</string>
    <string name="danar_valuenotsetproperly">Valor no establecido correctamente</string>
    <string name="reloadprofile">Recargar Perfil</string>
    <string name="danar_viewprofile">Ver perfil</string>
    <string name="enacted">Aceptada</string>
    <string name="comment">Comentario</string>
    <string name="success">Correcto</string>
    <string name="percent">Porciento</string>
    <string name="absolute">Absoluto</string>
    <string name="canceltemp">Cancelar basal temporal</string>
    <string name="smscommunicator">SMS Communicator</string>
    <string name="waitingforpumpresult">Esperando resultado</string>
    <string name="smscommunicator_allowednumbers">Números de teléfono permitidos</string>
    <string name="smscommunicator_allowednumbers_summary">XXXXXXXXXX +; + YYYYYYYYYY</string>
    <string formatted="false" name="smscommunicator_bolusreplywithcode">Para entregar bolo% .2fU responder con código% s</string>
    <string name="smscommunicator_bolusfailed">Bolo falló</string>
    <string formatted="false" name="bolusdelivered">Bolo %.2fU entregado con éxito</string>
    <string formatted="false" name="bolusdelivering">Entregando %.2fU</string>
    <string name="smscommunicator_remotebolusnotallowed">Bolo remoto no permitido</string>
    <string name="glucosetype_finger">Dedo</string>
    <string name="glucosetype_sensor">Sensor</string>
    <string name="manual">Manual</string>
    <string name="careportal_temporarytarget">Objetivo temporal</string>
    <string name="careportal_temporarytargetcancel">Cancelar Objetivo temporal</string>
    <string name="danarprofile">Configuración perfil DanaR</string>
    <string name="danarprofile_dia">DIA [h]</string>
    <string name="failedupdatebasalprofile">No se pudo actualizar el perfil basal</string>
    <string name="danar_history">Historial</string>
    <string name="danar_historyreload">Recargar</string>
    <string name="uploading">Subiendo</string>
    <string name="danar_ebolus">E bolo</string>
    <string name="danar_dsbolus">bolo DS</string>
    <string name="danar_debolus">DE bolo</string>
    <string name="danar_error">error</string>
    <string name="danar_refill">rellenar</string>
    <string name="danar_basalhour">basal hora</string>
    <string name="danar_glucose">glucosa</string>
    <string name="danar_carbohydrate">carbohidratos</string>
    <string name="danar_alarm">alarma</string>
    <string formatted="false" name="danar_totaluploaded">Total %d registros subidos</string>
    <string name="danar_sbolus">S bolo</string>
    <string name="danar_history_alarm">alarmas</string>
    <string name="danar_history_basalhours">Basal Horas</string>
    <string name="danar_history_bolus">bolos</string>
    <string name="danar_history_carbohydrates">Carbohidratos</string>
    <string name="danar_history_dailyinsulin">Insulina Diaria</string>
    <string name="danar_history_errors">Errores</string>
    <string name="danar_history_glucose">Glucosa</string>
    <string name="danar_history_refill">Rellenar</string>
    <string name="danar_history_syspend">Suspender</string>
    <string formatted="false" name="danar_history_connectingfor">Conexión de %d s</string>
    <string name="danar_password_title">Contraseña de la bomba</string>
    <string name="wrongpumppassword">Contraseña de la bomba incorrecta!</string>
    <string name="pumpbusy">Bomba ocupada</string>
    <string name="overview_bolusprogress_delivered">Entregado</string>
    <string name="overview_bolusprogress_stoped">Detenido</string>
    <string name="occlusion">Oclusión</string>
    <string name="overview_bolusprogress_stop">Detener</string>
    <string name="overview_bolusprogress_stoppressed">Parar pulsado</string>
<<<<<<< HEAD
    <string name="waitingforpumpclicktorefresh">Esperando bomba. Click to refresh.</string>
    <string formatted="false" name="overview_bolusprogress_goingtodeliver">Va a entregar %.2fU</string>
=======
    <string name="waitingforpumpclicktorefresh">Esperando bomba. Pulsar para actualizar.</string>
    <string formatted="false" name="overview_bolusprogress_goingtodeliver">Se entregará % .2fU</string>
>>>>>>> 815247da
    <string name="objectives_0_objective">Configuración de visualización y monitoreo, y el análisis de los basales y ratios</string>
    <string name="objectives_0_gate">Comprobar que los datos de BG están disponibles en Nightscout, y que los datos de la bomba de insulina se están subiendo</string>
    <string name="objectives_1_objective">Empezar con bucle abierto</string>
    <string name="objectives_1_gate">Ejecutar en modo de lazo abierto durante unos días, y aceptar manualmente las basales temporales</string>
    <string name="objectives_2_objective">Entender el lazo abierto, incluidas las recomendaciones de basales temporales</string>
    <string name="objectives_2_gate">Sobre la base de esa experiencia, decidir valores de máximo basal, y ajustar la bomba y preferencias</string>
    <string name="objectives_3_objective">Iniciar el bucle cerrado con suspensión con baja glucosa</string>
    <string name="objectives_3_gate">Ejecutar en lazo cerrado con max IOB=0 durante unos días sin demasiados valores bajos de glucosa</string>
    <string name="objectives_4_objective">Ajuste del bucle cerrado, aumento máximo IOB por encima de 0 y bajando gradualmente objetivos BG</string>
    <string name="objectives_4_gate">Funcionando unos cuantos días, y al menos una noche sin alarmas bajas BG, y bajar gradualmente BG</string>
    <string name="objectives_5_objective">Ajustar los basales y ratios, si es necesario, y luego activar auto-sens</string>
    <string name="objectives_5_gate">1 semana lazo cerrado completado con entrada regular de carbohidratos</string>
    <string name="objectives_6_objective">Habilitar funciones adicionales para su uso durante el día, como asistente de comida avanzado</string>
    <string name="youareonallowedlimit">Alcanzado el límite permitido</string>
    <string name="noprofileselected">Sin perfil seleccionado</string>
    <string name="ko_lang">Korean</string>
    <string name="actions">Acciones</string>
    <string name="correctionbous">Corr</string>
    <string name="disabledloop">Lazo Inactivo</string>
    <string name="mealbolus">Bolo Comida</string>
    <string name="openapsma_valueoutofrange">Valor %s fuera de limites</string>
    <string name="overview_editquickwizard_buttontext">Botón Texto:</string>
    <string name="overview_editquickwizard_carbs">Carbohidratos:</string>
    <string name="overview_editquickwizard_valid">Validar:</string>
    <string name="overview_editquickwizardlistactivity_add">Añadir</string>
    <string name="overview_quickwizard_item_edit_button">Editar</string>
    <string name="overview_quickwizard_item_remove_button">Eliminar</string>
    <string name="quickwizard">Asistente</string>
    <string name="quickwizardsettings">Ajustes asistente</string>
    <string name="smscommunicator_loophasbeendisabled">Lazo se ha desactivado</string>
    <string name="smscommunicator_loophasbeenenabled">Lazo se ha activado</string>
    <string name="smscommunicator_loopisdisabled">Lazo inactivo</string>
    <string name="smscommunicator_loopisenabled">Lazo activo</string>
    <string name="smscommunicator_tempbasalcanceled">Basal temporal cancelada</string>
    <string name="smscommunicator_tempbasalcancelfailed">Fallo cancelación  basal temporal</string>
    <string name="smscommunicator_tempbasalfailed">Fallo inicio basal temporal</string>
    <string formatted="false" name="smscommunicator_tempbasalset">Basal temporal %.2fU/h para %d min iniciada correctamente</string>
    <string name="smscommunicator_remotecommandsallowed">Permitir ordenes SMS remotas</string>
    <string name="smscommunicator_basalstopreplywithcode">Para parar basal temporal responder con codigo %s</string>
    <string name="androidaps_start">AndroidAPS iniciado</string>
    <string name="es_lang">Español</string>
    <string name="ns_upload_only">NS solo subida (sinc. inactiva)</string>
    <string name="ns_upload_only_summary">NS solo subida. No efectivo con SGV salvo que este seleccionada una fuente local como xDrip. No efectivo en perfiles usando perfiles NS</string>
    <string name="othersettings_title">Otros</string>
    <string name="pumpNotInitialized">¡Bomba no iniciada!</string>
    <string name="smscommunicator_remotebasalnotallowed">No permitidos ajustes basales remotos</string>
    <string name="reset_db_confirm">¿Realmente quiere resetear la base de datos?</string>
    <string name="smscommunicator_unknowncommand">Comando desconocido o respuesta incorrecta</string>
    <string name="fillwarning">¡Por favor asegurar que la cantidad coincide con la especificación del set de infusión!</string>
    <string formatted="false" name="smscommunicator_basalreplywithcode">Para iniciar basal %.2fU/h responder con código %s</string>
    <string name="actions_shortname">"ACC"</string>
    <string name="wear_shortname">"REL"</string>
    <string name="virtualpump_shortname">"BombaV"</string>
    <string name="treatments_shortname">"Trat"</string>
    <string name="temptargetrange_shortname">"ObjTempAmpl"</string>
    <string name="tempbasals_shortname">"ObjTemp"</string>
    <string name="smscommunicator_shortname">"SMS"</string>
    <string name="simpleprofile_shortname">"PerfSipmple"</string>
    <string name="profileviewer_shortname">"Perf"</string>
    <string name="overview_shortname">"General"</string>
    <string name="objectives_shortname">"Obj"</string>
    <string name="oaps_shortname">"Oaps"</string>
    <string name="loop_shortname">"Lazo"</string>
    <string name="localprofile_shortname">"PerfLoc"</string>
    <string name="danarpump_shortname">"Dana"</string>
    <string name="configbuilder_shortname">"Conf"</string>
    <string name="circadian_percentage_profile_shortname">"CPP"</string>
    <string name="careportal_shortname">"CP"</string>
    <string name="activity">Actividad</string>
    <string name="alert_dialog_storage_permission_text">Por favor reinicia el teléfono o AndroidAPS desde ajustes de sistema, sino AndroidAPS no guardará registros (importantes para trazar y verificar que el algoritmo funcione correctamente)</string>
    <string name="array_of_elements">Matriz de %d elementos. Valor actual:</string>
    <string name="basal_rate">Ratio Basal:</string>
    <string name="basalvaluebelowminimum">Valor basal menor del mínimo. Perfil no fijado.</string>
    <string name="base_profile_label">Perfil Base</string>
    <string name="button1">Botón 1</string>
    <string name="button2">Botón 2</string>
    <string name="button3">Botón 3</string>
    <string name="danar_disableeasymode">Inhabilitar EasyUI modo en bomba</string>
    <string name="danar_enableextendedbolus">Habilitar bolos extendidos en bomba</string>
    <string name="danar_switchtouhmode">Cambio de modo de U/d a U/h en bomba</string>
    <string name="eatingsoon">Comer pronto</string>
    <string name="high_mark">Marca ALTA</string>
    <string name="initializing">Iniciando . . .</string>
    <string name="localprofile">Perfil Local</string>
    <string name="long_avgdelta">Media Larga Delta</string>
    <string name="low_mark">Marca BAJO</string>
    <string name="lowbattery">Batería Baja</string>
    <string name="minago">%dmin antes</string>
    <string name="openapsama_useautosens">Usar característica AMA autosens</string>
    <string name="openapsma_autosensdata_label">Datos Autosens</string>
    <string name="percentagefactor_hint">Factor porcentual para multiplicar el perfil base</string>
    <string name="prefs_range_summary">Marcas Alta y Baja para graficos en Sinopsis y Smartwatch</string>
    <string name="prefs_range_title">Rango de visualización</string>
    <string name="profile_set_ok">Perfil basal actualizado en bomba</string>
    <string name="profile_set_failed">Error en ajuste de perfil basal</string>
    <string name="pumpNotInitializedProfileNotSet">Bomba no iniciada, ¡perfil no ajustado!</string>
    <string name="pumperror">Error en bomba</string>
    <string name="pumpshutdown">Apagando Bomba</string>
    <string name="removerecord">Eliminar registro:</string>
    <string name="resend_all_data">Enviar todos los datos</string>
    <string name="short_avgdelta">Media corta delta</string>
    <string name="sms_bolus">Bolo:</string>
    <string name="sms_lastbg">Último BG:</string>
    <string name="sms_minago">%dmin antes</string>
    <string name="smscommunicator_bolusdelivered">Bolo %.2fU enviado correctamente</string>
    <string name="target_range">Rango Objetivo:</string>
    <string name="units">Unidades:</string>
    <string name="error_only_numeric_digits_allowed">Sólo se permiten caracteres numéricos</string>
    <string name="error_only_numeric_digits_range_allowed">Sólo se permiten dígitos en el rango %1$s - %2$s</string>
    <string name="error_field_must_not_be_empty">Este campo no puede estar vacío</string>
    <string name="error_phone_not_valid">Número de teléfono inválido</string>
    <string name="waitingforpump">Esperando bomba</string>
    <string name="it_lang">Italian</string>
    <string name="app_name">AndroidAPS</string>
</resources><|MERGE_RESOLUTION|>--- conflicted
+++ resolved
@@ -274,13 +274,8 @@
     <string name="occlusion">Oclusión</string>
     <string name="overview_bolusprogress_stop">Detener</string>
     <string name="overview_bolusprogress_stoppressed">Parar pulsado</string>
-<<<<<<< HEAD
-    <string name="waitingforpumpclicktorefresh">Esperando bomba. Click to refresh.</string>
-    <string formatted="false" name="overview_bolusprogress_goingtodeliver">Va a entregar %.2fU</string>
-=======
     <string name="waitingforpumpclicktorefresh">Esperando bomba. Pulsar para actualizar.</string>
     <string formatted="false" name="overview_bolusprogress_goingtodeliver">Se entregará % .2fU</string>
->>>>>>> 815247da
     <string name="objectives_0_objective">Configuración de visualización y monitoreo, y el análisis de los basales y ratios</string>
     <string name="objectives_0_gate">Comprobar que los datos de BG están disponibles en Nightscout, y que los datos de la bomba de insulina se están subiendo</string>
     <string name="objectives_1_objective">Empezar con bucle abierto</string>
