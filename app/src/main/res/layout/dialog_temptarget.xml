--- conflicted
+++ resolved
@@ -26,11 +26,7 @@
                 android:layout_width="wrap_content"
                 android:layout_height="wrap_content"
                 android:contentDescription="@string/careportal_temporarytarget"
-<<<<<<< HEAD
-                android:src="@drawable/ic_actions_temptarget" />
-=======
                 app:srcCompat="@drawable/ic_temptarget_high" />
->>>>>>> a40df15e
 
             <TextView
                 android:layout_width="match_parent"
@@ -63,36 +59,8 @@
                 android:layout_gravity="center_vertical"
                 android:width="120dp"
                 android:padding="10dp"
-<<<<<<< HEAD
-                android:text="@string/reason"
-                android:textAppearance="@android:style/TextAppearance.Material.Small"
-                android:textStyle="bold" />
-
-            <Spinner
-                android:id="@+id/overview_temptarget_reason"
-                android:layout_width="wrap_content"
-                android:layout_height="wrap_content"
-                android:layout_gravity="center_vertical" />
-
-        </LinearLayout>
-
-        <LinearLayout
-            android:layout_width="match_parent"
-            android:layout_height="wrap_content"
-            android:orientation="horizontal">
-
-            <TextView
-                android:layout_width="wrap_content"
-                android:layout_height="wrap_content"
-                android:layout_gravity="center_vertical"
-                android:width="120dp"
-                android:padding="10dp"
-                android:text="@string/target_label"
-                android:textAppearance="@android:style/TextAppearance.Material.Small"
-=======
                 android:text="@string/target_label"
                 android:textAppearance="@style/TextAppearance.AppCompat.Small"
->>>>>>> a40df15e
                 android:textStyle="bold" />
 
             <info.nightscout.androidaps.utils.ui.NumberPicker
