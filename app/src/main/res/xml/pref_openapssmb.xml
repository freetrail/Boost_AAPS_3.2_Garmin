<?xml version="1.0" encoding="utf-8"?>
<PreferenceScreen xmlns:android="http://schemas.android.com/apk/res/android"
    xmlns:validate="http://schemas.android.com/apk/res-auto">
    <PreferenceCategory
        android:key="openapssmb"
        android:title="@string/openapssmb">

        <EditTextPreference
            android:defaultValue="1"
            android:dialogMessage="@string/openapsma_maxbasal_summary"
            android:key="@string/key_openapsma_max_basal"
            android:numeric="decimal"
            android:title="@string/openapsma_maxbasal_title" />

        <EditTextPreference
            android:defaultValue="3"
            android:dialogMessage="@string/openapssmb_maxiob_summary"
            android:key="@string/key_openapssmb_max_iob"
            android:numeric="decimal"
            android:title="@string/openapssmb_maxiob_title" />

        <SwitchPreference
            android:defaultValue="false"
            android:key="openapsama_useautosens"
            android:title="@string/openapsama_useautosens" />

        <SwitchPreference
            android:defaultValue="false"
            android:key="@string/key_use_smb"
            android:summary="@string/enablesmb_summary"
            android:title="@string/enablesmb" />

        <SwitchPreference
            android:defaultValue="false"
            android:dependency="@string/key_use_smb"
            android:key="@string/key_enableSMB_with_COB"
            android:summary="@string/enablesmbwithcob_summary"
            android:title="@string/enablesmbwithcob" />

        <SwitchPreference
            android:defaultValue="false"
            android:dependency="@string/key_use_smb"
            android:key="@string/key_enableSMB_with_temptarget"
            android:summary="@string/enablesmbwithtemptarget_summary"
            android:title="@string/enablesmbwithtemptarget" />

        <SwitchPreference
            android:defaultValue="false"
            android:dependency="@string/key_use_smb"
            android:key="@string/key_allowSMB_with_high_temptarget"
            android:summary="@string/enablesmbwithhightemptarget_summary"
            android:title="@string/enablesmbwithhightemptarget" />

        <SwitchPreference
            android:defaultValue="false"
            android:dependency="@string/key_use_smb"
            android:key="@string/key_enableSMB_always"
            android:summary="@string/enablesmbalways_summary"
            android:title="@string/enablesmbalways" />

        <SwitchPreference
            android:defaultValue="false"
            android:dependency="@string/key_use_smb"
            android:key="@string/key_enableSMB_after_carbs"
            android:summary="@string/enablesmbaftercarbs_summary"
            android:title="@string/enablesmbaftercarbs" />

<<<<<<< HEAD
        <com.andreabaccega.widget.ValidatingEditTextPreference
            android:defaultValue="3"
            android:digits="0123456789"
            android:inputType="number"
            android:key="key_smbinterval"
            android:maxLines="20"
            android:selectAllOnFocus="true"
            android:singleLine="true"
            android:title="@string/smbinterval_summary"
            validate:maxNumber="10"
            validate:minNumber="1"
            validate:testType="numericRange" />

        <com.andreabaccega.widget.ValidatingEditTextPreference
=======
        <ListPreference
>>>>>>> 3713f772
            android:defaultValue="30"
            android:entries="@array/smbMaxMinutes"
            android:entryValues="@array/smbMaxMinutes"
            android:key="@string/key_smbmaxminutes"
            android:title="@string/smbmaxminutes_summary" />

        <com.andreabaccega.widget.ValidatingEditTextPreference
            android:defaultValue="30"
            android:dialogMessage="@string/uamsmbmaxminutes"
            android:digits="0123456789"
            android:inputType="number"
            android:key="@string/key_uamsmbmaxminutes"
            android:maxLines="20"
            android:selectAllOnFocus="true"
            android:singleLine="true"
            android:title="@string/uamsmbmaxminutes_summary"
            validate:maxNumber="120"
            validate:minNumber="15"
            validate:testType="numericRange" />


        <SwitchPreference
            android:defaultValue="false"
            android:key="@string/key_use_uam"
            android:summary="@string/enableuam_summary"
            android:title="@string/enableuam" />


        <SwitchPreference
            android:defaultValue="true"
            android:key="@string/key_sensitivity_raises_target"
            android:summary="@string/sensitivity_raises_target_summary"
            android:title="@string/sensitivity_raises_target_title"
            />
        <SwitchPreference
            android:defaultValue="false"
            android:key="@string/key_resistance_lowers_target"
            android:summary="@string/resistance_lowers_target_summary"
            android:title="@string/resistance_lowers_target_title"
            />
        <!-- TODO AS-FIX -->
        <SwitchPreference
            android:defaultValue="false"
            android:key="@string/key_high_temptarget_raises_sensitivity"
            android:summary="@string/high_temptarget_raises_sensitivity_summary"
            android:title="@string/high_temptarget_raises_sensitivity_title"
            android:enabled="false"
            />

        <!-- TODO AS-FIX -->
        <SwitchPreference
            android:defaultValue="false"
            android:key="@string/key_low_temptarget_lowers_sensitivity"
            android:summary="@string/low_temptarget_lowers_sensitivity_summary"
            android:title="@string/low_temptarget_lowers_sensitivity_title"
            android:enabled="false"
            />

        <com.andreabaccega.widget.ValidatingEditTextPreference
            android:key="@string/key_carbsReqThreshold"
            android:title="@string/carbsReqThreshold"
            android:defaultValue="1"
            android:dialogMessage="@string/carbsReqThreshold_summary"
            android:digits="0123456789"
            android:inputType="number"
            android:maxLines="20"
            android:selectAllOnFocus="true"
            android:singleLine="true"
            validate:maxNumber="10"
            validate:minNumber="1"
            validate:testType="numericRange"/>

        <PreferenceScreen android:title="@string/advancedsettings_title">

            <Preference android:summary="@string/openapsama_link_to_preferncejson_doc_txt">
                <intent
                    android:action="android.intent.action.VIEW"
                    android:data="@string/openapsama_link_to_preferncejson_doc" />
            </Preference>

            <SwitchPreference
                android:defaultValue="false"
                android:key="@string/key_always_use_shortavg"
                android:summary="@string/always_use_shortavg_summary"
                android:title="@string/always_use_shortavg" />

            <com.andreabaccega.widget.ValidatingEditTextPreference
                android:defaultValue="3"
                android:dialogMessage="@string/openapsama_max_daily_safety_multiplier_summary"
                android:digits="0123456789.,"
                android:inputType="number"
                android:key="@string/key_openapsama_max_daily_safety_multiplier"
                android:maxLines="20"
                android:selectAllOnFocus="true"
                android:title="@string/openapsama_max_daily_safety_multiplier"
                validate:maxNumber="10"
                validate:minNumber="1"
                validate:testType="numericRange" />

            <com.andreabaccega.widget.ValidatingEditTextPreference
                android:defaultValue="4"
                android:dialogMessage="@string/openapsama_current_basal_safety_multiplier_summary"
                android:digits="0123456789.,"
                android:inputType="number"
                android:key="@string/key_openapsama_current_basal_safety_multiplier"
                android:maxLines="20"
                android:selectAllOnFocus="true"
                android:singleLine="true"
                android:title="@string/openapsama_current_basal_safety_multiplier"
                validate:floatmaxNumber="10"
                validate:floatminNumber="1"
                validate:testType="floatNumericRange" />

        </PreferenceScreen>

    </PreferenceCategory>

</PreferenceScreen><|MERGE_RESOLUTION|>--- conflicted
+++ resolved
@@ -65,7 +65,6 @@
             android:summary="@string/enablesmbaftercarbs_summary"
             android:title="@string/enablesmbaftercarbs" />
 
-<<<<<<< HEAD
         <com.andreabaccega.widget.ValidatingEditTextPreference
             android:defaultValue="3"
             android:digits="0123456789"
@@ -80,9 +79,6 @@
             validate:testType="numericRange" />
 
         <com.andreabaccega.widget.ValidatingEditTextPreference
-=======
-        <ListPreference
->>>>>>> 3713f772
             android:defaultValue="30"
             android:entries="@array/smbMaxMinutes"
             android:entryValues="@array/smbMaxMinutes"
