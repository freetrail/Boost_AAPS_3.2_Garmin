<?xml version="1.0" encoding="utf-8"?>
<androidx.preference.PreferenceScreen xmlns:android="http://schemas.android.com/apk/res/android"
    xmlns:app="http://schemas.android.com/apk/res-auto"
    xmlns:validate="http://schemas.android.com/apk/res-auto">
    
    <PreferenceCategory
        app:initialExpandedChildrenCount="0"
        android:title="@string/openapssmb">

        <info.nightscout.androidaps.utils.textValidator.ValidatingEditTextPreference
            android:defaultValue="1"
            android:dialogMessage="@string/openapsma_maxbasal_summary"
            android:inputType="numberDecimal"
            android:key="@string/key_openapsma_max_basal"
            android:title="@string/openapsma_maxbasal_title"
            validate:floatmaxNumber="12.0"
            validate:floatminNumber="0.1"
            validate:testType="floatNumericRange" />

        <info.nightscout.androidaps.utils.textValidator.ValidatingEditTextPreference
            android:defaultValue="1.5"
            android:dialogMessage="@string/openapsma_maxiob_summary"
            android:inputType="numberDecimal"
            android:key="@string/key_openapsma_max_iob"
            android:title="@string/openapsma_maxiob_title"
            validate:floatmaxNumber="12.0"
            validate:floatminNumber="0"
            validate:testType="floatNumericRange" />

        <SwitchPreference
            android:defaultValue="false"
            android:key="openapsama_useautosens"
            android:title="@string/openapsama_useautosens" />

        <SwitchPreference
            android:defaultValue="false"
            android:key="@string/key_use_smb"
            android:summary="@string/enablesmb_summary"
            android:title="@string/enablesmb" />

        <SwitchPreference
            android:defaultValue="false"
            android:dependency="@string/key_use_smb"
            android:key="@string/key_enableSMB_with_COB"
            android:summary="@string/enablesmbwithcob_summary"
            android:title="@string/enablesmbwithcob" />

        <SwitchPreference
            android:defaultValue="false"
            android:dependency="@string/key_use_smb"
            android:key="@string/key_enableSMB_with_temptarget"
            android:summary="@string/enablesmbwithtemptarget_summary"
            android:title="@string/enablesmbwithtemptarget" />

        <SwitchPreference
            android:defaultValue="false"
            android:dependency="@string/key_use_smb"
            android:key="@string/key_allowSMB_with_high_temptarget"
            android:summary="@string/enablesmbwithhightemptarget_summary"
            android:title="@string/enablesmbwithhightemptarget" />

        <SwitchPreference
            android:defaultValue="false"
            android:dependency="@string/key_use_smb"
            android:key="@string/key_enableSMB_always"
            android:summary="@string/enablesmbalways_summary"
            android:title="@string/enablesmbalways" />

        <SwitchPreference
            android:defaultValue="false"
            android:dependency="@string/key_use_smb"
            android:key="@string/key_enableSMB_after_carbs"
            android:summary="@string/enablesmbaftercarbs_summary"
            android:title="@string/enablesmbaftercarbs" />

        <info.nightscout.androidaps.utils.textValidator.ValidatingEditTextPreference
            android:defaultValue="3"
            android:digits="0123456789"
            android:inputType="number"
            android:key="key_smbinterval"
            android:maxLines="20"
            android:selectAllOnFocus="true"
            android:singleLine="true"
            android:title="@string/smbinterval_summary"
            validate:maxNumber="10"
            validate:minNumber="1"
            validate:testType="numericRange" />

        <info.nightscout.androidaps.utils.textValidator.ValidatingEditTextPreference
            android:defaultValue="30"
            android:entries="@array/smbMaxMinutes"
            android:entryValues="@array/smbMaxMinutes"
            android:key="@string/key_smbmaxminutes"
            android:title="@string/smbmaxminutes_summary" />

        <info.nightscout.androidaps.utils.textValidator.ValidatingEditTextPreference
            android:defaultValue="30"
            android:dialogMessage="@string/uamsmbmaxminutes"
            android:digits="0123456789"
            android:inputType="number"
            android:key="@string/key_uamsmbmaxminutes"
            android:maxLines="20"
            android:selectAllOnFocus="true"
            android:singleLine="true"
            android:title="@string/uamsmbmaxminutes_summary"
            validate:maxNumber="120"
            validate:minNumber="15"
            validate:testType="numericRange" />


        <SwitchPreference
            android:defaultValue="false"
            android:key="@string/key_use_uam"
            android:summary="@string/enableuam_summary"
            android:title="@string/enableuam" />


        <SwitchPreference
            android:defaultValue="true"
            android:key="@string/key_sensitivity_raises_target"
            android:summary="@string/sensitivity_raises_target_summary"
            android:title="@string/sensitivity_raises_target_title"
            />
        <SwitchPreference
            android:defaultValue="false"
            android:key="@string/key_resistance_lowers_target"
            android:summary="@string/resistance_lowers_target_summary"
            android:title="@string/resistance_lowers_target_title"
            />
        <!-- TODO AS-FIX -->
        <SwitchPreference
            android:defaultValue="false"
            android:enabled="false"
            android:key="@string/key_high_temptarget_raises_sensitivity"
            android:summary="@string/high_temptarget_raises_sensitivity_summary"
            android:title="@string/high_temptarget_raises_sensitivity_title" />

        <!-- TODO AS-FIX -->
        <SwitchPreference
            android:defaultValue="false"
            android:enabled="false"
            android:key="@string/key_low_temptarget_lowers_sensitivity"
            android:summary="@string/low_temptarget_lowers_sensitivity_summary"
            android:title="@string/low_temptarget_lowers_sensitivity_title" />

<<<<<<< HEAD
        <info.nightscout.androidaps.utils.textValidator.ValidatingEditTextPreference
            android:key="@string/key_carbsReqThreshold"
            android:title="@string/carbsReqThreshold"
            android:defaultValue="1"
            android:dialogMessage="@string/carbsReqThreshold_summary"
            android:digits="0123456789"
            android:inputType="number"
            android:maxLines="20"
            android:selectAllOnFocus="true"
            android:singleLine="true"
            validate:maxNumber="10"
            validate:minNumber="1"
            validate:testType="numericRange"/>
=======
        <SwitchPreference
            android:defaultValue="false"
            android:key="@string/key_smb_enable_carbs_suggestions"
            android:summary="@string/enablecarbssuggestions_summary"
            android:title="@string/enablecarbssuggestions" />

        <info.nightscout.androidaps.utils.textValidator.ValidatingEditTextPreference
            android:defaultValue="0"
            android:dialogMessage="@string/enable_carbs_suggestions_threshold_summary"
            android:digits="0123456789"
            android:inputType="number"
            android:key="@string/key_smb_enable_carbs_suggestions_threshold"
            android:maxLines="20"
            android:selectAllOnFocus="true"
            android:title="@string/enable_carbs_suggestions_threshold"
            validate:maxNumber="20"
            validate:minNumber="0"
            validate:testType="numericRange" />
>>>>>>> 72a3e825

        <androidx.preference.PreferenceScreen
            android:key="absorption_smb_advanced"
            android:title="@string/advancedsettings_title">

            <Preference android:summary="@string/openapsama_link_to_preferncejson_doc_txt">
                <intent
                    android:action="android.intent.action.VIEW"
                    android:data="@string/openapsama_link_to_preferncejson_doc" />
            </Preference>

            <SwitchPreference
                android:defaultValue="false"
                android:key="@string/key_always_use_shortavg"
                android:summary="@string/always_use_shortavg_summary"
                android:title="@string/always_use_shortavg" />

            <info.nightscout.androidaps.utils.textValidator.ValidatingEditTextPreference
                android:defaultValue="3"
                android:dialogMessage="@string/openapsama_max_daily_safety_multiplier_summary"
                android:digits="0123456789.,"
                android:inputType="number"
                android:key="@string/key_openapsama_max_daily_safety_multiplier"
                android:maxLines="20"
                android:selectAllOnFocus="true"
                android:title="@string/openapsama_max_daily_safety_multiplier"
                validate:maxNumber="10"
                validate:minNumber="1"
                validate:testType="numericRange" />

            <info.nightscout.androidaps.utils.textValidator.ValidatingEditTextPreference
                android:defaultValue="4"
                android:dialogMessage="@string/openapsama_current_basal_safety_multiplier_summary"
                android:digits="0123456789.,"
                android:inputType="number"
                android:key="@string/key_openapsama_current_basal_safety_multiplier"
                android:maxLines="20"
                android:selectAllOnFocus="true"
                android:singleLine="true"
                android:title="@string/openapsama_current_basal_safety_multiplier"
                validate:floatmaxNumber="10"
                validate:floatminNumber="1"
                validate:testType="floatNumericRange" />

        </androidx.preference.PreferenceScreen>

    </PreferenceCategory>

</androidx.preference.PreferenceScreen><|MERGE_RESOLUTION|>--- conflicted
+++ resolved
@@ -143,7 +143,12 @@
             android:summary="@string/low_temptarget_lowers_sensitivity_summary"
             android:title="@string/low_temptarget_lowers_sensitivity_title" />
 
-<<<<<<< HEAD
+        <SwitchPreference
+            android:defaultValue="false"
+            android:key="@string/key_smb_enable_carbs_suggestions"
+            android:summary="@string/enablecarbssuggestions_summary"
+            android:title="@string/enablecarbssuggestions" />
+            
         <info.nightscout.androidaps.utils.textValidator.ValidatingEditTextPreference
             android:key="@string/key_carbsReqThreshold"
             android:title="@string/carbsReqThreshold"
@@ -157,26 +162,6 @@
             validate:maxNumber="10"
             validate:minNumber="1"
             validate:testType="numericRange"/>
-=======
-        <SwitchPreference
-            android:defaultValue="false"
-            android:key="@string/key_smb_enable_carbs_suggestions"
-            android:summary="@string/enablecarbssuggestions_summary"
-            android:title="@string/enablecarbssuggestions" />
-
-        <info.nightscout.androidaps.utils.textValidator.ValidatingEditTextPreference
-            android:defaultValue="0"
-            android:dialogMessage="@string/enable_carbs_suggestions_threshold_summary"
-            android:digits="0123456789"
-            android:inputType="number"
-            android:key="@string/key_smb_enable_carbs_suggestions_threshold"
-            android:maxLines="20"
-            android:selectAllOnFocus="true"
-            android:title="@string/enable_carbs_suggestions_threshold"
-            validate:maxNumber="20"
-            validate:minNumber="0"
-            validate:testType="numericRange" />
->>>>>>> 72a3e825
 
         <androidx.preference.PreferenceScreen
             android:key="absorption_smb_advanced"
