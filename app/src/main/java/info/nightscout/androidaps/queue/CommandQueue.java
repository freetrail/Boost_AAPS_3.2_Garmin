package info.nightscout.androidaps.queue;

import android.content.Context;
import android.content.Intent;
import android.os.SystemClock;
import android.support.v7.app.AppCompatActivity;
import android.text.Html;
import android.text.Spanned;

import org.slf4j.Logger;
import org.slf4j.LoggerFactory;

import java.util.LinkedList;

import info.nightscout.androidaps.MainApp;
import info.nightscout.androidaps.R;
import info.nightscout.androidaps.data.DetailedBolusInfo;
import info.nightscout.androidaps.data.Profile;
import info.nightscout.androidaps.data.PumpEnactResult;
import info.nightscout.androidaps.events.EventBolusRequested;
import info.nightscout.androidaps.interfaces.PumpInterface;
import info.nightscout.androidaps.plugins.ConfigBuilder.ConfigBuilderPlugin;
import info.nightscout.androidaps.plugins.Overview.Dialogs.BolusProgressDialog;
import info.nightscout.androidaps.plugins.Overview.Dialogs.BolusProgressHelperActivity;
import info.nightscout.androidaps.plugins.Overview.notifications.Notification;
import info.nightscout.androidaps.plugins.Overview.events.EventDismissNotification;
import info.nightscout.androidaps.plugins.Overview.events.EventNewNotification;
import info.nightscout.androidaps.queue.commands.Command;
import info.nightscout.androidaps.queue.commands.CommandBolus;
import info.nightscout.androidaps.queue.commands.CommandCancelExtendedBolus;
import info.nightscout.androidaps.queue.commands.CommandCancelTempBasal;
import info.nightscout.androidaps.queue.commands.CommandExtendedBolus;
import info.nightscout.androidaps.queue.commands.CommandLoadEvents;
import info.nightscout.androidaps.queue.commands.CommandLoadHistory;
import info.nightscout.androidaps.queue.commands.CommandReadStatus;
import info.nightscout.androidaps.queue.commands.CommandSMBBolus;
import info.nightscout.androidaps.queue.commands.CommandSetProfile;
import info.nightscout.androidaps.queue.commands.CommandTempBasalAbsolute;
import info.nightscout.androidaps.queue.commands.CommandTempBasalPercent;

/**
 * Created by mike on 08.11.2017.
 * <p>
 * DATA FLOW:
 * ---------
 * <p>
 * (request) - > ConfigBuilder.getCommandQueue().bolus(...)
 * <p>
 * app no longer waits for result but passes Callback
 * <p>
 * request is added to queue, if another request of the same type already exists in queue, it's removed prior adding
 * but if request of the same type is currently executed (probably important only for bolus which is running long time), new request is declined
 * new QueueThread is created and started if current if finished
 * CommandReadStatus is added automatically before command if queue is empty
 * <p>
 * biggest change is we don't need exec pump commands in Handler because it's finished immediately
 * command queueing if not realized by stacking in different Handlers and threads anymore but by internal queue with better control
 * <p>
 * QueueThread calls ConfigBuilder#connect which is passed to getActivePump().connect
 * connect should be executed on background and return immediately. afterwards isConnecting() is expected to be true
 * <p>
 * while isConnecting() == true GUI is updated by posting connection progress
 * <p>
 * if connect is successful: isConnected() becomes true, isConnecting() becomes false
 * CommandQueue starts calling execute() of commands. execute() is expected to be blocking (return after finish).
 * callback with result is called after finish automatically
 * if connect failed: isConnected() becomes false, isConnecting() becomes false
 * connect() is called again
 * <p>
 * when queue is empty, disconnect is called
 */

public class CommandQueue {
    private static Logger log = LoggerFactory.getLogger(CommandQueue.class);

    private LinkedList<Command> queue = new LinkedList<>();
    protected Command performing;

    private QueueThread thread = null;

    private PumpEnactResult executingNowError() {
        return new PumpEnactResult().success(false).enacted(false).comment(MainApp.sResources.getString(R.string.executingrightnow));
    }

    private boolean isRunning(Command.CommandType type) {
        if (performing != null && performing.commandType == type)
            return true;
        return false;
    }

    private synchronized void removeAll(Command.CommandType type) {
        for (int i = 0; i < queue.size(); i++) {
            if (queue.get(i).commandType == type) {
                queue.remove(i);
            }
        }
    }

    private synchronized boolean isLastScheduled(Command.CommandType type) {
        if (queue.size() > 0 && queue.get(queue.size() - 1).commandType == type) {
            return true;
        }
        return false;
    }

    private synchronized void inject(Command command) {
        // inject as a first command
        queue.addFirst(command);
    }

    private synchronized void add(Command command) {
        queue.add(command);
    }

    synchronized void pickup() {
        performing = queue.poll();
    }

    synchronized void clear() {
        performing = null;
        for (int i = 0; i < queue.size(); i++) {
            queue.get(i).cancel();
        }

        queue.clear();
    }

    public int size() {
        return queue.size();
    }

    public Command performing() {
        return performing;
    }

    public void resetPerforming() {
        performing = null;
    }

    // After new command added to the queue
    // start thread again if not already running
    protected synchronized void notifyAboutNewCommand() {
        if (thread == null || thread.getState() == Thread.State.TERMINATED) {
            thread = new QueueThread(this);
            thread.start();
        }
    }

    public static void independentConnect(String reason, Callback callback) {
        CommandQueue tempCommandQueue = new CommandQueue();
        tempCommandQueue.readStatus(reason, callback);
    }

    // returns true if command is queued
    public boolean bolus(DetailedBolusInfo detailedBolusInfo, Callback callback) {
        Command.CommandType type = detailedBolusInfo.isSMB ? Command.CommandType.SMB_BOLUS : Command.CommandType.BOLUS;

        if (isRunning(type)) {
            if (callback != null)
                callback.result(executingNowError()).run();
            return false;
        }

        // remove all unfinished boluses
        removeAll(type);

        // apply constraints
        detailedBolusInfo.insulin = MainApp.getConfigBuilder().applyBolusConstraints(detailedBolusInfo.insulin);
        detailedBolusInfo.carbs = MainApp.getConfigBuilder().applyCarbsConstraints((int) detailedBolusInfo.carbs);

        // add new command to queue
        if (detailedBolusInfo.isSMB) {
            add(new CommandSMBBolus(detailedBolusInfo, callback));
        } else {
            add(new CommandBolus(detailedBolusInfo, callback));
            // Bring up bolus progress dialog (start here, so the dialog is shown when the bolus is requested,
            // not when the Bolus command is starting. The command closes the dialog upon completion).
            showBolusProgressDialog(detailedBolusInfo.insulin, detailedBolusInfo.context);
            // Notify Wear about upcoming bolus
            MainApp.bus().post(new EventBolusRequested(detailedBolusInfo.insulin));
        }

        notifyAboutNewCommand();

        return true;
    }

    // returns true if command is queued
    public boolean tempBasalAbsolute(double absoluteRate, int durationInMinutes, boolean enforceNew, Callback callback) {
        if (isRunning(Command.CommandType.TEMPBASAL)) {
            if (callback != null)
                callback.result(executingNowError()).run();
            return false;
        }

        // remove all unfinished 
        removeAll(Command.CommandType.TEMPBASAL);

        Double rateAfterConstraints = MainApp.getConfigBuilder().applyBasalConstraints(absoluteRate);

        // add new command to queue
        add(new CommandTempBasalAbsolute(rateAfterConstraints, durationInMinutes, enforceNew, callback));

        notifyAboutNewCommand();

        return true;
    }

    // returns true if command is queued
    public boolean tempBasalPercent(int percent, int durationInMinutes, boolean enforceNew, Callback callback) {
        if (isRunning(Command.CommandType.TEMPBASAL)) {
            if (callback != null)
                callback.result(executingNowError()).run();
            return false;
        }

        // remove all unfinished 
        removeAll(Command.CommandType.TEMPBASAL);

        Integer percentAfterConstraints = MainApp.getConfigBuilder().applyBasalConstraints(percent);

        // add new command to queue
        add(new CommandTempBasalPercent(percentAfterConstraints, durationInMinutes, enforceNew, callback));

        notifyAboutNewCommand();

        return true;
    }

    // returns true if command is queued
    public boolean extendedBolus(double insulin, int durationInMinutes, Callback callback) {
        if (isRunning(Command.CommandType.EXTENDEDBOLUS)) {
            if (callback != null)
                callback.result(executingNowError()).run();
            return false;
        }

        Double rateAfterConstraints = MainApp.getConfigBuilder().applyBolusConstraints(insulin);

        // remove all unfinished
        removeAll(Command.CommandType.EXTENDEDBOLUS);

        // add new command to queue
        add(new CommandExtendedBolus(rateAfterConstraints, durationInMinutes, callback));

        notifyAboutNewCommand();

        return true;
    }

    // returns true if command is queued
    public boolean cancelTempBasal(boolean enforceNew, Callback callback) {
        if (isRunning(Command.CommandType.TEMPBASAL)) {
            if (callback != null)
                callback.result(executingNowError()).run();
            return false;
        }

        // remove all unfinished 
        removeAll(Command.CommandType.TEMPBASAL);

        // add new command to queue
        add(new CommandCancelTempBasal(enforceNew, callback));

        notifyAboutNewCommand();

        return true;
    }

    // returns true if command is queued
    public boolean cancelExtended(Callback callback) {
        if (isRunning(Command.CommandType.EXTENDEDBOLUS)) {
            if (callback != null)
                callback.result(executingNowError()).run();
            return false;
        }

        // remove all unfinished 
        removeAll(Command.CommandType.EXTENDEDBOLUS);

        // add new command to queue
        add(new CommandCancelExtendedBolus(callback));

        notifyAboutNewCommand();

        return true;
    }

    // returns true if command is queued
    public boolean setProfile(Profile profile, Callback callback) {
        if (isRunning(Command.CommandType.BASALPROFILE)) {
            if (callback != null)
                callback.result(executingNowError()).run();
            return false;
        }

<<<<<<< HEAD
        // Check that there is a valid profileSwitch NOW
        if (MainApp.getConfigBuilder().getProfileSwitchFromHistory(System.currentTimeMillis())==null) {
            // wait for DatabaseHelper.scheduleProfiSwitch() to do the profile switch // TODO clean this crap up
            SystemClock.sleep(5000);
            if (MainApp.getConfigBuilder().getProfileSwitchFromHistory(System.currentTimeMillis())==null) {
                Notification noProfileSwitchNotif = new Notification(Notification.PROFILE_SWITCH_MISSING, MainApp.gs(R.string.profileswitch_ismissing), Notification.NORMAL);
                MainApp.bus().post(new EventNewNotification(noProfileSwitchNotif));
                if (callback != null) {
                    PumpEnactResult result = new PumpEnactResult().success(false).enacted(false).comment("Refuse to send profile to pump! No ProfileSwitch!");
                    callback.result(result).run();
                }
                return false;
            }
=======
        if (!MainApp.isEngineeringModeOrRelease()) {
            Notification notification = new Notification(Notification.NOT_ENG_MODE_OR_RELEASE, MainApp.sResources.getString(R.string.not_eng_mode_or_release), Notification.URGENT);
            MainApp.bus().post(new EventNewNotification(notification));
            if (callback != null)
                callback.result(new PumpEnactResult().success(false).comment(MainApp.sResources.getString(R.string.not_eng_mode_or_release))).run();
            return false;
>>>>>>> 18018630
        }

        // Compare with pump limits
        Profile.BasalValue[] basalValues = profile.getBasalValues();
        PumpInterface pump = ConfigBuilderPlugin.getActivePump();

        for (Profile.BasalValue basalValue : basalValues) {
            if (basalValue.value < pump.getPumpDescription().basalMinimumRate) {
                Notification notification = new Notification(Notification.BASAL_VALUE_BELOW_MINIMUM, MainApp.sResources.getString(R.string.basalvaluebelowminimum), Notification.URGENT);
                MainApp.bus().post(new EventNewNotification(notification));
                if (callback != null)
                    callback.result(new PumpEnactResult().success(false).comment(MainApp.sResources.getString(R.string.basalvaluebelowminimum))).run();
                return false;
            }
        }

        MainApp.bus().post(new EventDismissNotification(Notification.BASAL_VALUE_BELOW_MINIMUM));

        if (isThisProfileSet(profile)) {
            log.debug("Correct profile already set");
            if (callback != null)
                callback.result(new PumpEnactResult().success(true).enacted(false)).run();
            return false;
        }

        // remove all unfinished
        removeAll(Command.CommandType.BASALPROFILE);

        // add new command to queue
        add(new CommandSetProfile(profile, callback));

        notifyAboutNewCommand();

        return true;
    }

    // returns true if command is queued
    public boolean readStatus(String reason, Callback callback) {
        if (isLastScheduled(Command.CommandType.READSTATUS)) {
            log.debug("QUEUE: READSTATUS " + reason + " ignored as duplicated");
            if (callback != null)
                callback.result(executingNowError()).run();
            return false;
        }

        // remove all unfinished 
        //removeAll(Command.CommandType.READSTATUS);

        // add new command to queue
        add(new CommandReadStatus(reason, callback));

        notifyAboutNewCommand();

        return true;
    }

    // returns true if command is queued
    public boolean loadHistory(byte type, Callback callback) {
        if (isRunning(Command.CommandType.LOADHISTORY)) {
            if (callback != null)
                callback.result(executingNowError()).run();
            return false;
        }

        // remove all unfinished 
        removeAll(Command.CommandType.LOADHISTORY);

        // add new command to queue
        add(new CommandLoadHistory(type, callback));

        notifyAboutNewCommand();

        return true;
    }

    // returns true if command is queued
    public boolean loadEvents(Callback callback) {
        if (isRunning(Command.CommandType.LOADEVENTS)) {
            if (callback != null)
                callback.result(executingNowError()).run();
            return false;
        }

        // remove all unfinished
        removeAll(Command.CommandType.LOADEVENTS);

        // add new command to queue
        add(new CommandLoadEvents(callback));

        notifyAboutNewCommand();

        return true;
    }

    public Spanned spannedStatus() {
        String s = "";
        int line = 0;
        if (performing != null) {
            s += "<b>" + performing.status() + "</b>";
            line++;
        }
        for (int i = 0; i < queue.size(); i++) {
            if (line != 0)
                s += "<br>";
            s += queue.get(i).status();
            line++;
        }
        return Html.fromHtml(s);
    }

    public boolean isThisProfileSet(Profile profile) {
        PumpInterface activePump = ConfigBuilderPlugin.getActivePump();
        Profile current = MainApp.getConfigBuilder().getProfile();
        if (activePump != null && current != null) {
            boolean result = activePump.isThisProfileSet(profile);
            if (!result) {
                log.debug("Current profile: " + current.getData().toString());
                log.debug("New profile: " + profile.getData().toString());
            }
            return result;
        } else return true;
    }

    protected void showBolusProgressDialog(Double insulin, Context context) {
        if (context != null) {
            BolusProgressDialog bolusProgressDialog = new BolusProgressDialog();
            bolusProgressDialog.setInsulin(insulin);
            bolusProgressDialog.show(((AppCompatActivity) context).getSupportFragmentManager(), "BolusProgress");
        } else {
            Intent i = new Intent();
            i.putExtra("insulin", insulin);
            i.setClass(MainApp.instance(), BolusProgressHelperActivity.class);
            i.addFlags(Intent.FLAG_ACTIVITY_NEW_TASK);
            MainApp.instance().startActivity(i);
        }
    }

}<|MERGE_RESOLUTION|>--- conflicted
+++ resolved
@@ -294,7 +294,6 @@
             return false;
         }
 
-<<<<<<< HEAD
         // Check that there is a valid profileSwitch NOW
         if (MainApp.getConfigBuilder().getProfileSwitchFromHistory(System.currentTimeMillis())==null) {
             // wait for DatabaseHelper.scheduleProfiSwitch() to do the profile switch // TODO clean this crap up
@@ -308,14 +307,14 @@
                 }
                 return false;
             }
-=======
+        }
+
         if (!MainApp.isEngineeringModeOrRelease()) {
             Notification notification = new Notification(Notification.NOT_ENG_MODE_OR_RELEASE, MainApp.sResources.getString(R.string.not_eng_mode_or_release), Notification.URGENT);
             MainApp.bus().post(new EventNewNotification(notification));
             if (callback != null)
                 callback.result(new PumpEnactResult().success(false).comment(MainApp.sResources.getString(R.string.not_eng_mode_or_release))).run();
             return false;
->>>>>>> 18018630
         }
 
         // Compare with pump limits
