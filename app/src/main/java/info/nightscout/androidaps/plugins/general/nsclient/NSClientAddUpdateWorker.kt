--- conflicted
+++ resolved
@@ -79,11 +79,7 @@
                     repository.runTransactionForResult(SyncNsBolusTransaction(bolus, invalidateByNsOnly = false))
                         .doOnError {
                             aapsLogger.error(LTag.DATABASE, "Error while saving bolus", it)
-<<<<<<< HEAD
-                            ret = Result.failure(workDataOf("Error" to it))
-=======
                             ret = Result.failure(workDataOf("Error" to it.toString()))
->>>>>>> 430a8719
                         }
                         .blockingGet()
                         .also { result ->
@@ -112,11 +108,7 @@
                     repository.runTransactionForResult(SyncNsCarbsTransaction(carb, invalidateByNsOnly = false))
                         .doOnError {
                             aapsLogger.error(LTag.DATABASE, "Error while saving carbs", it)
-<<<<<<< HEAD
-                            ret = Result.failure(workDataOf("Error" to it))
-=======
                             ret = Result.failure(workDataOf("Error" to it.toString()))
->>>>>>> 430a8719
                         }
                         .blockingGet()
                         .also { result ->
@@ -154,11 +146,7 @@
                         repository.runTransactionForResult(SyncNsTemporaryTargetTransaction(temporaryTarget, invalidateByNsOnly = false))
                             .doOnError {
                                 aapsLogger.error(LTag.DATABASE, "Error while saving temporary target", it)
-<<<<<<< HEAD
-                                ret = Result.failure(workDataOf("Error" to it))
-=======
                                 ret = Result.failure(workDataOf("Error" to it.toString()))
->>>>>>> 430a8719
                             }
                             .blockingGet()
                             .also { result ->
@@ -208,11 +196,7 @@
                         repository.runTransactionForResult(SyncNsTherapyEventTransaction(therapyEvent, invalidateByNsOnly = false))
                             .doOnError {
                                 aapsLogger.error(LTag.DATABASE, "Error while saving therapy event", it)
-<<<<<<< HEAD
-                                ret = Result.failure(workDataOf("Error" to it))
-=======
                                 ret = Result.failure(workDataOf("Error" to it.toString()))
->>>>>>> 430a8719
                             }
                             .blockingGet()
                             .also { result ->
@@ -247,11 +231,7 @@
                         repository.runTransactionForResult(SyncNsExtendedBolusTransaction(extendedBolus, invalidateByNsOnly = false))
                             .doOnError {
                                 aapsLogger.error(LTag.DATABASE, "Error while saving extended bolus", it)
-<<<<<<< HEAD
-                                ret = Result.failure(workDataOf("Error" to it))
-=======
                                 ret = Result.failure(workDataOf("Error" to it.toString()))
->>>>>>> 430a8719
                             }
                             .blockingGet()
                             .also { result ->
@@ -292,11 +272,7 @@
                         repository.runTransactionForResult(SyncNsTemporaryBasalTransaction(temporaryBasal, invalidateByNsOnly = false))
                             .doOnError {
                                 aapsLogger.error(LTag.DATABASE, "Error while saving temporary basal", it)
-<<<<<<< HEAD
-                                ret = Result.failure(workDataOf("Error" to it))
-=======
                                 ret = Result.failure(workDataOf("Error" to it.toString()))
->>>>>>> 430a8719
                             }
                             .blockingGet()
                             .also { result ->
