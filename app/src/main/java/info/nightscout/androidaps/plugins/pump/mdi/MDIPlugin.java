package info.nightscout.androidaps.plugins.pump.mdi;

import androidx.annotation.NonNull;
<<<<<<< HEAD
=======
import androidx.annotation.Nullable;
>>>>>>> a40df15e

import org.json.JSONException;
import org.json.JSONObject;

import java.util.List;

import javax.inject.Inject;
import javax.inject.Singleton;

import dagger.android.HasAndroidInjector;
import info.nightscout.androidaps.R;
import info.nightscout.androidaps.data.DetailedBolusInfo;
import info.nightscout.androidaps.data.Profile;
import info.nightscout.androidaps.data.PumpEnactResult;
import info.nightscout.androidaps.interfaces.CommandQueueProvider;
import info.nightscout.androidaps.interfaces.PluginDescription;
import info.nightscout.androidaps.interfaces.PluginType;
import info.nightscout.androidaps.interfaces.PumpDescription;
import info.nightscout.androidaps.interfaces.PumpInterface;
import info.nightscout.androidaps.interfaces.PumpPluginBase;
import info.nightscout.androidaps.logging.AAPSLogger;
import info.nightscout.androidaps.logging.LTag;
import info.nightscout.androidaps.plugins.bus.RxBusWrapper;
import info.nightscout.androidaps.plugins.common.ManufacturerType;
import info.nightscout.androidaps.plugins.general.actions.defs.CustomAction;
import info.nightscout.androidaps.plugins.general.actions.defs.CustomActionType;
import info.nightscout.androidaps.queue.commands.CustomCommand;
import info.nightscout.androidaps.plugins.pump.common.defs.PumpType;
import info.nightscout.androidaps.plugins.treatments.TreatmentsPlugin;
import info.nightscout.androidaps.utils.DateUtil;
import info.nightscout.androidaps.utils.InstanceId;
import info.nightscout.androidaps.utils.TimeChangeType;
import info.nightscout.androidaps.utils.resources.ResourceHelper;


/**
 * Created by mike on 05.08.2016.
 */
@Singleton
public class MDIPlugin extends PumpPluginBase implements PumpInterface {

<<<<<<< HEAD
    private TreatmentsPlugin treatmentsPlugin;
    private PumpDescription pumpDescription = new PumpDescription();
=======
    private final TreatmentsPlugin treatmentsPlugin;
    private final PumpDescription pumpDescription = new PumpDescription();
>>>>>>> a40df15e

    @Inject
    public MDIPlugin(
            HasAndroidInjector injector,
            AAPSLogger aapsLogger,
            RxBusWrapper rxBus,
            ResourceHelper resourceHelper,
            CommandQueueProvider commandQueue,
            TreatmentsPlugin treatmentsPlugin
    ) {
        super(new PluginDescription()
                        .mainType(PluginType.PUMP)
<<<<<<< HEAD
=======
                        .pluginIcon(R.drawable.ic_ict)
>>>>>>> a40df15e
                        .pluginName(R.string.mdi)
                        .description(R.string.description_pump_mdi),
                injector, aapsLogger, resourceHelper, commandQueue
        );
        this.treatmentsPlugin = treatmentsPlugin;

        pumpDescription.isBolusCapable = true;
        pumpDescription.bolusStep = 0.5d;

        pumpDescription.isExtendedBolusCapable = false;
        pumpDescription.isTempBasalCapable = false;
        pumpDescription.isSetBasalProfileCapable = false;
        pumpDescription.isRefillingCapable = false;
        pumpDescription.isBatteryReplaceable = false;
    }

    @Override
    public boolean isFakingTempsByExtendedBoluses() {
        return false;
    }

    @NonNull @Override
    public PumpEnactResult loadTDDs() {
        //no result, could read DB in the future?
        PumpEnactResult result = new PumpEnactResult(getInjector());
        return result;
    }

    @Override
    public boolean isInitialized() {
        return true;
    }

    @Override
    public boolean isSuspended() {
        return false;
    }

    @Override
    public boolean isBusy() {
        return false;
    }

    @Override
    public boolean isConnected() {
        return true;
    }

    @Override
    public boolean isConnecting() {
        return false;
    }

    @Override
    public boolean isHandshakeInProgress() {
        return false;
    }

    @Override
    public void finishHandshaking() {
    }

    @Override
    public void connect(String reason) {
    }

    @Override
    public void disconnect(String reason) {
    }

    @Override
    public void stopConnecting() {
    }

    @Override
    public void getPumpStatus(String reason) {
    }

    @NonNull @Override
    public PumpEnactResult setNewBasalProfile(Profile profile) {
        // Do nothing here. we are using ConfigBuilderPlugin.getPlugin().getActiveProfile().getProfile();
        PumpEnactResult result = new PumpEnactResult(getInjector());
        result.success = true;
        return result;
    }

    @Override
    public boolean isThisProfileSet(Profile profile) {
        return false;
    }

    @Override
    public long lastDataTime() {
        return System.currentTimeMillis();
    }

    @Override
    public double getBaseBasalRate() {
        return 0d;
    }

    @Override
    public double getReservoirLevel() {
        return -1;
    }

    @Override
    public int getBatteryLevel() {
        return -1;
    }

    @NonNull @Override
    public PumpEnactResult deliverTreatment(DetailedBolusInfo detailedBolusInfo) {
        PumpEnactResult result = new PumpEnactResult(getInjector());
        result.success = true;
        result.bolusDelivered = detailedBolusInfo.insulin;
        result.carbsDelivered = detailedBolusInfo.carbs;
        result.comment = getResourceHelper().gs(R.string.virtualpump_resultok);
        treatmentsPlugin.addToHistoryTreatment(detailedBolusInfo, false);
        return result;
    }

    @Override
    public void stopBolusDelivering() {
    }

    @NonNull @Override
    public PumpEnactResult setTempBasalAbsolute(Double absoluteRate, Integer durationInMinutes, Profile profile, boolean enforceNew) {
        PumpEnactResult result = new PumpEnactResult(getInjector());
        result.success = false;
        result.comment = getResourceHelper().gs(R.string.pumperror);
        getAapsLogger().debug(LTag.PUMPBTCOMM, "Setting temp basal absolute: " + result);
        return result;
    }

    @NonNull @Override
    public PumpEnactResult setTempBasalPercent(Integer percent, Integer durationInMinutes, Profile profile, boolean enforceNew) {
        PumpEnactResult result = new PumpEnactResult(getInjector());
        result.success = false;
        result.comment = getResourceHelper().gs(R.string.pumperror);
        getAapsLogger().debug(LTag.PUMPBTCOMM, "Settings temp basal percent: " + result);
        return result;
    }

    @NonNull @Override
    public PumpEnactResult setExtendedBolus(Double insulin, Integer durationInMinutes) {
        PumpEnactResult result = new PumpEnactResult(getInjector());
        result.success = false;
        result.comment = getResourceHelper().gs(R.string.pumperror);
        getAapsLogger().debug(LTag.PUMPBTCOMM, "Setting extended bolus: " + result);
        return result;
    }

    @NonNull @Override
    public PumpEnactResult cancelTempBasal(boolean force) {
        PumpEnactResult result = new PumpEnactResult(getInjector());
        result.success = false;
        result.comment = getResourceHelper().gs(R.string.pumperror);
        getAapsLogger().debug(LTag.PUMPBTCOMM, "Cancel temp basal: " + result);
        return result;
    }

    @NonNull @Override
    public PumpEnactResult cancelExtendedBolus() {
        PumpEnactResult result = new PumpEnactResult(getInjector());
        result.success = false;
        result.comment = getResourceHelper().gs(R.string.pumperror);
        getAapsLogger().debug(LTag.PUMPBTCOMM, "Canceling extended bolus: " + result);
        return result;
    }

    @NonNull @Override
    public JSONObject getJSONStatus(Profile profile, String profileName, String version) {
        long now = System.currentTimeMillis();
        JSONObject pump = new JSONObject();
        JSONObject status = new JSONObject();
        JSONObject extended = new JSONObject();
        try {
            status.put("status", "normal");
            extended.put("Version", version);
            try {
                extended.put("ActiveProfile", profileName);
            } catch (Exception e) {
            }
            status.put("timestamp", DateUtil.toISOString(now));

            pump.put("status", status);
            pump.put("extended", extended);
            pump.put("clock", DateUtil.toISOString(now));
        } catch (JSONException e) {
        }
        return pump;
    }

    @NonNull @Override
    public ManufacturerType manufacturer() {
        return ManufacturerType.AndroidAPS;
    }

    @NonNull @Override
    public PumpType model() {
        return PumpType.MDI;
    }

    @NonNull @Override
    public String serialNumber() {
        return InstanceId.INSTANCE.instanceId();
    }

    @NonNull @Override
    public PumpDescription getPumpDescription() {
        return pumpDescription;
    }

    @NonNull @Override
    public String shortStatus(boolean veryShort) {
        return model().getModel();
    }

    @Override
    public List<CustomAction> getCustomActions() {
        return null;
    }

    @Override
    public void executeCustomAction(CustomActionType customActionType) {
    }

    @Nullable @Override public PumpEnactResult executeCustomCommand(CustomCommand customCommand) {
        return null;
    }

    @Override
    public boolean canHandleDST() {
        return true;
    }

    @Override
    public void timezoneOrDSTChanged(TimeChangeType changeType) {

    }


}<|MERGE_RESOLUTION|>--- conflicted
+++ resolved
@@ -1,10 +1,7 @@
 package info.nightscout.androidaps.plugins.pump.mdi;
 
 import androidx.annotation.NonNull;
-<<<<<<< HEAD
-=======
 import androidx.annotation.Nullable;
->>>>>>> a40df15e
 
 import org.json.JSONException;
 import org.json.JSONObject;
@@ -46,13 +43,8 @@
 @Singleton
 public class MDIPlugin extends PumpPluginBase implements PumpInterface {
 
-<<<<<<< HEAD
-    private TreatmentsPlugin treatmentsPlugin;
-    private PumpDescription pumpDescription = new PumpDescription();
-=======
     private final TreatmentsPlugin treatmentsPlugin;
     private final PumpDescription pumpDescription = new PumpDescription();
->>>>>>> a40df15e
 
     @Inject
     public MDIPlugin(
@@ -65,10 +57,7 @@
     ) {
         super(new PluginDescription()
                         .mainType(PluginType.PUMP)
-<<<<<<< HEAD
-=======
                         .pluginIcon(R.drawable.ic_ict)
->>>>>>> a40df15e
                         .pluginName(R.string.mdi)
                         .description(R.string.description_pump_mdi),
                 injector, aapsLogger, resourceHelper, commandQueue
