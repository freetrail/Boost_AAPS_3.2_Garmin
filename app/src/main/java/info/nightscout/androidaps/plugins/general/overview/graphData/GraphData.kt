--- conflicted
+++ resolved
@@ -33,7 +33,7 @@
 import kotlin.math.min
 
 class GraphData(
-    private val injector: HasAndroidInjector,
+    injector: HasAndroidInjector,
     private val graph: GraphView,
     private val iobCobCalculator: IobCobCalculator,
     private val treatmentsPlugin: TreatmentsInterface
@@ -582,17 +582,10 @@
         val ratioScale = if (useForScale) Scale(100.0) else Scale()
         var time = fromTime
         while (time <= toTime) {
-<<<<<<< HEAD
-            iobCobCalculator.ads.getAutosensDataAtTime(time)?.let { autosensData ->
-                ratioArray.add(ScaledDataPoint(time, autosensData.autosensResult.ratio - 1, ratioScale))
-                maxRatioValueFound = max(maxRatioValueFound, autosensData.autosensResult.ratio - 1)
-                minRatioValueFound = min(minRatioValueFound, autosensData.autosensResult.ratio - 1)
-=======
-            iobCobCalculatorPlugin.getAutosensData(time)?.let { autosensData ->
+                iobCobCalculator.ads.getAutosensDataAtTime(time)?.let { autosensData ->
                 ratioArray.add(ScaledDataPoint(time, 100.0 * (autosensData.autosensResult.ratio - 1 ), ratioScale))
                 maxRatioValueFound = max(maxRatioValueFound, 100.0 * (autosensData.autosensResult.ratio - 1))
                 minRatioValueFound = min(minRatioValueFound, 100.0 * (autosensData.autosensResult.ratio - 1))
->>>>>>> 6b16e934
             }
             time += 5 * 60 * 1000L
         }
