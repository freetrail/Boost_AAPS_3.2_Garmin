--- conflicted
+++ resolved
@@ -3,15 +3,10 @@
 import org.joda.time.DateTimeZone;
 
 import java.util.Collections;
-import java.util.Random;
 
-<<<<<<< HEAD
 import info.nightscout.androidaps.plugins.pump.omnipod.comm.OmnipodCommunicationManager;
-=======
-import info.nightscout.androidaps.plugins.pump.omnipod.comm.OmnipodCommunicationService;
 import info.nightscout.androidaps.plugins.pump.omnipod.comm.exception.IllegalMessageAddressException;
 import info.nightscout.androidaps.plugins.pump.omnipod.comm.exception.IllegalVersionResponseTypeException;
->>>>>>> 57be461f
 import info.nightscout.androidaps.plugins.pump.omnipod.comm.message.OmnipodMessage;
 import info.nightscout.androidaps.plugins.pump.omnipod.comm.message.command.AssignAddressCommand;
 import info.nightscout.androidaps.plugins.pump.omnipod.comm.message.response.VersionResponse;
@@ -40,10 +35,10 @@
         VersionResponse assignAddressResponse = communicationService.exchangeMessages(VersionResponse.class, setupState, assignAddressMessage,
                 OmnipodConst.DEFAULT_ADDRESS, setupState.getAddress());
 
-        if(!assignAddressResponse.isAssignAddressVersionResponse()) {
+        if (!assignAddressResponse.isAssignAddressVersionResponse()) {
             throw new IllegalVersionResponseTypeException("assignAddress", "setupPod");
         }
-        if(assignAddressResponse.getAddress() != address) {
+        if (assignAddressResponse.getAddress() != address) {
             throw new IllegalMessageAddressException(address, assignAddressResponse.getAddress());
         }
 
