package info.nightscout.androidaps.plugins.source

import android.content.Context
import android.net.Uri
import android.os.Handler
import android.os.HandlerThread
import dagger.android.HasAndroidInjector
import info.nightscout.androidaps.Constants
import info.nightscout.androidaps.R
import info.nightscout.androidaps.database.AppRepository
import info.nightscout.androidaps.database.entities.GlucoseValue
import info.nightscout.androidaps.database.entities.TherapyEvent
import info.nightscout.androidaps.database.entities.UserEntry
import info.nightscout.androidaps.database.entities.ValueWithUnit
import info.nightscout.androidaps.database.transactions.CgmSourceTransaction
import info.nightscout.androidaps.interfaces.BgSource
import info.nightscout.androidaps.interfaces.PluginBase
import info.nightscout.androidaps.interfaces.PluginDescription
import info.nightscout.androidaps.interfaces.PluginType
import info.nightscout.shared.logging.AAPSLogger
import info.nightscout.shared.logging.LTag
import info.nightscout.androidaps.logging.UserEntryLogger
import info.nightscout.androidaps.utils.DateUtil
import info.nightscout.androidaps.utils.FabricPrivacy
import info.nightscout.androidaps.utils.T
import info.nightscout.androidaps.utils.XDripBroadcast
import info.nightscout.androidaps.interfaces.ResourceHelper
import info.nightscout.shared.sharedPreferences.SP
import io.reactivex.rxjava3.disposables.CompositeDisposable
import javax.inject.Inject
import javax.inject.Singleton

@Singleton
class GlunovoPlugin @Inject constructor(
    injector: HasAndroidInjector,
    resourceHelper: ResourceHelper,
    aapsLogger: AAPSLogger,
    private val sp: SP,
    private val context: Context,
    private val repository: AppRepository,
    private val xDripBroadcast: XDripBroadcast,
    private val dateUtil: DateUtil,
    private val uel: UserEntryLogger,
    private val fabricPrivacy: FabricPrivacy
) : PluginBase(
    PluginDescription()
        .mainType(PluginType.BGSOURCE)
        .fragmentClass(BGSourceFragment::class.java.name)
        .pluginIcon(R.drawable.ic_glunovo)
        .pluginName(R.string.glunovo)
        .preferencesId(R.xml.pref_bgsource)
        .shortName(R.string.glunovo)
        .description(R.string.description_source_glunovo),
    aapsLogger, resourceHelper, injector
), BgSource {

    private val handler = Handler(HandlerThread(this::class.java.simpleName + "Handler").also { it.start() }.looper)
    private lateinit var refreshLoop: Runnable

    private val contentUri: Uri = Uri.parse("content://$AUTHORITY/$TABLE_NAME")

    init {
        refreshLoop = Runnable {
            try {
                handleNewData()
            } catch (e: Exception) {
                fabricPrivacy.logException(e)
                aapsLogger.error("Error while processing data", e)
            }
            val lastReadTimestamp = sp.getLong(R.string.key_last_processed_glunovo_timestamp, 0L)
            val differenceToNow = INTERVAL - (dateUtil.now() - lastReadTimestamp) % INTERVAL + T.secs(10).msecs()
            handler.postDelayed(refreshLoop, differenceToNow)
        }
    }

    private val disposable = CompositeDisposable()

    override fun onStart() {
        super.onStart()
        handler.postDelayed(refreshLoop, T.secs(30).msecs()) // do not start immediately, app may be still starting
    }

    override fun onStop() {
        super.onStop()
        handler.removeCallbacks(refreshLoop)
        disposable.clear()
    }

    private fun handleNewData() {
        if (!isEnabled()) return

        try {
            context.contentResolver.query(contentUri, null, null, null, null)?.let { cr ->
                val glucoseValues = mutableListOf<CgmSourceTransaction.TransactionGlucoseValue>()
                val calibrations = mutableListOf<CgmSourceTransaction.Calibration>()
                cr.moveToFirst()

                while (!cr.isAfterLast) {
                    val timestamp = cr.getLong(0)
                    val value = cr.getDouble(1) //value in mmol/l...
                    val curr = cr.getDouble(2)

                    // bypass already processed
                    if (timestamp < sp.getLong(R.string.key_last_processed_glunovo_timestamp, 0L)) {
                        cr.moveToNext()
                        continue
                    }

                    if (timestamp > dateUtil.now() || timestamp == 0L) {
                        aapsLogger.error(LTag.BGSOURCE, "Error in received data date/time $timestamp")
                        cr.moveToNext()
                        continue
                    }

                    if (value < 2 || value > 25) {
                        aapsLogger.error(LTag.BGSOURCE, "Error in received data value (value out of bounds) $value")
                        cr.moveToNext()
                        continue
                    }

<<<<<<< HEAD
                    if (curr != 0.0)
                        glucoseValues += CgmSourceTransaction.TransactionGlucoseValue(
=======
                if (curr != 0.0)
                    glucoseValues += CgmSourceTransaction.TransactionGlucoseValue(
                        timestamp = timestamp,
                        value = value * Constants.MMOLL_TO_MGDL,
                        raw = 0.0,
                        smoothed = null,
                        noise = null,
                        trendArrow = GlucoseValue.TrendArrow.NONE,
                        sourceSensor = GlucoseValue.SourceSensor.GLUNOVO_NATIVE
                    )
                else
                    calibrations.add(
                        CgmSourceTransaction.Calibration(
>>>>>>> 0740f129
                            timestamp = timestamp,
                            value = value * Constants.MMOLL_TO_MGDL,
                            raw = 0.0,
                            noise = null,
                            trendArrow = GlucoseValue.TrendArrow.NONE,
                            sourceSensor = GlucoseValue.SourceSensor.GLUNOVO_NATIVE
                        )
                    else
                        calibrations.add(
                            CgmSourceTransaction.Calibration(
                                timestamp = timestamp,
                                value = value,
                                glucoseUnit = TherapyEvent.GlucoseUnit.MMOL
                            )
                        )
                    sp.putLong(R.string.key_last_processed_glunovo_timestamp, timestamp)
                    cr.moveToNext()
                }
                cr.close()

                if (glucoseValues.isNotEmpty() || calibrations.isNotEmpty())
                    repository.runTransactionForResult(CgmSourceTransaction(glucoseValues, calibrations, null))
                        .doOnError {
                            aapsLogger.error(LTag.DATABASE, "Error while saving values from Glunovo App", it)
                        }
                        .blockingGet()
                        .also { savedValues ->
                            savedValues.inserted.forEach {
                                xDripBroadcast.send(it)
                                aapsLogger.debug(LTag.DATABASE, "Inserted bg $it")
                            }
                            savedValues.calibrationsInserted.forEach { calibration ->
                                calibration.glucose?.let { glucosevalue ->
                                    uel.log(
                                        UserEntry.Action.CALIBRATION,
                                        UserEntry.Sources.Dexcom,
                                        ValueWithUnit.Timestamp(calibration.timestamp),
                                        ValueWithUnit.TherapyEventType(calibration.type),
                                        ValueWithUnit.fromGlucoseUnit(glucosevalue, calibration.glucoseUnit.toString)
                                    )
                                }
                                aapsLogger.debug(LTag.DATABASE, "Inserted calibration $calibration")
                            }
                        }
            }
        } catch (e: SecurityException) {
            aapsLogger.error(LTag.CORE, "Exception", e)
        }
    }

    override fun shouldUploadToNs(glucoseValue: GlucoseValue): Boolean =
        glucoseValue.sourceSensor == GlucoseValue.SourceSensor.GLUNOVO_NATIVE && sp.getBoolean(R.string.key_dexcomg5_nsupload, false)

    companion object {

        @Suppress("SpellCheckingInspection")
        const val AUTHORITY = "alexpr.co.uk.infinivocgm.cgm_db.CgmExternalProvider/"
        const val TABLE_NAME = "CgmReading"
        const val INTERVAL = 180000L // 3 min
    }
}<|MERGE_RESOLUTION|>--- conflicted
+++ resolved
@@ -118,27 +118,12 @@
                         continue
                     }
 
-<<<<<<< HEAD
                     if (curr != 0.0)
                         glucoseValues += CgmSourceTransaction.TransactionGlucoseValue(
-=======
-                if (curr != 0.0)
-                    glucoseValues += CgmSourceTransaction.TransactionGlucoseValue(
-                        timestamp = timestamp,
-                        value = value * Constants.MMOLL_TO_MGDL,
-                        raw = 0.0,
-                        smoothed = null,
-                        noise = null,
-                        trendArrow = GlucoseValue.TrendArrow.NONE,
-                        sourceSensor = GlucoseValue.SourceSensor.GLUNOVO_NATIVE
-                    )
-                else
-                    calibrations.add(
-                        CgmSourceTransaction.Calibration(
->>>>>>> 0740f129
                             timestamp = timestamp,
                             value = value * Constants.MMOLL_TO_MGDL,
                             raw = 0.0,
+                            smoothed = null,
                             noise = null,
                             trendArrow = GlucoseValue.TrendArrow.NONE,
                             sourceSensor = GlucoseValue.SourceSensor.GLUNOVO_NATIVE
