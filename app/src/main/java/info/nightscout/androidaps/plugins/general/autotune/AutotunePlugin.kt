package info.nightscout.androidaps.plugins.general.autotune

import android.view.View
import dagger.android.HasAndroidInjector
import info.nightscout.androidaps.R
import info.nightscout.androidaps.data.LocalInsulin
import info.nightscout.androidaps.data.ProfileSealed
import info.nightscout.androidaps.database.entities.UserEntry
import info.nightscout.androidaps.database.entities.ValueWithUnit
import info.nightscout.androidaps.extensions.pureProfileFromJson
import info.nightscout.androidaps.interfaces.*
import info.nightscout.androidaps.logging.UserEntryLogger
import info.nightscout.androidaps.plugins.bus.RxBus
import info.nightscout.androidaps.plugins.general.automation.elements.InputWeekDay
import info.nightscout.androidaps.plugins.general.autotune.data.ATProfile
import info.nightscout.androidaps.plugins.general.autotune.data.PreppedGlucose
import info.nightscout.androidaps.plugins.general.autotune.events.EventAutotuneUpdateGui
import info.nightscout.androidaps.plugins.profile.local.LocalProfilePlugin
import info.nightscout.androidaps.plugins.profile.local.events.EventLocalProfileChanged
import info.nightscout.androidaps.utils.DateUtil
import info.nightscout.androidaps.utils.JsonHelper
import info.nightscout.androidaps.utils.MidnightTime
import info.nightscout.androidaps.utils.T
import info.nightscout.androidaps.utils.buildHelper.BuildHelper
import info.nightscout.shared.logging.AAPSLogger
import info.nightscout.shared.sharedPreferences.SP
import org.json.JSONException
import org.json.JSONObject
import java.util.*
import javax.inject.Inject
import javax.inject.Singleton

/*
 * adaptation from oref0 autotune developed by philoul on 2022 (complete refactoring of AutotunePlugin initialised by Rumen Georgiev on 1/29/2018.)
 *
 * TODO: replace Thread by Worker
 */

@Singleton
class AutotunePlugin @Inject constructor(
    injector: HasAndroidInjector,
    resourceHelper: ResourceHelper,
    private val sp: SP,
    private val rxBus: RxBus,
    private val profileFunction: ProfileFunction,
    private val dateUtil: DateUtil,
    private val activePlugin: ActivePlugin,
    private val localProfilePlugin: LocalProfilePlugin,
    private val autotuneFS: AutotuneFS,
    private val autotuneIob: AutotuneIob,
    private val autotunePrep: AutotunePrep,
    private val autotuneCore: AutotuneCore,
    private val buildHelper:BuildHelper,
    private val uel: UserEntryLogger,
    aapsLogger: AAPSLogger
) : PluginBase(PluginDescription()
    .mainType(PluginType.GENERAL)
    .fragmentClass(AutotuneFragment::class.qualifiedName)
    .pluginIcon(R.drawable.ic_autotune)
    .pluginName(R.string.autotune)
    .shortName(R.string.autotune_shortname)
    .preferencesId(R.xml.pref_autotune)
    .description(R.string.autotune_description),
    aapsLogger, resourceHelper, injector
), Autotune {
    @Volatile override var lastRunSuccess: Boolean = false
    @Volatile var result: String = ""
    @Volatile var calculationRunning: Boolean = false
    @Volatile var lastRun: Long = 0
    @Volatile var selectedProfile = ""
    @Volatile var lastNbDays: String = ""
    @Volatile var updateButtonVisibility: Int = 0
    @Volatile lateinit var pumpProfile: ATProfile
    @Volatile var tunedProfile: ATProfile? = null
    private var preppedGlucose: PreppedGlucose? = null
    private lateinit var profile: Profile
    val days = InputWeekDay()
    val autotuneStartHour: Int = 4

    override fun aapsAutotune(daysBack: Int, autoSwitch: Boolean, profileToTune: String, weekDays: BooleanArray?): String {
        weekDays?.let {
            for (i in weekDays.indices)
                days.weekdays[i] = weekDays[i]
        }
        val calcDays = calcDays(daysBack)
        val sb = StringBuilder()
        sb.append("Selected days: ")
        var counter = 0
        for (i in days.getSelectedDays()) {
            if (counter++ > 0) sb.append(",")
            sb.append(Objects.requireNonNull(InputWeekDay.DayOfWeek.fromCalendarInt(i)))
        }
        log(sb.toString())
        tunedProfile = null
        updateButtonVisibility = View.GONE
        lastRunSuccess = false
        var logResult = ""
        result = ""
        if (profileFunction.getProfile() == null) {
            result = rh.gs(R.string.profileswitch_ismissing)
            return result
        }
        val detailedLog = sp.getBoolean(R.string.key_autotune_additional_log, false)
        calculationRunning = true
        lastNbDays = "" + daysBack
        lastRun = dateUtil.now()
        val profileStore = activePlugin.activeProfileSource.profile ?: return rh.gs(R.string.profileswitch_ismissing)
        selectedProfile = if (profileToTune.isEmpty()) profileFunction.getProfileName() else profileToTune
        profileFunction.getProfile()?.let { currentProfile ->
            profile = profileStore.getSpecificProfile(profileToTune)?.let { ProfileSealed.Pure(it) } ?: currentProfile
        }
        val localInsulin = LocalInsulin("PumpInsulin", activePlugin.activeInsulin.peak, profile.dia) // var because localInsulin could be updated later with Tune Insulin peak/dia

        log("Start Autotune with $daysBack days back")
        autotuneFS.createAutotuneFolder()                           //create autotune subfolder for autotune files if not exists
        autotuneFS.deleteAutotuneFiles()                            //clean autotune folder before run
        // Today at 4 AM
        var endTime = MidnightTime.calc(lastRun) + autotuneStartHour * 60 * 60 * 1000L
        if (endTime > lastRun) endTime -= 24 * 60 * 60 * 1000L      // Check if 4 AM is before now
        val starttime = endTime - daysBack * 24 * 60 * 60 * 1000L
        autotuneFS.exportSettings(settings(lastRun, daysBack, starttime, endTime))
        tunedProfile = ATProfile(profile, localInsulin, injector).also {
            it.profilename = rh.gs(R.string.autotune_tunedprofile_name)
        }
        pumpProfile = ATProfile(profile, localInsulin, injector).also {
            it.profilename = selectedProfile
        }
        autotuneFS.exportPumpProfile(pumpProfile)

        if (calcDays==0) {
            result = rh.gs(R.string.autotune_error_more_days)
            log(result)
            calculationRunning = false
            tunedProfile = null
            autotuneFS.exportResult(result)
            autotuneFS.exportLogAndZip(lastRun)
            rxBus.send(EventAutotuneUpdateGui())
            return result
        }
        var currentCalcDay = 0
        for (i in 0 until daysBack) {
            val from = starttime + i * 24 * 60 * 60 * 1000L         // get 24 hours BG values from 4 AM to 4 AM next day
            val to = from + 24 * 60 * 60 * 1000L
<<<<<<< HEAD
            if (days.isSet(from)) {
                currentCalcDay++

                log("Tune day " + (i + 1) + " of " + daysBack + " (" + currentCalcDay + " of " + calcDays + ")")
                tunedProfile?.let { it ->
                    autotuneIob.initializeData(from, to, it)  //autotuneIob contains BG and Treatments data from history (<=> query for ns-treatments and ns-entries)
                    autotuneFS.exportEntries(autotuneIob)               //<=> ns-entries.yyyymmdd.json files exported for results compare with oref0 autotune on virtual machine
                    autotuneFS.exportTreatments(autotuneIob)            //<=> ns-treatments.yyyymmdd.json files exported for results compare with oref0 autotune on virtual machine (include treatments ,tempBasal and extended
                    preppedGlucose = autotunePrep.categorize(it) //<=> autotune.yyyymmdd.json files exported for results compare with oref0 autotune on virtual machine
                    preppedGlucose?.let { preppedGlucose ->         //preppedGlucose and tunedProfile should never be null here
                        autotuneFS.exportPreppedGlucose(preppedGlucose)
                        tunedProfile = autotuneCore.tuneAllTheThings(preppedGlucose, it, pumpProfile).also { tunedProfile ->
                            autotuneFS.exportTunedProfile(tunedProfile!!)   //<=> newprofile.yyyymmdd.json files exported for results compare with oref0 autotune on virtual machine
                            if (currentCalcDay < calcDays) {
                                log("Partial result for day ${i + 1}".trimIndent())
                                result = rh.gs(R.string.autotune_partial_result, currentCalcDay, calcDays)
                                rxBus.send(EventAutotuneUpdateGui())
                            }
                            logResult = showResults(tunedProfile, pumpProfile)
                            if (detailedLog)
                                autotuneFS.exportLog(lastRun, i + 1)
                        }
                    }
                        ?: {
                            log("preppedGlucose is null on day ${i + 1}")
                            tunedProfile = null
                        }
                }
                if (tunedProfile == null) {
                    result = rh.gs(R.string.autotune_error)
                    log("TunedProfile is null on day ${i + 1}")
                    calculationRunning = false
                    rxBus.send(EventAutotuneUpdateGui())
                    autotuneFS.exportResult(result)
                    autotuneFS.exportLogAndZip(lastRun)
                    return result
                }
=======
            log("Tune day " + (i + 1) + " of " + daysBack)
            tunedProfile?.let { it ->
                autotuneIob.initializeData(from, to, it)  //autotuneIob contains BG and Treatments data from history (<=> query for ns-treatments and ns-entries)
                autotuneFS.exportEntries(autotuneIob)               //<=> ns-entries.yyyymmdd.json files exported for results compare with oref0 autotune on virtual machine
                autotuneFS.exportTreatments(autotuneIob)            //<=> ns-treatments.yyyymmdd.json files exported for results compare with oref0 autotune on virtual machine (include treatments ,tempBasal and extended
                preppedGlucose = autotunePrep.categorize(it) //<=> autotune.yyyymmdd.json files exported for results compare with oref0 autotune on virtual machine
                preppedGlucose?.let { preppedGlucose ->
                    autotuneFS.exportPreppedGlucose(preppedGlucose)
                    tunedProfile = autotuneCore.tuneAllTheThings(preppedGlucose, it, pumpProfile).also { tunedProfile ->
                        autotuneFS.exportTunedProfile(tunedProfile)   //<=> newprofile.yyyymmdd.json files exported for results compare with oref0 autotune on virtual machine
                        if (i < daysBack - 1) {
                            log("Partial result for day ${i + 1}".trimIndent())
                            result = rh.gs(R.string.autotune_partial_result, i + 1, daysBack)
                            rxBus.send(EventAutotuneUpdateGui())
                        }
                        logResult = showResults(tunedProfile, pumpProfile)
                        if (detailedLog)
                            autotuneFS.exportLog(lastRun, i + 1)
                    }
                }
                    ?: {
                        log("preppedGlucose is null on day ${i + 1}")
                        tunedProfile = null
                    }
            }
            if (tunedProfile == null) {
                result = rh.gs(R.string.autotune_error)
                log("TunedProfile is null on day ${i + 1}")
                calculationRunning = false
                rxBus.send(EventAutotuneUpdateGui())
                autotuneFS.exportResult(result)
                autotuneFS.exportLogAndZip(lastRun)
                return result
>>>>>>> b0891ef2
            }
        }
        result = rh.gs(R.string.autotune_result, dateUtil.dateAndTimeString(lastRun))
        if (!detailedLog)
            autotuneFS.exportLog(lastRun)
        autotuneFS.exportResult(logResult)
        autotuneFS.zipAutotune(lastRun)
        updateButtonVisibility = View.VISIBLE

        if (autoSwitch) {
            val circadian = sp.getBoolean(R.string.key_autotune_circadian_ic_isf, false)
            tunedProfile?.let { tunedP ->
                tunedP.profilename = pumpProfile.profilename
                updateProfile(tunedP)
                uel.log(
                    UserEntry.Action.STORE_PROFILE,
                    UserEntry.Sources.Automation,
                    rh.gs(R.string.autotune),
                    ValueWithUnit.SimpleString(tunedP.profilename)
                )
                updateButtonVisibility = View.GONE
                tunedP.profileStore(circadian)?.let { profilestore ->
                    if (profileFunction.createProfileSwitch(
                            profilestore,
                            profileName = tunedP.profilename,
                            durationInMinutes = 0,
                            percentage = 100,
                            timeShiftInHours = 0,
                            timestamp = dateUtil.now()
                        )
                    ) {
                        log("Profile Switch succeed ${tunedP.profilename}")
                        uel.log(
                            UserEntry.Action.PROFILE_SWITCH,
                            UserEntry.Sources.Automation,
                            rh.gs(R.string.autotune),
                            ValueWithUnit.SimpleString(tunedP.profilename))
                    }
                    rxBus.send(EventLocalProfileChanged())
                }
            }
        }
<<<<<<< HEAD
        lastRunSuccess = true
        saveLastRun()
        rxBus.send(EventAutotuneUpdateGui())
        calculationRunning = false
=======

>>>>>>> b0891ef2
        tunedProfile?.let {
            lastRunSuccess = true
            saveLastRun()
            rxBus.send(EventAutotuneUpdateGui())
            calculationRunning = false
            return result
        }
        return rh.gs(R.string.autotune_error)
    }

    private fun showResults(tunedProfile: ATProfile?, pumpProfile: ATProfile): String {
        if (tunedProfile == null)
            return "No Result"  // should never occurs
        val line = rh.gs(R.string.autotune_log_separator)
        var strResult = line
        strResult += rh.gs(R.string.autotune_log_title)
        strResult += line
        val tuneInsulin = sp.getBoolean(R.string.key_autotune_tune_insulin_curve, false)
        if (tuneInsulin) {
            strResult += rh.gs(R.string.autotune_log_peak, rh.gs(R.string.insulin_peak), pumpProfile.localInsulin.peak, tunedProfile.localInsulin.peak)
            strResult += rh.gs(R.string.autotune_log_dia, rh.gs(R.string.ic_short), pumpProfile.localInsulin.dia, tunedProfile.localInsulin.dia)
        }
        // show ISF and CR
        strResult += rh.gs(R.string.autotune_log_ic_isf, rh.gs(R.string.isf_short), pumpProfile.isf, tunedProfile.isf)
        strResult += rh.gs(R.string.autotune_log_ic_isf, rh.gs(R.string.ic_short), pumpProfile.ic, tunedProfile.ic)
        strResult += line
        var totalBasal = 0.0
        var totalTuned = 0.0
        for (i in 0..23) {
            totalBasal += pumpProfile.basal[i]
            totalTuned += tunedProfile.basal[i]
            val percentageChangeValue = tunedProfile.basal[i] / pumpProfile.basal[i] * 100 - 100
            strResult += rh.gs(R.string.autotune_log_basal, i.toDouble(), pumpProfile.basal[i], tunedProfile.basal[i], tunedProfile.basalUntuned[i], percentageChangeValue)
        }
        strResult += line
        strResult += rh.gs(R.string.autotune_log_sum_basal, totalBasal, totalTuned)
        strResult += line
        log(strResult)
        return strResult
    }

    private fun settings(runDate: Long, nbDays: Int, firstloopstart: Long, lastloopend: Long): String {
        var jsonString = ""
        val jsonSettings = JSONObject()
        val insulinInterface = activePlugin.activeInsulin
        val utcOffset = T.msecs(TimeZone.getDefault().getOffset(dateUtil.now()).toLong()).hours()
        val startDateString = dateUtil.toISOString(firstloopstart).substring(0,10)
        val endDateString = dateUtil.toISOString(lastloopend - 24 * 60 * 60 * 1000L).substring(0,10)
        val nsUrl = sp.getString(R.string.key_nsclientinternal_url, "")
        val optCategorizeUam = if (sp.getBoolean(R.string.key_autotune_categorize_uam_as_basal, false)) "-c=true" else ""
        val optInsulinCurve = if (sp.getBoolean(R.string.key_autotune_tune_insulin_curve, false)) "-i=true" else ""
        try {
            jsonSettings.put("datestring", dateUtil.toISOString(runDate))
            jsonSettings.put("dateutc", dateUtil.toISOAsUTC(runDate))
            jsonSettings.put("utcOffset", utcOffset)
            jsonSettings.put("units", profileFunction.getUnits().asText)
            jsonSettings.put("timezone", TimeZone.getDefault().id)
            jsonSettings.put("url_nightscout", sp.getString(R.string.key_nsclientinternal_url, ""))
            jsonSettings.put("nbdays", nbDays)
            jsonSettings.put("startdate", startDateString)
            jsonSettings.put("enddate", endDateString)
            // command to change timezone
            jsonSettings.put("timezone_command", "sudo ln -sf /usr/share/zoneinfo/" + TimeZone.getDefault().id + " /etc/localtime")
            // oref0_command is for running oref0-autotune on a virtual machine in a dedicated ~/aaps subfolder
            jsonSettings.put("oref0_command", "oref0-autotune -d=~/aaps -n=$nsUrl -s=$startDateString -e=$endDateString $optCategorizeUam $optInsulinCurve")
            // aaps_command is for running modified oref0-autotune with exported data from aaps (ns-entries and ns-treatment json files copied in ~/aaps/autotune folder and pumpprofile.json copied in ~/aaps/settings/
            jsonSettings.put("aaps_command", "aaps-autotune -d=~/aaps -s=$startDateString -e=$endDateString $optCategorizeUam $optInsulinCurve")
            jsonSettings.put("categorize_uam_as_basal", sp.getBoolean(R.string.key_autotune_categorize_uam_as_basal, false))
            jsonSettings.put("tune_insulin_curve", false)

            val peaktime: Int = insulinInterface.peak
            if (insulinInterface.id === Insulin.InsulinType.OREF_ULTRA_RAPID_ACTING)
                jsonSettings.put("curve","ultra-rapid")
            else if (insulinInterface.id === Insulin.InsulinType.OREF_RAPID_ACTING)
                jsonSettings.put("curve", "rapid-acting")
            else if (insulinInterface.id === Insulin.InsulinType.OREF_LYUMJEV) {
                jsonSettings.put("curve", "ultra-rapid")
                jsonSettings.put("useCustomPeakTime", true)
                jsonSettings.put("insulinPeakTime", peaktime)
            } else if (insulinInterface.id === Insulin.InsulinType.OREF_FREE_PEAK) {
                jsonSettings.put("curve", if (peaktime > 55) "rapid-acting" else "ultra-rapid")
                jsonSettings.put("useCustomPeakTime", true)
                jsonSettings.put("insulinPeakTime", peaktime)
            }
            jsonString = jsonSettings.toString(4).replace("\\/", "/")
        } catch (e: JSONException) { }
        return jsonString
    }

    fun updateProfile(newProfile: ATProfile?) {
        if (newProfile == null) return
        val circadian = sp.getBoolean(R.string.key_autotune_circadian_ic_isf, false)
        val profileStore = activePlugin.activeProfileSource.profile ?: ProfileStore(injector, JSONObject(), dateUtil)
        val profileList: ArrayList<CharSequence> = profileStore.getProfileList()
        var indexLocalProfile = -1
        for (p in profileList.indices)
            if (profileList[p] == newProfile.profilename)
                indexLocalProfile = p
        if (indexLocalProfile == -1) {
            localProfilePlugin.addProfile(localProfilePlugin.copyFrom(newProfile.getProfile(circadian), newProfile.profilename))
            return
        }
        localProfilePlugin.currentProfileIndex = indexLocalProfile
        localProfilePlugin.currentProfile()?.dia = newProfile.dia
        localProfilePlugin.currentProfile()?.basal = newProfile.basal()
        localProfilePlugin.currentProfile()?.ic = newProfile.ic(circadian)
        localProfilePlugin.currentProfile()?.isf = newProfile.isf(circadian)
        localProfilePlugin.storeSettings()
    }

    fun saveLastRun() {
        val json = JSONObject()
        json.put("lastNbDays", lastNbDays)
        json.put("lastRun",lastRun)
        json.put("pumpProfile", pumpProfile.profile.toPureNsJson(dateUtil))
        json.put("pumpProfileName", pumpProfile.profilename)
        json.put("pumpPeak", pumpProfile.peak)
        json.put("pumpDia", pumpProfile.dia)
        json.put("tunedProfile", tunedProfile?.profile?.toPureNsJson(dateUtil))
        json.put("tunedCircadianProfile", tunedProfile?.circadianProfile?.toPureNsJson(dateUtil))
        json.put("tunedProfileName", tunedProfile?.profilename)
        json.put("tunedPeak", tunedProfile?.peak)
        json.put("tunedDia", tunedProfile?.dia)
<<<<<<< HEAD
        for (i in days.weekdays.indices) {
            json.put(InputWeekDay.DayOfWeek.values()[i].name, days.weekdays[i])
        }
=======
>>>>>>> b0891ef2
        json.put("result", result)
        json.put("updateButtonVisibility", updateButtonVisibility)
        sp.putString(R.string.key_autotune_last_run, json.toString())
    }

    fun loadLastRun() {
        result = ""
        lastRunSuccess = false
        try {
            val json = JSONObject(sp.getString(R.string.key_autotune_last_run, ""))
            lastNbDays = JsonHelper.safeGetString(json, "lastNbDays", "")
            lastRun = JsonHelper.safeGetLong(json, "lastRun")
            val pumpPeak = JsonHelper.safeGetInt(json, "pumpPeak")
            val pumpDia = JsonHelper.safeGetDouble(json, "pumpDia")
            var localInsulin = LocalInsulin("PumpInsulin", pumpPeak, pumpDia)
            selectedProfile = JsonHelper.safeGetString(json, "pumpProfileName", "")
            val profile = JsonHelper.safeGetJSONObject(json, "pumpProfile", null)?.let { pureProfileFromJson(it, dateUtil) }
                ?: return
            pumpProfile = ATProfile(ProfileSealed.Pure(profile), localInsulin, injector).also { it.profilename = selectedProfile }
            val tunedPeak = JsonHelper.safeGetInt(json, "tunedPeak")
            val tunedDia = JsonHelper.safeGetDouble(json, "tunedDia")
            localInsulin = LocalInsulin("PumpInsulin", tunedPeak, tunedDia)
            val tunedProfileName = JsonHelper.safeGetString(json, "tunedProfileName", "")
            val tuned = JsonHelper.safeGetJSONObject(json, "tunedProfile", null)?.let { pureProfileFromJson(it, dateUtil) }
                ?: return
            val circadianTuned = JsonHelper.safeGetJSONObject(json, "tunedCircadianProfile", null)?.let { pureProfileFromJson(it, dateUtil) }
                ?: return
            tunedProfile = ATProfile(ProfileSealed.Pure(tuned), localInsulin, injector).also { atProfile ->
                atProfile.profilename = tunedProfileName
                atProfile.circadianProfile = ProfileSealed.Pure(circadianTuned)
            }
<<<<<<< HEAD
            for (i in days.weekdays.indices)
                days.weekdays[i] = JsonHelper.safeGetBoolean(json, InputWeekDay.DayOfWeek.values()[i].name,true)
=======
>>>>>>> b0891ef2
            result = JsonHelper.safeGetString(json, "result", "")
            updateButtonVisibility = JsonHelper.safeGetInt(json, "updateButtonVisibility")
            lastRunSuccess = true
        } catch (e: Exception) {
        }
    }
<<<<<<< HEAD

    fun calcDays(daysBack:Int): Int {
            var endTime = MidnightTime.calc(dateUtil.now()) + autotuneStartHour * 60 * 60 * 1000L
            if (endTime > dateUtil.now()) endTime -= T.days(1).msecs()      // Check if 4 AM is before now
            val starttime = endTime - daysBack * T.days(1).msecs()
            var result = 0
            for (i in 0 until daysBack) {
                if (days.isSet(starttime + i * T.days(1).msecs()))
                    result++
            }
            return result
        }
=======
>>>>>>> b0891ef2

    private fun log(message: String) {
        atLog("[Plugin] $message")
    }

    override fun specialEnableCondition(): Boolean = buildHelper.isEngineeringMode() && buildHelper.isDev()

    override fun atLog(message: String) {
        autotuneFS.atLog(message)
    }
}<|MERGE_RESOLUTION|>--- conflicted
+++ resolved
@@ -141,7 +141,6 @@
         for (i in 0 until daysBack) {
             val from = starttime + i * 24 * 60 * 60 * 1000L         // get 24 hours BG values from 4 AM to 4 AM next day
             val to = from + 24 * 60 * 60 * 1000L
-<<<<<<< HEAD
             if (days.isSet(from)) {
                 currentCalcDay++
 
@@ -179,41 +178,6 @@
                     autotuneFS.exportLogAndZip(lastRun)
                     return result
                 }
-=======
-            log("Tune day " + (i + 1) + " of " + daysBack)
-            tunedProfile?.let { it ->
-                autotuneIob.initializeData(from, to, it)  //autotuneIob contains BG and Treatments data from history (<=> query for ns-treatments and ns-entries)
-                autotuneFS.exportEntries(autotuneIob)               //<=> ns-entries.yyyymmdd.json files exported for results compare with oref0 autotune on virtual machine
-                autotuneFS.exportTreatments(autotuneIob)            //<=> ns-treatments.yyyymmdd.json files exported for results compare with oref0 autotune on virtual machine (include treatments ,tempBasal and extended
-                preppedGlucose = autotunePrep.categorize(it) //<=> autotune.yyyymmdd.json files exported for results compare with oref0 autotune on virtual machine
-                preppedGlucose?.let { preppedGlucose ->
-                    autotuneFS.exportPreppedGlucose(preppedGlucose)
-                    tunedProfile = autotuneCore.tuneAllTheThings(preppedGlucose, it, pumpProfile).also { tunedProfile ->
-                        autotuneFS.exportTunedProfile(tunedProfile)   //<=> newprofile.yyyymmdd.json files exported for results compare with oref0 autotune on virtual machine
-                        if (i < daysBack - 1) {
-                            log("Partial result for day ${i + 1}".trimIndent())
-                            result = rh.gs(R.string.autotune_partial_result, i + 1, daysBack)
-                            rxBus.send(EventAutotuneUpdateGui())
-                        }
-                        logResult = showResults(tunedProfile, pumpProfile)
-                        if (detailedLog)
-                            autotuneFS.exportLog(lastRun, i + 1)
-                    }
-                }
-                    ?: {
-                        log("preppedGlucose is null on day ${i + 1}")
-                        tunedProfile = null
-                    }
-            }
-            if (tunedProfile == null) {
-                result = rh.gs(R.string.autotune_error)
-                log("TunedProfile is null on day ${i + 1}")
-                calculationRunning = false
-                rxBus.send(EventAutotuneUpdateGui())
-                autotuneFS.exportResult(result)
-                autotuneFS.exportLogAndZip(lastRun)
-                return result
->>>>>>> b0891ef2
             }
         }
         result = rh.gs(R.string.autotune_result, dateUtil.dateAndTimeString(lastRun))
@@ -256,14 +220,7 @@
                 }
             }
         }
-<<<<<<< HEAD
-        lastRunSuccess = true
-        saveLastRun()
-        rxBus.send(EventAutotuneUpdateGui())
-        calculationRunning = false
-=======
-
->>>>>>> b0891ef2
+
         tunedProfile?.let {
             lastRunSuccess = true
             saveLastRun()
@@ -387,12 +344,9 @@
         json.put("tunedProfileName", tunedProfile?.profilename)
         json.put("tunedPeak", tunedProfile?.peak)
         json.put("tunedDia", tunedProfile?.dia)
-<<<<<<< HEAD
         for (i in days.weekdays.indices) {
             json.put(InputWeekDay.DayOfWeek.values()[i].name, days.weekdays[i])
         }
-=======
->>>>>>> b0891ef2
         json.put("result", result)
         json.put("updateButtonVisibility", updateButtonVisibility)
         sp.putString(R.string.key_autotune_last_run, json.toString())
@@ -424,18 +378,14 @@
                 atProfile.profilename = tunedProfileName
                 atProfile.circadianProfile = ProfileSealed.Pure(circadianTuned)
             }
-<<<<<<< HEAD
             for (i in days.weekdays.indices)
                 days.weekdays[i] = JsonHelper.safeGetBoolean(json, InputWeekDay.DayOfWeek.values()[i].name,true)
-=======
->>>>>>> b0891ef2
             result = JsonHelper.safeGetString(json, "result", "")
             updateButtonVisibility = JsonHelper.safeGetInt(json, "updateButtonVisibility")
             lastRunSuccess = true
         } catch (e: Exception) {
         }
     }
-<<<<<<< HEAD
 
     fun calcDays(daysBack:Int): Int {
             var endTime = MidnightTime.calc(dateUtil.now()) + autotuneStartHour * 60 * 60 * 1000L
@@ -448,8 +398,6 @@
             }
             return result
         }
-=======
->>>>>>> b0891ef2
 
     private fun log(message: String) {
         atLog("[Plugin] $message")
