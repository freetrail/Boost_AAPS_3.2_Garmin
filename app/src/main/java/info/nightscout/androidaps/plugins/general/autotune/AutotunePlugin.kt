package info.nightscout.androidaps.plugins.general.autotune

import android.view.View
import dagger.android.HasAndroidInjector
import info.nightscout.androidaps.R
import info.nightscout.androidaps.data.LocalInsulin
import info.nightscout.androidaps.data.ProfileSealed
import info.nightscout.androidaps.database.entities.UserEntry
import info.nightscout.androidaps.database.entities.ValueWithUnit
import info.nightscout.androidaps.extensions.pureProfileFromJson
import info.nightscout.androidaps.interfaces.*
import info.nightscout.androidaps.logging.UserEntryLogger
import info.nightscout.androidaps.plugins.bus.RxBus
import info.nightscout.androidaps.plugins.general.automation.elements.InputWeekDay
import info.nightscout.androidaps.plugins.general.autotune.data.ATProfile
import info.nightscout.androidaps.plugins.general.autotune.data.PreppedGlucose
import info.nightscout.androidaps.plugins.general.autotune.events.EventAutotuneUpdateGui
import info.nightscout.androidaps.plugins.profile.local.LocalProfilePlugin
import info.nightscout.androidaps.plugins.profile.local.events.EventLocalProfileChanged
import info.nightscout.androidaps.utils.DateUtil
import info.nightscout.androidaps.utils.JsonHelper
import info.nightscout.androidaps.utils.MidnightTime
import info.nightscout.androidaps.utils.T
import info.nightscout.androidaps.interfaces.BuildHelper
import info.nightscout.shared.logging.AAPSLogger
import info.nightscout.shared.logging.LTag
import info.nightscout.shared.sharedPreferences.SP
import org.json.JSONException
import org.json.JSONObject
import java.util.*
import javax.inject.Inject
import javax.inject.Singleton

/*
 * adaptation from oref0 autotune developed by philoul on 2022 (complete refactoring of AutotunePlugin initialised by Rumen Georgiev on 1/29/2018.)
 *
 * TODO: replace Thread by Worker
 */

@Singleton
class AutotunePlugin @Inject constructor(
    injector: HasAndroidInjector,
    resourceHelper: ResourceHelper,
    private val sp: SP,
    private val rxBus: RxBus,
    private val profileFunction: ProfileFunction,
    private val dateUtil: DateUtil,
    private val activePlugin: ActivePlugin,
    private val localProfilePlugin: LocalProfilePlugin,
    private val autotuneFS: AutotuneFS,
    private val autotuneIob: AutotuneIob,
    private val autotunePrep: AutotunePrep,
    private val autotuneCore: AutotuneCore,
    private val buildHelper: BuildHelper,
    private val uel: UserEntryLogger,
    aapsLogger: AAPSLogger
) : PluginBase(PluginDescription()
    .mainType(PluginType.GENERAL)
    .fragmentClass(AutotuneFragment::class.qualifiedName)
    .pluginIcon(R.drawable.ic_autotune)
    .pluginName(R.string.autotune)
    .shortName(R.string.autotune_shortname)
    .preferencesId(R.xml.pref_autotune)
    .description(R.string.autotune_description),
    aapsLogger, resourceHelper, injector
), Autotune {
    @Volatile override var lastRunSuccess: Boolean = false
    @Volatile var result: String = ""
    @Volatile override var calculationRunning: Boolean = false
    @Volatile var lastRun: Long = 0
    @Volatile var selectedProfile = ""
    @Volatile var lastNbDays: String = ""
    @Volatile var updateButtonVisibility: Int = 0
    @Volatile lateinit var pumpProfile: ATProfile
    @Volatile var tunedProfile: ATProfile? = null
    private var preppedGlucose: PreppedGlucose? = null
    private lateinit var profile: Profile
    val days = InputWeekDay()
    val autotuneStartHour: Int = 4

<<<<<<< HEAD
    override fun aapsAutotune(daysBack: Int, autoSwitch: Boolean, profileToTune: String, weekDays: BooleanArray?): String {
        weekDays?.let {
            for (i in weekDays.indices)
                days.weekdays[i] = weekDays[i]
        }
        val calcDays = calcDays(daysBack)
        val sb = StringBuilder()
        sb.append("Selected days: ")
        var counter = 0
        for (i in days.getSelectedDays()) {
            if (counter++ > 0) sb.append(",")
            sb.append(Objects.requireNonNull(InputWeekDay.DayOfWeek.fromCalendarInt(i)))
        }
        log(sb.toString())
=======
    override fun aapsAutotune(daysBack: Int, autoSwitch: Boolean, profileToTune: String) {
        lastRunSuccess = false
        if (calculationRunning) {
            aapsLogger.debug(LTag.AUTOMATION, "Autotune run detected, Autotune Run Cancelled")
            return
        }
        calculationRunning = true
>>>>>>> e3339d8a
        tunedProfile = null
        updateButtonVisibility = View.GONE
        var logResult = ""
        result = ""
        if (profileFunction.getProfile() == null) {
            result = rh.gs(R.string.profileswitch_ismissing)
            rxBus.send(EventAutotuneUpdateGui())
            calculationRunning = false
            return
        }
        val detailedLog = sp.getBoolean(R.string.key_autotune_additional_log, false)
        calculationRunning = true
        lastNbDays = "" + daysBack
        lastRun = dateUtil.now()
        val profileStore = activePlugin.activeProfileSource.profile
        if (profileStore == null) {
            result = rh.gs(R.string.profileswitch_ismissing)
            rxBus.send(EventAutotuneUpdateGui())
            calculationRunning = false
            return
        }
        selectedProfile = if (profileToTune.isEmpty()) profileFunction.getProfileName() else profileToTune
        profileFunction.getProfile()?.let { currentProfile ->
            profile = profileStore.getSpecificProfile(profileToTune)?.let { ProfileSealed.Pure(it) } ?: currentProfile
        }
        val localInsulin = LocalInsulin("PumpInsulin", activePlugin.activeInsulin.peak, profile.dia) // var because localInsulin could be updated later with Tune Insulin peak/dia

        log("Start Autotune with $daysBack days back")
        autotuneFS.createAutotuneFolder()                           //create autotune subfolder for autotune files if not exists
        autotuneFS.deleteAutotuneFiles()                            //clean autotune folder before run
        // Today at 4 AM
        var endTime = MidnightTime.calc(lastRun) + autotuneStartHour * 60 * 60 * 1000L
        if (endTime > lastRun) endTime -= 24 * 60 * 60 * 1000L      // Check if 4 AM is before now
        val starttime = endTime - daysBack * 24 * 60 * 60 * 1000L
        autotuneFS.exportSettings(settings(lastRun, daysBack, starttime, endTime))
        tunedProfile = ATProfile(profile, localInsulin, injector).also {
            it.profilename = rh.gs(R.string.autotune_tunedprofile_name)
        }
        pumpProfile = ATProfile(profile, localInsulin, injector).also {
            it.profilename = selectedProfile
        }
        autotuneFS.exportPumpProfile(pumpProfile)

        if (calcDays==0) {
            result = rh.gs(R.string.autotune_error_more_days)
            log(result)
            calculationRunning = false
            tunedProfile = null
            autotuneFS.exportResult(result)
            autotuneFS.exportLogAndZip(lastRun)
            rxBus.send(EventAutotuneUpdateGui())
            return result
        }
        var currentCalcDay = 0
        for (i in 0 until daysBack) {
            val from = starttime + i * 24 * 60 * 60 * 1000L         // get 24 hours BG values from 4 AM to 4 AM next day
            val to = from + 24 * 60 * 60 * 1000L
            if (days.isSet(from)) {
                currentCalcDay++

                log("Tune day " + (i + 1) + " of " + daysBack + " (" + currentCalcDay + " of " + calcDays + ")")
                tunedProfile?.let { it ->
                    autotuneIob.initializeData(from, to, it)  //autotuneIob contains BG and Treatments data from history (<=> query for ns-treatments and ns-entries)
                    autotuneFS.exportEntries(autotuneIob)               //<=> ns-entries.yyyymmdd.json files exported for results compare with oref0 autotune on virtual machine
                    autotuneFS.exportTreatments(autotuneIob)            //<=> ns-treatments.yyyymmdd.json files exported for results compare with oref0 autotune on virtual machine (include treatments ,tempBasal and extended
                    preppedGlucose = autotunePrep.categorize(it) //<=> autotune.yyyymmdd.json files exported for results compare with oref0 autotune on virtual machine
                    preppedGlucose?.let { preppedGlucose ->         //preppedGlucose and tunedProfile should never be null here
                        autotuneFS.exportPreppedGlucose(preppedGlucose)
                        tunedProfile = autotuneCore.tuneAllTheThings(preppedGlucose, it, pumpProfile).also { tunedProfile ->
                            autotuneFS.exportTunedProfile(tunedProfile!!)   //<=> newprofile.yyyymmdd.json files exported for results compare with oref0 autotune on virtual machine
                            if (currentCalcDay < calcDays) {
                                log("Partial result for day ${i + 1}".trimIndent())
                                result = rh.gs(R.string.autotune_partial_result, currentCalcDay, calcDays)
                                rxBus.send(EventAutotuneUpdateGui())
                            }
                            logResult = showResults(tunedProfile, pumpProfile)
                            if (detailedLog)
                                autotuneFS.exportLog(lastRun, i + 1)
                        }
                    }
                        ?: {
                            log("preppedGlucose is null on day ${i + 1}")
                            tunedProfile = null
                        }
                }
                if (tunedProfile == null) {
                    result = rh.gs(R.string.autotune_error)
                    log("TunedProfile is null on day ${i + 1}")
                    calculationRunning = false
                    rxBus.send(EventAutotuneUpdateGui())
                    autotuneFS.exportResult(result)
                    autotuneFS.exportLogAndZip(lastRun)
                    return result
                }
<<<<<<< HEAD
=======
                    ?: {
                        log("preppedGlucose is null on day ${i + 1}")
                        tunedProfile = null
                    }
            }
            if (tunedProfile == null) {
                result = rh.gs(R.string.autotune_error)
                log("TunedProfile is null on day ${i + 1}")
                autotuneFS.exportResult(result)
                autotuneFS.exportLogAndZip(lastRun)
                rxBus.send(EventAutotuneUpdateGui())
                calculationRunning = false
                return
>>>>>>> e3339d8a
            }
        }
        result = rh.gs(R.string.autotune_result, dateUtil.dateAndTimeString(lastRun))
        if (!detailedLog)
            autotuneFS.exportLog(lastRun)
        autotuneFS.exportResult(logResult)
        autotuneFS.zipAutotune(lastRun)
        updateButtonVisibility = View.VISIBLE

        if (autoSwitch) {
            val circadian = sp.getBoolean(R.string.key_autotune_circadian_ic_isf, false)
            tunedProfile?.let { tunedP ->
                tunedP.profilename = pumpProfile.profilename
                updateProfile(tunedP)
                uel.log(
                    UserEntry.Action.STORE_PROFILE,
                    UserEntry.Sources.Automation,
                    rh.gs(R.string.autotune),
                    ValueWithUnit.SimpleString(tunedP.profilename)
                )
                updateButtonVisibility = View.GONE
                tunedP.profileStore(circadian)?.let { profilestore ->
                    if (profileFunction.createProfileSwitch(
                            profilestore,
                            profileName = tunedP.profilename,
                            durationInMinutes = 0,
                            percentage = 100,
                            timeShiftInHours = 0,
                            timestamp = dateUtil.now()
                        )
                    ) {
                        log("Profile Switch succeed ${tunedP.profilename}")
                        uel.log(
                            UserEntry.Action.PROFILE_SWITCH,
                            UserEntry.Sources.Automation,
                            rh.gs(R.string.autotune),
                            ValueWithUnit.SimpleString(tunedP.profilename))
                    }
                    rxBus.send(EventLocalProfileChanged())
                }
            }
        }

        tunedProfile?.let {
            saveLastRun()
            lastRunSuccess = true
            rxBus.send(EventAutotuneUpdateGui())
            calculationRunning = false
            return
        }
        result = rh.gs(R.string.autotune_error)
        rxBus.send(EventAutotuneUpdateGui())
        calculationRunning = false
        return
    }

    private fun showResults(tunedProfile: ATProfile?, pumpProfile: ATProfile): String {
        if (tunedProfile == null)
            return "No Result"  // should never occurs
        val line = rh.gs(R.string.autotune_log_separator)
        var strResult = line
        strResult += rh.gs(R.string.autotune_log_title)
        strResult += line
        val tuneInsulin = sp.getBoolean(R.string.key_autotune_tune_insulin_curve, false)
        if (tuneInsulin) {
            strResult += rh.gs(R.string.autotune_log_peak, rh.gs(R.string.insulin_peak), pumpProfile.localInsulin.peak, tunedProfile.localInsulin.peak)
            strResult += rh.gs(R.string.autotune_log_dia, rh.gs(R.string.ic_short), pumpProfile.localInsulin.dia, tunedProfile.localInsulin.dia)
        }
        // show ISF and CR
        strResult += rh.gs(R.string.autotune_log_ic_isf, rh.gs(R.string.isf_short), pumpProfile.isf, tunedProfile.isf)
        strResult += rh.gs(R.string.autotune_log_ic_isf, rh.gs(R.string.ic_short), pumpProfile.ic, tunedProfile.ic)
        strResult += line
        var totalBasal = 0.0
        var totalTuned = 0.0
        for (i in 0..23) {
            totalBasal += pumpProfile.basal[i]
            totalTuned += tunedProfile.basal[i]
            val percentageChangeValue = tunedProfile.basal[i] / pumpProfile.basal[i] * 100 - 100
            strResult += rh.gs(R.string.autotune_log_basal, i.toDouble(), pumpProfile.basal[i], tunedProfile.basal[i], tunedProfile.basalUntuned[i], percentageChangeValue)
        }
        strResult += line
        strResult += rh.gs(R.string.autotune_log_sum_basal, totalBasal, totalTuned)
        strResult += line
        log(strResult)
        return strResult
    }

    private fun settings(runDate: Long, nbDays: Int, firstloopstart: Long, lastloopend: Long): String {
        var jsonString = ""
        val jsonSettings = JSONObject()
        val insulinInterface = activePlugin.activeInsulin
        val utcOffset = T.msecs(TimeZone.getDefault().getOffset(dateUtil.now()).toLong()).hours()
        val startDateString = dateUtil.toISOString(firstloopstart).substring(0,10)
        val endDateString = dateUtil.toISOString(lastloopend - 24 * 60 * 60 * 1000L).substring(0,10)
        val nsUrl = sp.getString(R.string.key_nsclientinternal_url, "")
        val optCategorizeUam = if (sp.getBoolean(R.string.key_autotune_categorize_uam_as_basal, false)) "-c=true" else ""
        val optInsulinCurve = if (sp.getBoolean(R.string.key_autotune_tune_insulin_curve, false)) "-i=true" else ""
        try {
            jsonSettings.put("datestring", dateUtil.toISOString(runDate))
            jsonSettings.put("dateutc", dateUtil.toISOAsUTC(runDate))
            jsonSettings.put("utcOffset", utcOffset)
            jsonSettings.put("units", profileFunction.getUnits().asText)
            jsonSettings.put("timezone", TimeZone.getDefault().id)
            jsonSettings.put("url_nightscout", sp.getString(R.string.key_nsclientinternal_url, ""))
            jsonSettings.put("nbdays", nbDays)
            jsonSettings.put("startdate", startDateString)
            jsonSettings.put("enddate", endDateString)
            // command to change timezone
            jsonSettings.put("timezone_command", "sudo ln -sf /usr/share/zoneinfo/" + TimeZone.getDefault().id + " /etc/localtime")
            // oref0_command is for running oref0-autotune on a virtual machine in a dedicated ~/aaps subfolder
            jsonSettings.put("oref0_command", "oref0-autotune -d=~/aaps -n=$nsUrl -s=$startDateString -e=$endDateString $optCategorizeUam $optInsulinCurve")
            // aaps_command is for running modified oref0-autotune with exported data from aaps (ns-entries and ns-treatment json files copied in ~/aaps/autotune folder and pumpprofile.json copied in ~/aaps/settings/
            jsonSettings.put("aaps_command", "aaps-autotune -d=~/aaps -s=$startDateString -e=$endDateString $optCategorizeUam $optInsulinCurve")
            jsonSettings.put("categorize_uam_as_basal", sp.getBoolean(R.string.key_autotune_categorize_uam_as_basal, false))
            jsonSettings.put("tune_insulin_curve", false)

            val peaktime: Int = insulinInterface.peak
            if (insulinInterface.id === Insulin.InsulinType.OREF_ULTRA_RAPID_ACTING)
                jsonSettings.put("curve","ultra-rapid")
            else if (insulinInterface.id === Insulin.InsulinType.OREF_RAPID_ACTING)
                jsonSettings.put("curve", "rapid-acting")
            else if (insulinInterface.id === Insulin.InsulinType.OREF_LYUMJEV) {
                jsonSettings.put("curve", "ultra-rapid")
                jsonSettings.put("useCustomPeakTime", true)
                jsonSettings.put("insulinPeakTime", peaktime)
            } else if (insulinInterface.id === Insulin.InsulinType.OREF_FREE_PEAK) {
                jsonSettings.put("curve", if (peaktime > 55) "rapid-acting" else "ultra-rapid")
                jsonSettings.put("useCustomPeakTime", true)
                jsonSettings.put("insulinPeakTime", peaktime)
            }
            jsonString = jsonSettings.toString(4).replace("\\/", "/")
        } catch (e: JSONException) { }
        return jsonString
    }

    fun updateProfile(newProfile: ATProfile?) {
        if (newProfile == null) return
        val circadian = sp.getBoolean(R.string.key_autotune_circadian_ic_isf, false)
        val profileStore = activePlugin.activeProfileSource.profile ?: ProfileStore(injector, JSONObject(), dateUtil)
        val profileList: ArrayList<CharSequence> = profileStore.getProfileList()
        var indexLocalProfile = -1
        for (p in profileList.indices)
            if (profileList[p] == newProfile.profilename)
                indexLocalProfile = p
        if (indexLocalProfile == -1) {
            localProfilePlugin.addProfile(localProfilePlugin.copyFrom(newProfile.getProfile(circadian), newProfile.profilename))
            return
        }
        localProfilePlugin.currentProfileIndex = indexLocalProfile
        localProfilePlugin.currentProfile()?.dia = newProfile.dia
        localProfilePlugin.currentProfile()?.basal = newProfile.basal()
        localProfilePlugin.currentProfile()?.ic = newProfile.ic(circadian)
        localProfilePlugin.currentProfile()?.isf = newProfile.isf(circadian)
        localProfilePlugin.storeSettings()
    }

    fun saveLastRun() {
        val json = JSONObject()
        json.put("lastNbDays", lastNbDays)
        json.put("lastRun",lastRun)
        json.put("pumpProfile", pumpProfile.profile.toPureNsJson(dateUtil))
        json.put("pumpProfileName", pumpProfile.profilename)
        json.put("pumpPeak", pumpProfile.peak)
        json.put("pumpDia", pumpProfile.dia)
        tunedProfile?.let { atProfile ->
            json.put("tunedProfile", atProfile.profile.toPureNsJson(dateUtil))
            json.put("tunedCircadianProfile", atProfile.circadianProfile.toPureNsJson(dateUtil))
            json.put("tunedProfileName", atProfile.profilename)
            json.put("tunedPeak", atProfile.peak)
            json.put("tunedDia", atProfile.dia)
            for (i in 0..23) {
                json.put("missingDays_$i", atProfile.basalUntuned[i])
            }
        }
        for (i in days.weekdays.indices) {
            json.put(InputWeekDay.DayOfWeek.values()[i].name, days.weekdays[i])
        }
        json.put("result", result)
        json.put("updateButtonVisibility", updateButtonVisibility)
        sp.putString(R.string.key_autotune_last_run, json.toString())
    }

    fun loadLastRun() {
        result = ""
        lastRunSuccess = false
        try {
            val json = JSONObject(sp.getString(R.string.key_autotune_last_run, ""))
            lastNbDays = JsonHelper.safeGetString(json, "lastNbDays", "")
            lastRun = JsonHelper.safeGetLong(json, "lastRun")
            val pumpPeak = JsonHelper.safeGetInt(json, "pumpPeak")
            val pumpDia = JsonHelper.safeGetDouble(json, "pumpDia")
            var localInsulin = LocalInsulin("PumpInsulin", pumpPeak, pumpDia)
            selectedProfile = JsonHelper.safeGetString(json, "pumpProfileName", "")
            val profile = JsonHelper.safeGetJSONObject(json, "pumpProfile", null)?.let { pureProfileFromJson(it, dateUtil) }
                ?: return
            pumpProfile = ATProfile(ProfileSealed.Pure(profile), localInsulin, injector).also { it.profilename = selectedProfile }
            val tunedPeak = JsonHelper.safeGetInt(json, "tunedPeak")
            val tunedDia = JsonHelper.safeGetDouble(json, "tunedDia")
            localInsulin = LocalInsulin("PumpInsulin", tunedPeak, tunedDia)
            val tunedProfileName = JsonHelper.safeGetString(json, "tunedProfileName", "")
            val tuned = JsonHelper.safeGetJSONObject(json, "tunedProfile", null)?.let { pureProfileFromJson(it, dateUtil) }
                ?: return
            val circadianTuned = JsonHelper.safeGetJSONObject(json, "tunedCircadianProfile", null)?.let { pureProfileFromJson(it, dateUtil) }
                ?: return
            tunedProfile = ATProfile(ProfileSealed.Pure(tuned), localInsulin, injector).also { atProfile ->
                atProfile.profilename = tunedProfileName
                atProfile.circadianProfile = ProfileSealed.Pure(circadianTuned)
                for (i in 0..23) {
                    atProfile.basalUntuned[i] = JsonHelper.safeGetInt(json,"missingDays_$i")
                }
            }
            for (i in days.weekdays.indices)
                days.weekdays[i] = JsonHelper.safeGetBoolean(json, InputWeekDay.DayOfWeek.values()[i].name,true)
            result = JsonHelper.safeGetString(json, "result", "")
            updateButtonVisibility = JsonHelper.safeGetInt(json, "updateButtonVisibility")
            lastRunSuccess = true
        } catch (e: Exception) {
        }
    }

    fun calcDays(daysBack:Int): Int {
            var endTime = MidnightTime.calc(dateUtil.now()) + autotuneStartHour * 60 * 60 * 1000L
            if (endTime > dateUtil.now()) endTime -= T.days(1).msecs()      // Check if 4 AM is before now
            val starttime = endTime - daysBack * T.days(1).msecs()
            var result = 0
            for (i in 0 until daysBack) {
                if (days.isSet(starttime + i * T.days(1).msecs()))
                    result++
            }
            return result
        }

    private fun log(message: String) {
        atLog("[Plugin] $message")
    }

    override fun specialEnableCondition(): Boolean = buildHelper.isEngineeringMode() && buildHelper.isDev()

    override fun atLog(message: String) {
        autotuneFS.atLog(message)
    }
}<|MERGE_RESOLUTION|>--- conflicted
+++ resolved
@@ -78,8 +78,13 @@
     val days = InputWeekDay()
     val autotuneStartHour: Int = 4
 
-<<<<<<< HEAD
-    override fun aapsAutotune(daysBack: Int, autoSwitch: Boolean, profileToTune: String, weekDays: BooleanArray?): String {
+    override fun aapsAutotune(daysBack: Int, autoSwitch: Boolean, profileToTune: String, weekDays: BooleanArray?) {
+        lastRunSuccess = false
+        if (calculationRunning) {
+            aapsLogger.debug(LTag.AUTOMATION, "Autotune run detected, Autotune Run Cancelled")
+            return
+        }
+        calculationRunning = true
         weekDays?.let {
             for (i in weekDays.indices)
                 days.weekdays[i] = weekDays[i]
@@ -93,15 +98,6 @@
             sb.append(Objects.requireNonNull(InputWeekDay.DayOfWeek.fromCalendarInt(i)))
         }
         log(sb.toString())
-=======
-    override fun aapsAutotune(daysBack: Int, autoSwitch: Boolean, profileToTune: String) {
-        lastRunSuccess = false
-        if (calculationRunning) {
-            aapsLogger.debug(LTag.AUTOMATION, "Autotune run detected, Autotune Run Cancelled")
-            return
-        }
-        calculationRunning = true
->>>>>>> e3339d8a
         tunedProfile = null
         updateButtonVisibility = View.GONE
         var logResult = ""
@@ -171,7 +167,7 @@
                     preppedGlucose?.let { preppedGlucose ->         //preppedGlucose and tunedProfile should never be null here
                         autotuneFS.exportPreppedGlucose(preppedGlucose)
                         tunedProfile = autotuneCore.tuneAllTheThings(preppedGlucose, it, pumpProfile).also { tunedProfile ->
-                            autotuneFS.exportTunedProfile(tunedProfile!!)   //<=> newprofile.yyyymmdd.json files exported for results compare with oref0 autotune on virtual machine
+                            autotuneFS.exportTunedProfile(tunedProfile)   //<=> newprofile.yyyymmdd.json files exported for results compare with oref0 autotune on virtual machine
                             if (currentCalcDay < calcDays) {
                                 log("Partial result for day ${i + 1}".trimIndent())
                                 result = rh.gs(R.string.autotune_partial_result, currentCalcDay, calcDays)
@@ -190,28 +186,12 @@
                 if (tunedProfile == null) {
                     result = rh.gs(R.string.autotune_error)
                     log("TunedProfile is null on day ${i + 1}")
-                    calculationRunning = false
-                    rxBus.send(EventAutotuneUpdateGui())
                     autotuneFS.exportResult(result)
                     autotuneFS.exportLogAndZip(lastRun)
-                    return result
+                    rxBus.send(EventAutotuneUpdateGui())
+                    calculationRunning = false
+                    return
                 }
-<<<<<<< HEAD
-=======
-                    ?: {
-                        log("preppedGlucose is null on day ${i + 1}")
-                        tunedProfile = null
-                    }
-            }
-            if (tunedProfile == null) {
-                result = rh.gs(R.string.autotune_error)
-                log("TunedProfile is null on day ${i + 1}")
-                autotuneFS.exportResult(result)
-                autotuneFS.exportLogAndZip(lastRun)
-                rxBus.send(EventAutotuneUpdateGui())
-                calculationRunning = false
-                return
->>>>>>> e3339d8a
             }
         }
         result = rh.gs(R.string.autotune_result, dateUtil.dateAndTimeString(lastRun))
