package info.nightscout.androidaps.plugins.pump.common.hw.rileylink.service;

import android.bluetooth.BluetoothAdapter;
import android.content.Context;
import android.content.Intent;
import android.content.IntentFilter;

import javax.inject.Inject;

import dagger.android.DaggerService;
import info.nightscout.androidaps.logging.AAPSLogger;
import info.nightscout.androidaps.logging.LTag;
import info.nightscout.androidaps.plugins.pump.common.hw.rileylink.RileyLinkCommunicationManager;
import info.nightscout.androidaps.plugins.pump.common.hw.rileylink.RileyLinkConst;
import info.nightscout.androidaps.plugins.pump.common.hw.rileylink.RileyLinkUtil;
import info.nightscout.androidaps.plugins.pump.common.hw.rileylink.ble.RFSpy;
import info.nightscout.androidaps.plugins.pump.common.hw.rileylink.ble.RileyLinkBLE;
import info.nightscout.androidaps.plugins.pump.common.hw.rileylink.ble.defs.RileyLinkEncodingType;
import info.nightscout.androidaps.plugins.pump.common.hw.rileylink.defs.RileyLinkError;
import info.nightscout.androidaps.plugins.pump.common.hw.rileylink.defs.RileyLinkServiceState;
import info.nightscout.androidaps.plugins.pump.common.hw.rileylink.defs.RileyLinkTargetDevice;
import info.nightscout.androidaps.plugins.pump.common.hw.rileylink.service.data.ServiceResult;
import info.nightscout.androidaps.plugins.pump.common.hw.rileylink.service.data.ServiceTransport;
import info.nightscout.androidaps.plugins.pump.medtronic.defs.PumpDeviceState;
import info.nightscout.androidaps.plugins.pump.medtronic.util.MedtronicUtil;
import info.nightscout.androidaps.utils.sharedPreferences.SP;

import static info.nightscout.androidaps.plugins.pump.common.hw.rileylink.RileyLinkUtil.getRileyLinkCommunicationManager;

/**
 * Created by andy on 5/6/18.
 * Split from original file and renamed.
 */
public abstract class RileyLinkService extends DaggerService {

<<<<<<< HEAD
    @Inject AAPSLogger aapsLogger;
    @Inject SP sp;
    @Inject Context context;
=======
    @Inject protected AAPSLogger aapsLogger;
    @Inject protected SP sp;
    @Inject protected Context context;
>>>>>>> 1c0ba4ae


    public RileyLinkBLE rileyLinkBLE; // android-bluetooth management
    protected BluetoothAdapter bluetoothAdapter;
    protected RFSpy rfspy; // interface for RL xxx Mhz radio.
    protected RileyLinkBroadcastReceiver mBroadcastReceiver;
    protected RileyLinkServiceData rileyLinkServiceData;
    protected RileyLinkBluetoothStateReceiver bluetoothStateReceiver;

    @Override
    public void onCreate() {
        super.onCreate();
        //LOG.debug("onCreate");

        RileyLinkUtil.setContext(this.context);
        RileyLinkUtil.setRileyLinkService(this);
        RileyLinkUtil.setEncoding(getEncoding());
        initRileyLinkServiceData();

        mBroadcastReceiver = new RileyLinkBroadcastReceiver(this, this.context);
        mBroadcastReceiver.registerBroadcasts();


        bluetoothStateReceiver = new RileyLinkBluetoothStateReceiver();
        bluetoothStateReceiver.registerBroadcasts(this);

        //LOG.debug("onCreate(): It's ALIVE!");
    }

    /**
     * Get Encoding for RileyLink communication
     */
    public abstract RileyLinkEncodingType getEncoding();


    /**
     * If you have customized RileyLinkServiceData you need to override this
     */
    public abstract void initRileyLinkServiceData();


    @Override
    public boolean onUnbind(Intent intent) {
        //aapsLogger.warn(LTag.PUMPCOMM, "onUnbind");
        return super.onUnbind(intent);
    }


    @Override
    public void onRebind(Intent intent) {
        //aapsLogger.warn(LTag.PUMPCOMM, "onRebind");
        super.onRebind(intent);
    }


    @Override
    public void onDestroy() {
        super.onDestroy();
        //LOG.error("I die! I die!");

        if (rileyLinkBLE != null) {
            rileyLinkBLE.disconnect(); // dispose of Gatt (disconnect and close)
            rileyLinkBLE = null;
        }

        if (mBroadcastReceiver != null) {
            mBroadcastReceiver.unregisterBroadcasts();
        }

        if (bluetoothStateReceiver != null) {
            bluetoothStateReceiver.unregisterBroadcasts(this);
        }

    }


    /**
     * Prefix for Device specific broadcast identifier prefix (for example MSG_PUMP_ for pump or
     * MSG_POD_ for Omnipod)
     *
     * @return
     */
    public abstract String getDeviceSpecificBroadcastsIdentifierPrefix();


    public abstract boolean handleDeviceSpecificBroadcasts(Intent intent);


    public abstract void registerDeviceSpecificBroadcasts(IntentFilter intentFilter);


    public abstract RileyLinkCommunicationManager getDeviceCommunicationManager();


    // Here is where the wake-lock begins:
    // We've received a service startCommand, we grab the lock.
    @Override
    public int onStartCommand(Intent intent, int flags, int startId) {
        RileyLinkUtil.setContext(getApplicationContext());
        return (START_STICKY);
    }


    public boolean bluetoothInit() {
        aapsLogger.debug(LTag.PUMPCOMM, "bluetoothInit: attempting to get an adapter");
        RileyLinkUtil.setServiceState(RileyLinkServiceState.BluetoothInitializing);

        bluetoothAdapter = BluetoothAdapter.getDefaultAdapter();

        if (bluetoothAdapter == null) {
            aapsLogger.error("Unable to obtain a BluetoothAdapter.");
            RileyLinkUtil.setServiceState(RileyLinkServiceState.BluetoothError, RileyLinkError.NoBluetoothAdapter);
        } else {

            if (!bluetoothAdapter.isEnabled()) {
                aapsLogger.error("Bluetooth is not enabled.");
                RileyLinkUtil.setServiceState(RileyLinkServiceState.BluetoothError, RileyLinkError.BluetoothDisabled);
            } else {
                RileyLinkUtil.setServiceState(RileyLinkServiceState.BluetoothReady);
                return true;
            }
        }

        return false;
    }


    // returns true if our Rileylink configuration changed
    public boolean reconfigureRileyLink(String deviceAddress) {

        if (rileyLinkBLE == null) {
            RileyLinkUtil.setServiceState(RileyLinkServiceState.BluetoothInitializing);
            return false;
        }

        RileyLinkUtil.setServiceState(RileyLinkServiceState.RileyLinkInitializing);

        if (rileyLinkBLE.isConnected()) {
            if (deviceAddress.equals(rileyLinkServiceData.rileylinkAddress)) {
                aapsLogger.info(LTag.PUMPCOMM, "No change to RL address.  Not reconnecting.");
                return false;
            } else {
                aapsLogger.warn(LTag.PUMPCOMM, "Disconnecting from old RL (" + rileyLinkServiceData.rileylinkAddress
                        + "), reconnecting to new: " + deviceAddress);

                rileyLinkBLE.disconnect();
                // prolly need to shut down listening thread too?
                // SP.putString(MedtronicConst.Prefs.RileyLinkAddress, deviceAddress);

                rileyLinkServiceData.rileylinkAddress = deviceAddress;
                rileyLinkBLE.findRileyLink(rileyLinkServiceData.rileylinkAddress);
                return true;
            }
        } else {
            aapsLogger.debug(LTag.PUMPCOMM, "Using RL " + deviceAddress);

            if (RileyLinkUtil.getServiceState() == RileyLinkServiceState.NotStarted) {
                if (!bluetoothInit()) {
                    aapsLogger.error("RileyLink can't get activated, Bluetooth is not functioning correctly. {}",
                            RileyLinkUtil.getError() != null ? RileyLinkUtil.getError().name() : "Unknown error (null)");
                    return false;
                }
            }

            rileyLinkBLE.findRileyLink(deviceAddress);

            return true;
        }
    }


    public void sendServiceTransportResponse(ServiceTransport transport, ServiceResult serviceResult) {
    }


    // FIXME: This needs to be run in a session so that is interruptable, has a separate thread, etc.
    public void doTuneUpDevice() {

        RileyLinkUtil.setServiceState(RileyLinkServiceState.TuneUpDevice);
        MedtronicUtil.setPumpDeviceState(PumpDeviceState.Sleeping);

        double lastGoodFrequency = 0.0d;

        if (rileyLinkServiceData.lastGoodFrequency == null) {
            lastGoodFrequency = sp.getDouble(RileyLinkConst.Prefs.LastGoodDeviceFrequency, 0.0d);
        } else {
            lastGoodFrequency = rileyLinkServiceData.lastGoodFrequency;
        }

        double newFrequency;

        newFrequency = getDeviceCommunicationManager().tuneForDevice();

        if ((newFrequency != 0.0) && (newFrequency != lastGoodFrequency)) {
            aapsLogger.info(LTag.PUMPCOMM, "Saving new pump frequency of {} MHz", newFrequency);
            sp.putDouble(RileyLinkConst.Prefs.LastGoodDeviceFrequency, newFrequency);
            rileyLinkServiceData.lastGoodFrequency = newFrequency;
            rileyLinkServiceData.tuneUpDone = true;
            rileyLinkServiceData.lastTuneUpTime = System.currentTimeMillis();
        }

        if (newFrequency == 0.0d) {
            // error tuning pump, pump not present ??
            RileyLinkUtil
                    .setServiceState(RileyLinkServiceState.PumpConnectorError, RileyLinkError.TuneUpOfDeviceFailed);
        } else {
            getRileyLinkCommunicationManager().clearNotConnectedCount();
            RileyLinkUtil.setServiceState(RileyLinkServiceState.PumpConnectorReady);
        }
    }


    public void disconnectRileyLink() {

        if (this.rileyLinkBLE != null && this.rileyLinkBLE.isConnected()) {
            this.rileyLinkBLE.disconnect();
            rileyLinkServiceData.rileylinkAddress = null;
        }

        RileyLinkUtil.setServiceState(RileyLinkServiceState.BluetoothReady);
    }


    /**
     * Get Target Device for Service
     */
    public RileyLinkTargetDevice getRileyLinkTargetDevice() {
        return this.rileyLinkServiceData.targetDevice;
    }


    public void changeRileyLinkEncoding(RileyLinkEncodingType encodingType) {
        if (rfspy != null) {
            rfspy.setRileyLinkEncoding(encodingType);
        }
    }
}<|MERGE_RESOLUTION|>--- conflicted
+++ resolved
@@ -33,15 +33,9 @@
  */
 public abstract class RileyLinkService extends DaggerService {
 
-<<<<<<< HEAD
-    @Inject AAPSLogger aapsLogger;
-    @Inject SP sp;
-    @Inject Context context;
-=======
     @Inject protected AAPSLogger aapsLogger;
     @Inject protected SP sp;
     @Inject protected Context context;
->>>>>>> 1c0ba4ae
 
 
     public RileyLinkBLE rileyLinkBLE; // android-bluetooth management
@@ -54,7 +48,6 @@
     @Override
     public void onCreate() {
         super.onCreate();
-        //LOG.debug("onCreate");
 
         RileyLinkUtil.setContext(this.context);
         RileyLinkUtil.setRileyLinkService(this);
@@ -67,8 +60,6 @@
 
         bluetoothStateReceiver = new RileyLinkBluetoothStateReceiver();
         bluetoothStateReceiver.registerBroadcasts(this);
-
-        //LOG.debug("onCreate(): It's ALIVE!");
     }
 
     /**
