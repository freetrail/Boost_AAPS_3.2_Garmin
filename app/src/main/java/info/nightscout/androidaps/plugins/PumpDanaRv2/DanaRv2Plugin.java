package info.nightscout.androidaps.plugins.PumpDanaRv2;

import android.content.ComponentName;
import android.content.Context;
import android.content.Intent;
import android.content.ServiceConnection;
import android.os.IBinder;

import com.squareup.otto.Subscribe;

import org.slf4j.LoggerFactory;

import info.nightscout.androidaps.Config;
import info.nightscout.androidaps.MainApp;
import info.nightscout.androidaps.R;
import info.nightscout.androidaps.data.DetailedBolusInfo;
import info.nightscout.androidaps.data.PumpEnactResult;
import info.nightscout.androidaps.db.TemporaryBasal;
import info.nightscout.androidaps.db.Treatment;
import info.nightscout.androidaps.events.EventAppExit;
import info.nightscout.androidaps.interfaces.PumpDescription;
import info.nightscout.androidaps.plugins.ConfigBuilder.ConfigBuilderPlugin;
import info.nightscout.androidaps.plugins.ConfigBuilder.DetailedBolusInfoStorage;
import info.nightscout.androidaps.plugins.PumpDanaR.AbstractDanaRPlugin;
import info.nightscout.androidaps.plugins.PumpDanaRv2.services.DanaRv2ExecutionService;
import info.nightscout.utils.Round;
import info.nightscout.utils.SP;

/**
 * Created by mike on 05.08.2016.
 */
public class DanaRv2Plugin extends AbstractDanaRPlugin {

    private static DanaRv2Plugin plugin = null;

    public static DanaRv2Plugin getPlugin() {
        if (plugin == null)
            plugin = new DanaRv2Plugin();
        return plugin;
    }

    private DanaRv2Plugin() {
        log = LoggerFactory.getLogger(DanaRv2Plugin.class);
        useExtendedBoluses = false;

        Context context = MainApp.instance().getApplicationContext();
        Intent intent = new Intent(context, DanaRv2ExecutionService.class);
        context.bindService(intent, mConnection, Context.BIND_AUTO_CREATE);
        MainApp.bus().register(this);

        pumpDescription.isBolusCapable = true;
        pumpDescription.bolusStep = 0.05d;

        pumpDescription.isExtendedBolusCapable = true;
        pumpDescription.extendedBolusStep = 0.05d;
        pumpDescription.extendedBolusDurationStep = 30;
        pumpDescription.extendedBolusMaxDuration = 8 * 60;

        pumpDescription.isTempBasalCapable = true;
        pumpDescription.tempBasalStyle = PumpDescription.PERCENT;

        pumpDescription.maxTempPercent = 200;
        pumpDescription.tempPercentStep = 10;

        pumpDescription.tempDurationStep = 60;
        pumpDescription.tempDurationStep15mAllowed = true;
        pumpDescription.tempDurationStep30mAllowed = true;
        pumpDescription.tempMaxDuration = 24 * 60;


        pumpDescription.isSetBasalProfileCapable = true;
        pumpDescription.basalStep = 0.01d;
        pumpDescription.basalMinimumRate = 0.04d;

        pumpDescription.isRefillingCapable = true;

        pumpDescription.storesCarbInfo = true;
    }

    private ServiceConnection mConnection = new ServiceConnection() {

        public void onServiceDisconnected(ComponentName name) {
            log.debug("Service is disconnected");
            sExecutionService = null;
        }

        public void onServiceConnected(ComponentName name, IBinder service) {
            log.debug("Service is connected");
            DanaRv2ExecutionService.LocalBinder mLocalBinder = (DanaRv2ExecutionService.LocalBinder) service;
            sExecutionService = mLocalBinder.getServiceInstance();
        }
    };

    @SuppressWarnings("UnusedParameters")
    @Subscribe
    public void onStatusEvent(final EventAppExit e) {
        MainApp.instance().getApplicationContext().unbindService(mConnection);
    }

    // Plugin base interface
    @Override
    public String getName() {
        return MainApp.instance().getString(R.string.danarv2pump);
    }

    @Override
    public int getPreferencesId() {
        return R.xml.pref_danarv2;
    }

    @Override
    public boolean isFakingTempsByExtendedBoluses() {
        return false;
    }

    @Override
    public boolean isInitialized() {
        return pump.lastConnection > 0 && pump.maxBasal > 0;
    }

    // Pump interface
    @Override
    public PumpEnactResult deliverTreatment(DetailedBolusInfo detailedBolusInfo) {
        ConfigBuilderPlugin configBuilderPlugin = MainApp.getConfigBuilder();
        detailedBolusInfo.insulin = configBuilderPlugin.applyBolusConstraints(detailedBolusInfo.insulin);
        if (detailedBolusInfo.insulin > 0 || detailedBolusInfo.carbs > 0) {
            // v2 stores end time for bolus, we need to adjust time
            // default delivery speed is 12 sec/U
            int preferencesSpeed = SP.getInt(R.string.key_danars_bolusspeed, 0);
            int speed = 12;
            switch (preferencesSpeed) {
                case 0:
                    speed = 12;
                    break;
                case 1:
                    speed = 30;
                    break;
                case 2:
                    speed = 60;
                    break;
            }
            detailedBolusInfo.date += speed * detailedBolusInfo.insulin * 1000;
            // clean carbs to prevent counting them as twice because they will picked up as another record
            // I don't think it's necessary to copy DetailedBolusInfo right now for carbs records
            double carbs = detailedBolusInfo.carbs;
            detailedBolusInfo.carbs = 0;
            int carbTime = detailedBolusInfo.carbTime;
            detailedBolusInfo.carbTime = 0;

            DetailedBolusInfoStorage.add(detailedBolusInfo); // will be picked up on reading history

            Treatment t = new Treatment();
            t.isSMB = detailedBolusInfo.isSMB;
            boolean connectionOK = false;
            if (detailedBolusInfo.insulin > 0 || carbs > 0)
<<<<<<< HEAD
                connectionOK = sExecutionService.bolus(detailedBolusInfo.insulin, (int) carbs, System.currentTimeMillis() + carbTime * 60 * 1000 + 30000, t); // +30s to make the record different
=======
                connectionOK = sExecutionService.bolus(detailedBolusInfo.insulin, (int) carbs, System.currentTimeMillis() + carbTime * 60 * 1000, t);
>>>>>>> e088b4df
            PumpEnactResult result = new PumpEnactResult();
            result.success = connectionOK;
            result.bolusDelivered = t.insulin;
            result.carbsDelivered = detailedBolusInfo.carbs;
            result.comment = MainApp.instance().getString(R.string.virtualpump_resultok);
            if (Config.logPumpActions)
                log.debug("deliverTreatment: OK. Asked: " + detailedBolusInfo.insulin + " Delivered: " + result.bolusDelivered);
            // remove carbs because it's get from history seprately
            return result;
        } else {
            PumpEnactResult result = new PumpEnactResult();
            result.success = false;
            result.bolusDelivered = 0d;
            result.carbsDelivered = 0d;
            result.comment = MainApp.instance().getString(R.string.danar_invalidinput);
            log.error("deliverTreatment: Invalid input");
            return result;
        }
    }

    @Override
    public void stopBolusDelivering() {
        if (sExecutionService == null) {
            log.error("stopBolusDelivering sExecutionService is null");
            return;
        }
        sExecutionService.bolusStop();
    }

    // This is called from APS
    @Override
    public PumpEnactResult setTempBasalAbsolute(Double absoluteRate, Integer durationInMinutes, boolean enforceNew) {
        // Recheck pump status if older than 30 min
        //This should not be needed while using queue because connection should be done before calling this
        //if (pump.lastConnection.getTime() + 30 * 60 * 1000L < System.currentTimeMillis()) {
        //    connect("setTempBasalAbsolute old data");
        //}

        PumpEnactResult result = new PumpEnactResult();

        ConfigBuilderPlugin configBuilderPlugin = MainApp.getConfigBuilder();
        absoluteRate = configBuilderPlugin.applyBasalConstraints(absoluteRate);

        final boolean doTempOff = getBaseBasalRate() - absoluteRate == 0d;
        final boolean doLowTemp = absoluteRate < getBaseBasalRate();
        final boolean doHighTemp = absoluteRate > getBaseBasalRate();

        if (doTempOff) {
            // If temp in progress
            if (MainApp.getConfigBuilder().isTempBasalInProgress()) {
                if (Config.logPumpActions)
                    log.debug("setTempBasalAbsolute: Stopping temp basal (doTempOff)");
                return cancelTempBasal(false);
            }
            result.success = true;
            result.enacted = false;
            result.percent = 100;
            result.isPercent = true;
            result.isTempCancel = true;
            if (Config.logPumpActions)
                log.debug("setTempBasalAbsolute: doTempOff OK");
            return result;
        }

        if (doLowTemp || doHighTemp) {
            Integer percentRate = Double.valueOf(absoluteRate / getBaseBasalRate() * 100).intValue();
            if (percentRate < 100) percentRate = Round.ceilTo((double) percentRate, 10d).intValue();
            else percentRate = Round.floorTo((double) percentRate, 10d).intValue();
            if (percentRate > 500) // Special high temp 500/15min
                percentRate = 500;
            // Check if some temp is already in progress
            if (MainApp.getConfigBuilder().isInHistoryRealTempBasalInProgress()) {
                // Correct basal already set ?
                if (MainApp.getConfigBuilder().getTempBasalFromHistory(System.currentTimeMillis()).percentRate == percentRate) {
                    if (!enforceNew) {
                        result.success = true;
                        result.percent = percentRate;
                        result.absolute = MainApp.getConfigBuilder().getTempBasalAbsoluteRateHistory();
                        result.enacted = false;
                        result.duration = ((Double) MainApp.getConfigBuilder().getTempBasalRemainingMinutesFromHistory()).intValue();
                        result.isPercent = true;
                        result.isTempCancel = false;
                        if (Config.logPumpActions)
                            log.debug("setTempBasalAbsolute: Correct temp basal already set (doLowTemp || doHighTemp)");
                        return result;
                    }
                }
            }
            // Convert duration from minutes to hours
            if (Config.logPumpActions)
                log.debug("setTempBasalAbsolute: Setting temp basal " + percentRate + "% for " + durationInMinutes + " mins (doLowTemp || doHighTemp)");
            // use special APS temp basal call ... 100+/15min .... 100-/30min
            result = setHighTempBasalPercent(percentRate);
            if (!result.success) {
                log.error("setTempBasalAbsolute: Failed to set hightemp basal");
                return result;
            }
            if (Config.logPumpActions)
                log.debug("setTempBasalAbsolute: hightemp basal set ok");
            return result;
        }
        // We should never end here
        log.error("setTempBasalAbsolute: Internal error");
        result.success = false;
        result.comment = "Internal error";
        return result;
    }

    @Override
    public PumpEnactResult setTempBasalPercent(Integer percent, Integer durationInMinutes, boolean enforceNew) {
        PumpEnactResult result = new PumpEnactResult();
        ConfigBuilderPlugin configBuilderPlugin = MainApp.getConfigBuilder();
        percent = configBuilderPlugin.applyBasalConstraints(percent);
        if (percent < 0) {
            result.isTempCancel = false;
            result.enacted = false;
            result.success = false;
            result.comment = MainApp.instance().getString(R.string.danar_invalidinput);
            log.error("setTempBasalPercent: Invalid input");
            return result;
        }
        if (percent > getPumpDescription().maxTempPercent)
            percent = getPumpDescription().maxTempPercent;
        TemporaryBasal runningTB = MainApp.getConfigBuilder().getRealTempBasalFromHistory(System.currentTimeMillis());
        if (runningTB != null && runningTB.percentRate == percent && !enforceNew) {
            result.enacted = false;
            result.success = true;
            result.isTempCancel = false;
            result.comment = MainApp.instance().getString(R.string.virtualpump_resultok);
            result.duration = pump.tempBasalRemainingMin;
            result.percent = pump.tempBasalPercent;
            result.absolute = MainApp.getConfigBuilder().getTempBasalAbsoluteRateHistory();
            result.isPercent = true;
            if (Config.logPumpActions)
                log.debug("setTempBasalPercent: Correct value already set");
            return result;
        }
        boolean connectionOK;
        if (durationInMinutes == 15 || durationInMinutes == 30) {
            connectionOK = sExecutionService.tempBasalShortDuration(percent, durationInMinutes);
        } else {
            int durationInHours = Math.max(durationInMinutes / 60, 1);
            connectionOK = sExecutionService.tempBasal(percent, durationInHours);
        }
        if (connectionOK && pump.isTempBasalInProgress && pump.tempBasalPercent == percent) {
            result.enacted = true;
            result.success = true;
            result.comment = MainApp.instance().getString(R.string.virtualpump_resultok);
            result.isTempCancel = false;
            result.duration = pump.tempBasalRemainingMin;
            result.percent = pump.tempBasalPercent;
            result.absolute = MainApp.getConfigBuilder().getTempBasalAbsoluteRateHistory();
            result.isPercent = true;
            if (Config.logPumpActions)
                log.debug("setTempBasalPercent: OK");
            return result;
        }
        result.enacted = false;
        result.success = false;
        result.comment = MainApp.instance().getString(R.string.tempbasaldeliveryerror);
        log.error("setTempBasalPercent: Failed to set temp basal");
        return result;
    }

    public PumpEnactResult setHighTempBasalPercent(Integer percent) {
        PumpEnactResult result = new PumpEnactResult();
        boolean connectionOK = sExecutionService.highTempBasal(percent);
        if (connectionOK && pump.isTempBasalInProgress && pump.tempBasalPercent == percent) {
            result.enacted = true;
            result.success = true;
            result.comment = MainApp.instance().getString(R.string.virtualpump_resultok);
            result.isTempCancel = false;
            result.duration = pump.tempBasalRemainingMin;
            result.percent = pump.tempBasalPercent;
            result.isPercent = true;
            if (Config.logPumpActions)
                log.debug("setHighTempBasalPercent: OK");
            return result;
        }
        result.enacted = false;
        result.success = false;
        result.comment = MainApp.instance().getString(R.string.danar_valuenotsetproperly);
        log.error("setHighTempBasalPercent: Failed to set temp basal");
        return result;
    }

    @Override
    public PumpEnactResult cancelTempBasal(boolean force) {
        PumpEnactResult result = new PumpEnactResult();
        TemporaryBasal runningTB = MainApp.getConfigBuilder().getTempBasalFromHistory(System.currentTimeMillis());
        if (runningTB != null) {
            sExecutionService.tempBasalStop();
            result.enacted = true;
            result.isTempCancel = true;
        }
        if (!pump.isTempBasalInProgress) {
            result.success = true;
            result.isTempCancel = true;
            result.comment = MainApp.instance().getString(R.string.virtualpump_resultok);
            if (Config.logPumpActions)
                log.debug("cancelRealTempBasal: OK");
            return result;
        } else {
            result.success = false;
            result.comment = MainApp.instance().getString(R.string.danar_valuenotsetproperly);
            result.isTempCancel = true;
            log.error("cancelRealTempBasal: Failed to cancel temp basal");
            return result;
        }
    }

    @Override
    public PumpEnactResult loadEvents() {
        return sExecutionService.loadEvents();
    }
}<|MERGE_RESOLUTION|>--- conflicted
+++ resolved
@@ -153,11 +153,7 @@
             t.isSMB = detailedBolusInfo.isSMB;
             boolean connectionOK = false;
             if (detailedBolusInfo.insulin > 0 || carbs > 0)
-<<<<<<< HEAD
-                connectionOK = sExecutionService.bolus(detailedBolusInfo.insulin, (int) carbs, System.currentTimeMillis() + carbTime * 60 * 1000 + 30000, t); // +30s to make the record different
-=======
                 connectionOK = sExecutionService.bolus(detailedBolusInfo.insulin, (int) carbs, System.currentTimeMillis() + carbTime * 60 * 1000, t);
->>>>>>> e088b4df
             PumpEnactResult result = new PumpEnactResult();
             result.success = connectionOK;
             result.bolusDelivered = t.insulin;
