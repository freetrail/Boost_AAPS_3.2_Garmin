--- conflicted
+++ resolved
@@ -49,11 +49,8 @@
     public static final int NSURGENTALARM = 20;
     public static final int SHORT_DIA = 21;
     public static final int TOAST_ALARM = 22;
-<<<<<<< HEAD
     public static final int WRONGBASALSTEP = 23;
-=======
     public static final int BOLUS_DELIVERY_ERROR = 24;
->>>>>>> cd7c7733
 
 
     public int id;
