--- conflicted
+++ resolved
@@ -1,5 +1,6 @@
 package info.nightscout.androidaps.plugins.pump.omnipod.driver.db;
 
+import androidx.annotation.IdRes;
 import androidx.annotation.StringRes;
 
 import java.util.HashMap;
@@ -36,12 +37,8 @@
     SuspendDelivery(60, R.string.omnipod_cmd_suspend_delivery),
     ResumeDelivery(61, R.string.omnipod_cmd_resume_delivery),
 
-<<<<<<< HEAD
-    UnknownEntryType(99, R.string.omnipod_cmd_unknown_entry);
-=======
     UnknownEntryType(99, R.string.omnipod_cmd_unknown_entry)
     ;
->>>>>>> 2e926c5d
 
     private int code;
     private static Map<Integer, PodHistoryEntryType> instanceMap;
