package info.nightscout.androidaps.plugins.sensitivity;

import androidx.annotation.NonNull;
import androidx.collection.LongSparseArray;

<<<<<<< HEAD
=======
import org.jetbrains.annotations.NotNull;
import org.json.JSONException;
import org.json.JSONObject;

>>>>>>> a40df15e
import java.util.ArrayList;
import java.util.Arrays;
import java.util.List;

import javax.inject.Inject;
import javax.inject.Singleton;

import dagger.android.HasAndroidInjector;
<<<<<<< HEAD
=======
import info.nightscout.androidaps.Constants;
>>>>>>> a40df15e
import info.nightscout.androidaps.MainApp;
import info.nightscout.androidaps.R;
import info.nightscout.androidaps.data.Profile;
import info.nightscout.androidaps.db.CareportalEvent;
import info.nightscout.androidaps.db.ProfileSwitch;
import info.nightscout.androidaps.interfaces.IobCobCalculatorInterface;
import info.nightscout.androidaps.interfaces.PluginDescription;
import info.nightscout.androidaps.interfaces.PluginType;
import info.nightscout.androidaps.logging.AAPSLogger;
import info.nightscout.androidaps.logging.LTag;
import info.nightscout.androidaps.interfaces.ProfileFunction;
<<<<<<< HEAD
=======
import info.nightscout.androidaps.plugins.aps.openAPSSMB.SMBDefaults;
>>>>>>> a40df15e
import info.nightscout.androidaps.plugins.iob.iobCobCalculator.data.AutosensData;
import info.nightscout.androidaps.plugins.iob.iobCobCalculator.AutosensResult;
import info.nightscout.androidaps.plugins.iob.iobCobCalculator.IobCobCalculatorPlugin;
import info.nightscout.androidaps.utils.DateUtil;
import info.nightscout.androidaps.utils.resources.ResourceHelper;
import info.nightscout.androidaps.utils.sharedPreferences.SP;

/**
 * Created by mike on 24.06.2017.
 */

@Singleton
public class SensitivityAAPSPlugin extends AbstractSensitivityPlugin {

<<<<<<< HEAD
    private ProfileFunction profileFunction;
    private DateUtil dateUtil;
=======
    private final ProfileFunction profileFunction;
    private final DateUtil dateUtil;
>>>>>>> a40df15e

    @Inject
    public SensitivityAAPSPlugin(
            HasAndroidInjector injector,
            AAPSLogger aapsLogger,
            ResourceHelper resourceHelper,
            SP sp,
            ProfileFunction profileFunction,
            DateUtil dateUtil
    ) {
        super(new PluginDescription()
                        .mainType(PluginType.SENSITIVITY)
<<<<<<< HEAD
=======
                        .pluginIcon(R.drawable.ic_generic_icon)
>>>>>>> a40df15e
                        .pluginName(R.string.sensitivityaaps)
                        .shortName(R.string.sensitivity_shortname)
                        .preferencesId(R.xml.pref_absorption_aaps)
                        .description(R.string.description_sensitivity_aaps),
                injector, aapsLogger, resourceHelper, sp
        );
        this.profileFunction = profileFunction;
        this.dateUtil = dateUtil;
    }

    @NonNull @Override
    public AutosensResult detectSensitivity(IobCobCalculatorInterface iobCobCalculatorPlugin, long fromTime, long toTime) {
        LongSparseArray<AutosensData> autosensDataTable = iobCobCalculatorPlugin.getAutosensDataTable();

        String age = getSp().getString(R.string.key_age, "");
        int defaultHours = 24;
        if (age.equals(getResourceHelper().gs(R.string.key_adult))) defaultHours = 24;
        if (age.equals(getResourceHelper().gs(R.string.key_teenage))) defaultHours = 4;
        if (age.equals(getResourceHelper().gs(R.string.key_child))) defaultHours = 4;
        int hoursForDetection = getSp().getInt(R.string.key_openapsama_autosens_period, defaultHours);

        Profile profile = profileFunction.getProfile();

        if (profile == null) {
            getAapsLogger().error("No profile");
            return new AutosensResult();
        }

        if (autosensDataTable == null || autosensDataTable.size() < 4) {
            getAapsLogger().debug(LTag.AUTOSENS, "No autosens data available. lastDataTime=" + iobCobCalculatorPlugin.lastDataTime());
            return new AutosensResult();
        }

        AutosensData current = iobCobCalculatorPlugin.getAutosensData(toTime); // this is running inside lock already
        if (current == null) {
            getAapsLogger().debug(LTag.AUTOSENS, "No autosens data available. toTime: " + dateUtil.dateAndTimeString(toTime) + " lastDataTime: " + iobCobCalculatorPlugin.lastDataTime());
            return new AutosensResult();
        }


        List<CareportalEvent> siteChanges = MainApp.getDbHelper().getCareportalEventsFromTime(fromTime, CareportalEvent.SITECHANGE, true);
        List<ProfileSwitch> profileSwitches = MainApp.getDbHelper().getProfileSwitchEventsFromTime(fromTime, true);

        List<Double> deviationsArray = new ArrayList<>();
        String pastSensitivity = "";
        int index = 0;
        while (index < autosensDataTable.size()) {
            AutosensData autosensData = autosensDataTable.valueAt(index);

            if (autosensData.time < fromTime) {
                index++;
                continue;
            }

            if (autosensData.time > toTime) {
                index++;
                continue;
            }

            // reset deviations after site change
            if (new CareportalEvent(getInjector()).isEvent5minBack(siteChanges, autosensData.time)) {
                deviationsArray.clear();
                pastSensitivity += "(SITECHANGE)";
            }

            // reset deviations after profile switch
            if (new ProfileSwitch(getInjector()).isEvent5minBack(profileSwitches, autosensData.time, true)) {
                deviationsArray.clear();
                pastSensitivity += "(PROFILESWITCH)";
            }

            double deviation = autosensData.deviation;

            //set positive deviations to zero if bg < 80
            if (autosensData.bg < 80 && deviation > 0)
                deviation = 0;

            if (autosensData.validDeviation)
                if (autosensData.time > toTime - hoursForDetection * 60 * 60 * 1000L)
                    deviationsArray.add(deviation);
            if (deviationsArray.size() > hoursForDetection * 60 / 5)
                deviationsArray.remove(0);


            pastSensitivity += autosensData.pastSensitivity;
            int secondsFromMidnight = Profile.secondsFromMidnight(autosensData.time);
            if (secondsFromMidnight % 3600 < 2.5 * 60 || secondsFromMidnight % 3600 > 57.5 * 60) {
                pastSensitivity += "(" + Math.round(secondsFromMidnight / 3600d) + ")";
            }
            index++;
        }

        Double[] deviations = new Double[deviationsArray.size()];
        deviations = deviationsArray.toArray(deviations);

        double sens = profile.getIsfMgdl();

        String ratioLimit = "";
        String sensResult = "";

        getAapsLogger().debug(LTag.AUTOSENS, "Records: " + index + "   " + pastSensitivity);

        Arrays.sort(deviations);

        double percentile = IobCobCalculatorPlugin.percentile(deviations, 0.50);
        double basalOff = percentile * (60.0 / 5.0) / sens;
        double ratio = 1 + (basalOff / profile.getMaxDailyBasal());

        if (percentile < 0) { // sensitive
            sensResult = "Excess insulin sensitivity detected";
        } else if (percentile > 0) { // resistant
            sensResult = "Excess insulin resistance detected";
        } else {
            sensResult = "Sensitivity normal";
        }

        getAapsLogger().debug(LTag.AUTOSENS, sensResult);

        AutosensResult output = fillResult(ratio, current.cob, pastSensitivity, ratioLimit,
                sensResult, deviationsArray.size());

        getAapsLogger().debug(LTag.AUTOSENS, "Sensitivity to: "
                + dateUtil.dateAndTimeString(toTime) +
                " ratio: " + output.ratio
                + " mealCOB: " + current.cob);
        getAapsLogger().debug(LTag.AUTOSENS, "Sensitivity to: deviations " + Arrays.toString(deviations));

        return output;
    }

    @NotNull @Override public SensitivityType getId() {
        return SensitivityType.SENSITIVITY_AAPS;
    }

    @NotNull @Override public JSONObject configuration() {
        JSONObject c = new JSONObject();
        try {
            c.put(getResourceHelper().gs(R.string.key_absorption_maxtime), getSp().getDouble(R.string.key_absorption_maxtime, Constants.DEFAULT_MAX_ABSORPTION_TIME));
            c.put(getResourceHelper().gs(R.string.key_openapsama_autosens_period), getSp().getInt(R.string.key_openapsama_autosens_period, 24));
            c.put(getResourceHelper().gs(R.string.key_openapsama_autosens_max), getSp().getDouble(R.string.key_openapsama_autosens_max, 1.2));
            c.put(getResourceHelper().gs(R.string.key_openapsama_autosens_min), getSp().getDouble(R.string.key_openapsama_autosens_min, 0.7));
        } catch (JSONException e) {
            e.printStackTrace();
        }
        return c;
    }

    @Override public void applyConfiguration(@NotNull JSONObject configuration) {
        try {
            if (configuration.has(getResourceHelper().gs(R.string.key_absorption_maxtime)))
                getSp().putDouble(R.string.key_absorption_maxtime, configuration.getDouble(getResourceHelper().gs(R.string.key_absorption_maxtime)));
            if (configuration.has(getResourceHelper().gs(R.string.key_openapsama_autosens_period)))
                getSp().putDouble(R.string.key_openapsama_autosens_period, configuration.getDouble(getResourceHelper().gs(R.string.key_openapsama_autosens_period)));
            if (configuration.has(getResourceHelper().gs(R.string.key_openapsama_autosens_max)))
                getSp().getDouble(R.string.key_openapsama_autosens_max, configuration.getDouble(getResourceHelper().gs(R.string.key_openapsama_autosens_max)));
            if (configuration.has(getResourceHelper().gs(R.string.key_openapsama_autosens_min)))
                getSp().getDouble(R.string.key_openapsama_autosens_min, configuration.getDouble(getResourceHelper().gs(R.string.key_openapsama_autosens_min)));
        } catch (JSONException e) {
            e.printStackTrace();
        }
    }
}<|MERGE_RESOLUTION|>--- conflicted
+++ resolved
@@ -3,13 +3,10 @@
 import androidx.annotation.NonNull;
 import androidx.collection.LongSparseArray;
 
-<<<<<<< HEAD
-=======
 import org.jetbrains.annotations.NotNull;
 import org.json.JSONException;
 import org.json.JSONObject;
 
->>>>>>> a40df15e
 import java.util.ArrayList;
 import java.util.Arrays;
 import java.util.List;
@@ -18,10 +15,7 @@
 import javax.inject.Singleton;
 
 import dagger.android.HasAndroidInjector;
-<<<<<<< HEAD
-=======
 import info.nightscout.androidaps.Constants;
->>>>>>> a40df15e
 import info.nightscout.androidaps.MainApp;
 import info.nightscout.androidaps.R;
 import info.nightscout.androidaps.data.Profile;
@@ -33,10 +27,7 @@
 import info.nightscout.androidaps.logging.AAPSLogger;
 import info.nightscout.androidaps.logging.LTag;
 import info.nightscout.androidaps.interfaces.ProfileFunction;
-<<<<<<< HEAD
-=======
 import info.nightscout.androidaps.plugins.aps.openAPSSMB.SMBDefaults;
->>>>>>> a40df15e
 import info.nightscout.androidaps.plugins.iob.iobCobCalculator.data.AutosensData;
 import info.nightscout.androidaps.plugins.iob.iobCobCalculator.AutosensResult;
 import info.nightscout.androidaps.plugins.iob.iobCobCalculator.IobCobCalculatorPlugin;
@@ -51,13 +42,8 @@
 @Singleton
 public class SensitivityAAPSPlugin extends AbstractSensitivityPlugin {
 
-<<<<<<< HEAD
-    private ProfileFunction profileFunction;
-    private DateUtil dateUtil;
-=======
     private final ProfileFunction profileFunction;
     private final DateUtil dateUtil;
->>>>>>> a40df15e
 
     @Inject
     public SensitivityAAPSPlugin(
@@ -70,10 +56,7 @@
     ) {
         super(new PluginDescription()
                         .mainType(PluginType.SENSITIVITY)
-<<<<<<< HEAD
-=======
                         .pluginIcon(R.drawable.ic_generic_icon)
->>>>>>> a40df15e
                         .pluginName(R.string.sensitivityaaps)
                         .shortName(R.string.sensitivity_shortname)
                         .preferencesId(R.xml.pref_absorption_aaps)
