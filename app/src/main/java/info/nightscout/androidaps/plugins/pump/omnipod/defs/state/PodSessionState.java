--- conflicted
+++ resolved
@@ -33,16 +33,10 @@
 
 public class PodSessionState extends PodState {
 
-<<<<<<< HEAD
     @Inject AAPSLogger aapsLogger;
     @Inject SP sp;
     @Inject OmnipodUtil omnipodUtil;
     @Inject DateUtil dateUtil;
-=======
-    @Inject transient AAPSLogger aapsLogger;
-    @Inject transient SP sp;
-    @Inject transient OmnipodUtil omnipodUtil;
->>>>>>> 51396de7
 
     private transient PodStateChangedHandler stateChangedHandler;
 
