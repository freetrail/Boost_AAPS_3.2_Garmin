--- conflicted
+++ resolved
@@ -13,14 +13,9 @@
 
 import androidx.core.app.NotificationCompat;
 
-<<<<<<< HEAD
-=======
 import org.json.JSONException;
 import org.json.JSONObject;
-import org.slf4j.Logger;
-import org.slf4j.LoggerFactory;
-
->>>>>>> 850e79a0
+
 import java.util.Date;
 
 import javax.inject.Inject;
@@ -97,19 +92,6 @@
 
     private long lastBgTriggeredRun = 0;
 
-<<<<<<< HEAD
-=======
-    private static LoopPlugin loopPlugin;
-
-    @NonNull
-    public static LoopPlugin getPlugin() {
-        if (loopPlugin == null) {
-            loopPlugin = new LoopPlugin();
-        }
-        return loopPlugin;
-    }
-
->>>>>>> 850e79a0
     private long loopSuspendedTill; // end of manual loop suspend
     private boolean isSuperBolus;
     private boolean isDisconnected;
@@ -437,7 +419,7 @@
                                 lastRun.tbrSetByPump = result;
                                 lastRun.lastTBRRequest = lastRun.lastAPSRun.getTime();
                                 lastRun.lastTBREnact = DateUtil.now();
-                                RxBus.INSTANCE.send(new EventLoopUpdateGui());
+                                rxBus.send(new EventLoopUpdateGui());
                                 applySMBRequest(resultAfterConstraints, new Callback() {
                                     @Override
                                     public void run() {
@@ -524,18 +506,11 @@
             public void run() {
                 if (result.enacted) {
                     lastRun.tbrSetByPump = result;
-<<<<<<< HEAD
-                    lastRun.lastEnact = new Date();
-                    lastRun.lastOpenModeAccept = new Date();
-                    NSUpload.uploadDeviceStatus(lp);
-                    sp.incInt(R.string.key_ObjectivesmanualEnacts);
-=======
                     lastRun.lastTBRRequest = lastRun.lastAPSRun.getTime();
                     lastRun.lastTBREnact = DateUtil.now();
                     lastRun.lastOpenModeAccept = DateUtil.now();
-                    NSUpload.uploadDeviceStatus();
-                    SP.incInt(R.string.key_ObjectivesmanualEnacts);
->>>>>>> 850e79a0
+                    NSUpload.uploadDeviceStatus(lp);
+                    sp.incInt(R.string.key_ObjectivesmanualEnacts);
                 }
                 rxBus.send(new EventAcceptOpenLoopChange());
             }
@@ -772,7 +747,7 @@
             data.put("eventType", CareportalEvent.OPENAPSOFFLINE);
             data.put("duration", durationInMinutes);
         } catch (JSONException e) {
-            log.error("Unhandled exception", e);
+            getAapsLogger().error("Unhandled exception", e);
         }
         CareportalEvent event = new CareportalEvent();
         event.date = DateUtil.now();
