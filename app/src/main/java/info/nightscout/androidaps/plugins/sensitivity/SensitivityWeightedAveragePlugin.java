package info.nightscout.androidaps.plugins.sensitivity;

import androidx.collection.LongSparseArray;

<<<<<<< HEAD
=======
import org.jetbrains.annotations.NotNull;
import org.json.JSONException;
import org.json.JSONObject;

>>>>>>> a40df15e
import java.util.List;

import javax.inject.Inject;
import javax.inject.Singleton;

import dagger.android.HasAndroidInjector;
<<<<<<< HEAD
=======
import info.nightscout.androidaps.Constants;
>>>>>>> a40df15e
import info.nightscout.androidaps.MainApp;
import info.nightscout.androidaps.R;
import info.nightscout.androidaps.data.Profile;
import info.nightscout.androidaps.db.CareportalEvent;
import info.nightscout.androidaps.db.ProfileSwitch;
import info.nightscout.androidaps.interfaces.IobCobCalculatorInterface;
import info.nightscout.androidaps.interfaces.PluginDescription;
import info.nightscout.androidaps.interfaces.PluginType;
import info.nightscout.androidaps.interfaces.ProfileFunction;
import info.nightscout.androidaps.logging.AAPSLogger;
import info.nightscout.androidaps.logging.LTag;
import info.nightscout.androidaps.plugins.iob.iobCobCalculator.AutosensResult;
import info.nightscout.androidaps.plugins.iob.iobCobCalculator.data.AutosensData;
import info.nightscout.androidaps.utils.DateUtil;
import info.nightscout.androidaps.utils.resources.ResourceHelper;
import info.nightscout.androidaps.utils.sharedPreferences.SP;

/**
 * Created by mike on 24.06.2017.
 */
@Singleton
public class SensitivityWeightedAveragePlugin extends AbstractSensitivityPlugin {

<<<<<<< HEAD
    private SP sp;
    private DateUtil dateUtil;
    private ProfileFunction profileFunction;
=======
    private final SP sp;
    private final DateUtil dateUtil;
    private final ProfileFunction profileFunction;
>>>>>>> a40df15e

    @Inject
    public SensitivityWeightedAveragePlugin(
            HasAndroidInjector injector,
            AAPSLogger aapsLogger,
            ResourceHelper resourceHelper,
            SP sp,
            ProfileFunction profileFunction,
            DateUtil dateUtil
    ) {
        super(new PluginDescription()
                        .mainType(PluginType.SENSITIVITY)
<<<<<<< HEAD
=======
                        .pluginIcon(R.drawable.ic_generic_icon)
>>>>>>> a40df15e
                        .pluginName(R.string.sensitivityweightedaverage)
                        .shortName(R.string.sensitivity_shortname)
                        .preferencesId(R.xml.pref_absorption_aaps)
                        .description(R.string.description_sensitivity_weighted_average),
                injector, aapsLogger, resourceHelper, sp
        );
        this.sp = sp;
        this.dateUtil = dateUtil;
        this.profileFunction = profileFunction;
    }

    @Override
    public AutosensResult detectSensitivity(IobCobCalculatorInterface iobCobCalculatorPlugin, long fromTime, long toTime) {
        LongSparseArray<AutosensData> autosensDataTable = iobCobCalculatorPlugin.getAutosensDataTable();

        String age = sp.getString(R.string.key_age, "");
        int defaultHours = 24;
        if (age.equals(getResourceHelper().gs(R.string.key_adult))) defaultHours = 24;
        if (age.equals(getResourceHelper().gs(R.string.key_teenage))) defaultHours = 4;
        if (age.equals(getResourceHelper().gs(R.string.key_child))) defaultHours = 4;
        int hoursForDetection = sp.getInt(R.string.key_openapsama_autosens_period, defaultHours);

        if (autosensDataTable == null || autosensDataTable.size() < 4) {
            getAapsLogger().debug(LTag.AUTOSENS, "No autosens data available. lastDataTime=" + iobCobCalculatorPlugin.lastDataTime());
            return new AutosensResult();
        }

        AutosensData current = iobCobCalculatorPlugin.getAutosensData(toTime); // this is running inside lock already
        if (current == null) {
            getAapsLogger().debug(LTag.AUTOSENS, "No autosens data available. toTime: " + dateUtil.dateAndTimeString(toTime) + " lastDataTime: " + iobCobCalculatorPlugin.lastDataTime());
            return new AutosensResult();
        }


        Profile profile = profileFunction.getProfile();
        if (profile == null) {
            getAapsLogger().debug(LTag.AUTOSENS, "No profile available");
            return new AutosensResult();
        }

        List<CareportalEvent> siteChanges = MainApp.getDbHelper().getCareportalEventsFromTime(fromTime, CareportalEvent.SITECHANGE, true);
        List<ProfileSwitch> profileSwitches = MainApp.getDbHelper().getProfileSwitchEventsFromTime(fromTime, true);

        String pastSensitivity = "";
        int index = 0;
        LongSparseArray<Double> data = new LongSparseArray<>();

        while (index < autosensDataTable.size()) {
            AutosensData autosensData = autosensDataTable.valueAt(index);

            if (autosensData.time < fromTime) {
                index++;
                continue;
            }

            if (autosensData.time > toTime) {
                index++;
                continue;
            }

            if (autosensData.time < toTime - hoursForDetection * 60 * 60 * 1000L) {
                index++;
                continue;
            }

            // reset deviations after site change
            if (new CareportalEvent(getInjector()).isEvent5minBack(siteChanges, autosensData.time)) {
                data.clear();
                pastSensitivity += "(SITECHANGE)";
            }

            // reset deviations after profile switch
            if (new ProfileSwitch(getInjector()).isEvent5minBack(profileSwitches, autosensData.time, true)) {
                data.clear();
                pastSensitivity += "(PROFILESWITCH)";
            }

            double deviation = autosensData.deviation;

            //set positive deviations to zero if bg < 80
            if (autosensData.bg < 80 && deviation > 0)
                deviation = 0;

            //data.append(autosensData.time);
            long reverseWeight = (toTime - autosensData.time) / (5 * 60 * 1000L);
            if (autosensData.validDeviation)
                data.append(reverseWeight, deviation);
            //weights += reverseWeight;
            //weightedsum += reverseWeight * (autosensData.validDeviation ? autosensData.deviation : 0d);


            pastSensitivity += autosensData.pastSensitivity;
            int secondsFromMidnight = Profile.secondsFromMidnight(autosensData.time);
            if (secondsFromMidnight % 3600 < 2.5 * 60 || secondsFromMidnight % 3600 > 57.5 * 60) {
                pastSensitivity += "(" + Math.round(secondsFromMidnight / 3600d) + ")";
            }
            index++;
        }

        if (data.size() == 0) {
            getAapsLogger().debug(LTag.AUTOSENS, "Data size: " + data.size() + " fromTime: " + dateUtil.dateAndTimeString(fromTime) + " toTime: " + dateUtil.dateAndTimeString(toTime));
            return new AutosensResult();
        } else {
            getAapsLogger().debug(LTag.AUTOSENS, "Data size: " + data.size() + " fromTime: " + dateUtil.dateAndTimeString(fromTime) + " toTime: " + dateUtil.dateAndTimeString(toTime));
        }

        double weightedsum = 0;
        double weights = 0;

        long hightestWeight = data.keyAt(data.size() - 1);
        for (int i = 0; i < data.size(); i++) {
            long reversedWeigth = data.keyAt(i);
            double value = data.valueAt(i);
            double weight = (hightestWeight - reversedWeigth) / 2.0;
            weights += weight;
            weightedsum += weight * value;
        }

        if (weights == 0) {
            return new AutosensResult();
        }

        double sens = profile.getIsfMgdl();

        String ratioLimit = "";
        String sensResult;

        getAapsLogger().debug(LTag.AUTOSENS, "Records: " + index + "   " + pastSensitivity);

        double average = weightedsum / weights;
        double basalOff = average * (60 / 5.0) / sens;
        double ratio = 1 + (basalOff / profile.getMaxDailyBasal());

        if (average < 0) { // sensitive
            sensResult = "Excess insulin sensitivity detected";
        } else if (average > 0) { // resistant
            sensResult = "Excess insulin resistance detected";
        } else {
            sensResult = "Sensitivity normal";
        }

        getAapsLogger().debug(LTag.AUTOSENS, sensResult);

        AutosensResult output = fillResult(ratio, current.cob, pastSensitivity, ratioLimit,
                sensResult, data.size());

        getAapsLogger().debug(LTag.AUTOSENS, "Sensitivity to: "
                + dateUtil.dateAndTimeString(toTime) +
                " ratio: " + output.ratio
                + " mealCOB: " + current.cob);

        return output;
    }

    @NotNull @Override public SensitivityType getId() {
        return SensitivityType.SENSITIVITY_WEIGHTED;
    }

    @NotNull @Override public JSONObject configuration() {
        JSONObject c = new JSONObject();
        try {
            c.put(getResourceHelper().gs(R.string.key_absorption_maxtime), getSp().getDouble(R.string.key_absorption_maxtime, Constants.DEFAULT_MAX_ABSORPTION_TIME));
            c.put(getResourceHelper().gs(R.string.key_openapsama_autosens_period), getSp().getInt(R.string.key_openapsama_autosens_period, 24));
            c.put(getResourceHelper().gs(R.string.key_openapsama_autosens_max), getSp().getDouble(R.string.key_openapsama_autosens_max, 1.2));
            c.put(getResourceHelper().gs(R.string.key_openapsama_autosens_min), getSp().getDouble(R.string.key_openapsama_autosens_min, 0.7));
        } catch (JSONException e) {
            e.printStackTrace();
        }
        return c;
    }

    @Override public void applyConfiguration(@NotNull JSONObject configuration) {
        try {
            if (configuration.has(getResourceHelper().gs(R.string.key_absorption_maxtime)))
                getSp().putDouble(R.string.key_absorption_maxtime, configuration.getDouble(getResourceHelper().gs(R.string.key_absorption_maxtime)));
            if (configuration.has(getResourceHelper().gs(R.string.key_openapsama_autosens_period)))
                getSp().putDouble(R.string.key_openapsama_autosens_period, configuration.getDouble(getResourceHelper().gs(R.string.key_openapsama_autosens_period)));
            if (configuration.has(getResourceHelper().gs(R.string.key_openapsama_autosens_max)))
                getSp().getDouble(R.string.key_openapsama_autosens_max, configuration.getDouble(getResourceHelper().gs(R.string.key_openapsama_autosens_max)));
            if (configuration.has(getResourceHelper().gs(R.string.key_openapsama_autosens_min)))
                getSp().getDouble(R.string.key_openapsama_autosens_min, configuration.getDouble(getResourceHelper().gs(R.string.key_openapsama_autosens_min)));
        } catch (JSONException e) {
            e.printStackTrace();
        }
    }
}<|MERGE_RESOLUTION|>--- conflicted
+++ resolved
@@ -2,23 +2,17 @@
 
 import androidx.collection.LongSparseArray;
 
-<<<<<<< HEAD
-=======
 import org.jetbrains.annotations.NotNull;
 import org.json.JSONException;
 import org.json.JSONObject;
 
->>>>>>> a40df15e
 import java.util.List;
 
 import javax.inject.Inject;
 import javax.inject.Singleton;
 
 import dagger.android.HasAndroidInjector;
-<<<<<<< HEAD
-=======
 import info.nightscout.androidaps.Constants;
->>>>>>> a40df15e
 import info.nightscout.androidaps.MainApp;
 import info.nightscout.androidaps.R;
 import info.nightscout.androidaps.data.Profile;
@@ -42,15 +36,9 @@
 @Singleton
 public class SensitivityWeightedAveragePlugin extends AbstractSensitivityPlugin {
 
-<<<<<<< HEAD
-    private SP sp;
-    private DateUtil dateUtil;
-    private ProfileFunction profileFunction;
-=======
     private final SP sp;
     private final DateUtil dateUtil;
     private final ProfileFunction profileFunction;
->>>>>>> a40df15e
 
     @Inject
     public SensitivityWeightedAveragePlugin(
@@ -63,10 +51,7 @@
     ) {
         super(new PluginDescription()
                         .mainType(PluginType.SENSITIVITY)
-<<<<<<< HEAD
-=======
                         .pluginIcon(R.drawable.ic_generic_icon)
->>>>>>> a40df15e
                         .pluginName(R.string.sensitivityweightedaverage)
                         .shortName(R.string.sensitivity_shortname)
                         .preferencesId(R.xml.pref_absorption_aaps)
