package info.nightscout.androidaps.plugins.insulin

import dagger.android.HasAndroidInjector
import info.nightscout.androidaps.R
import info.nightscout.androidaps.data.Iob
import info.nightscout.androidaps.database.embedments.InsulinConfiguration
import info.nightscout.androidaps.database.entities.Bolus
import info.nightscout.androidaps.interfaces.*
import info.nightscout.androidaps.plugins.bus.RxBus
import info.nightscout.androidaps.plugins.general.overview.events.EventNewNotification
import info.nightscout.androidaps.plugins.general.overview.notifications.Notification
import info.nightscout.androidaps.utils.HardLimits
import info.nightscout.androidaps.utils.T
<<<<<<< HEAD
import javax.inject.Inject
=======
import info.nightscout.shared.logging.AAPSLogger
>>>>>>> 49f88e82
import kotlin.math.exp
import kotlin.math.pow
import kotlin.time.Duration
import kotlin.time.Duration.Companion.hours
import kotlin.time.hours

/**
 * Created by adrian on 13.08.2017.
 *
 * parameters are injected from child class
 *
 */
abstract class InsulinOrefBasePlugin(
    injector: HasAndroidInjector,
    rh: ResourceHelper,
    val profileFunction: ProfileFunction,
    val rxBus: RxBus,
    aapsLogger: AAPSLogger,
    config: Config,
    val hardLimits: HardLimits
) : PluginBase(
    PluginDescription()
        .mainType(PluginType.INSULIN)
        .fragmentClass(InsulinFragment::class.java.name)
        .pluginIcon(R.drawable.ic_insulin)
        .shortName(R.string.insulin_shortname)
        .visibleByDefault(false)
        .neverVisible(config.NSCLIENT),
    aapsLogger, rh, injector
), Insulin {

    @Inject lateinit var activePlugin: ActivePlugin

    private var lastWarned: Long = 0
    override val dia
        get(): Double {
            val dia = userDefinedDia
            return if (dia >= hardLimits.minDia()) {
                dia
            } else {
                sendShortDiaNotification(dia)
                hardLimits.minDia()
            }
        }

    open fun sendShortDiaNotification(dia: Double) {
        if (System.currentTimeMillis() - lastWarned > 60 * 1000) {
            lastWarned = System.currentTimeMillis()
            val notification = Notification(Notification.SHORT_DIA, String.format(notificationPattern, dia, hardLimits.minDia()), Notification.URGENT)
            rxBus.send(EventNewNotification(notification))
        }
    }

    private val notificationPattern: String
        get() = rh.gs(R.string.dia_too_short)

    open val userDefinedDia: Double
        get() {
            val profile = profileFunction.getProfile()
            return profile?.dia ?: hardLimits.minDia()
        }

    override fun iobCalcForTreatment(bolus: Bolus, time: Long, dia: Double): Iob {
<<<<<<< HEAD
        val insulinInterface = activePlugin.activeInsulin
        val insulinID = insulinInterface.id.value
=======
        assert(dia != 0.0)
        assert(peak != 0)
>>>>>>> 49f88e82
        val result = Iob()
        if (bolus.amount != 0.0) {
            val bolusTime = bolus.timestamp
            val t = (time - bolusTime) / 1000.0 / 60.0
            val now = System.currentTimeMillis() / (1000*60*60)

            var circadian_sensitivity = 1.0
            /*if (now >= 0 && now < 2){
                circadian_sensitivity = 1.4
            }else if (now >= 2 && now < 3){
                 circadian_sensitivity = 0.8
            }else if (now >= 3 && now < 8){
                 circadian_sensitivity = 0.8
            }else if (now >= 8 && now < 11){
                 circadian_sensitivity = 0.6
            }else if (now >= 11 && now < 15){
                 circadian_sensitivity = 0.8
            }else if (now >= 15 && now <= 22){
                 circadian_sensitivity = 1.0
            }else if (now >= 22 && now <= 24){
                circadian_sensitivity = 1.2
            }*/
            if (now >= 0 && now < 2){
                //circadian_sensitivity = 1.4;
                circadian_sensitivity = 1.0
            }else if (now >= 2 && now < 3){
                //circadian_sensitivity = 0.8;
                circadian_sensitivity = 1.0
            }else if (now >= 3 && now < 8){
                //circadian_sensitivity = 0.8;
                circadian_sensitivity = 1.0
            }else if (now >= 8 && now < 11){
                //circadian_sensitivity = 0.6;
                circadian_sensitivity = 1.0
            }else if (now >= 11 && now < 15){
                //circadian_sensitivity = 0.8;
                circadian_sensitivity = 1.0
            }else if (now >= 15 && now <= 22){
                circadian_sensitivity = 1.0
            }else if (now >= 22 && now <= 24){
                //circadian_sensitivity = 1.2;
                circadian_sensitivity = 1.0
            }
            // force the IOB to 0 if over DIA hours have passed
<<<<<<< HEAD
            if (t < 3.8 * circadian_sensitivity * 60 && (insulinID == 6 || insulinID == 7)) { //MP: Fixed DIA cut-off of 8 h - the model automatically changes its DIA based on the bolus size, thus no user-set DIA is required.
                //MP Model for estimation of PD-based peak time: (a0 + a1*X)/(1+b1*X), where X = bolus size
                val a0 = 61.33
                val a1 = 12.27
                val b1 = 0.05185
                val tp: Double
                if (insulinID == 6) { //MP ID = 6 for Lyumjev U200
                    tp = (a0 + a1 * 2 * bolus.amount)/(1 + b1 * 2 * bolus.amount)
                } else {
                    tp = (a0 + a1 * bolus.amount) / (1 + b1 * bolus.amount)
                }
                val tp_model = tp.pow(2.0) * 2 //MP The peak time in the model is defined as half of the square root of this variable - thus the tp entered into the model must be transformed first
                //MP Calculate remaining IOB of this bolus (PD based approach)
                /**
                 *
                 * MP - UAM Tsunami PD model U100 vs U200
                 *
                 * InsActinvity calculation below: The same formula is used for both, U100 and U200
                 * insulin as the concentration effect is already included in the peak time calculation.
                 * If peak time is kept constant and only the dose is doubled, the general shape of the
                 * curve doesn't change and hence the equation does not need adjusting. Unless a global
                 * U200 mode is introduced where ISF between U100 and U200 has the same value (i.e.: When
                 * ISF doubling and basal halving is done in AAPS' calculations and not by the user), the
                 * equation doesn't need any changing.
                 * The user must keep in mind that the displayed IOB is only half of the actual IOB.
                 *
                 */
                result.activityContrib = (2 * bolus.amount / tp_model) * t * exp(-t.pow(2.0) / tp_model)

                //MP New IOB formula - integrated version of the above activity curve
                val lowerLimit = t //MP lower integration limit
                val upperLimit = 3.8 * circadian_sensitivity //MP upper integration limit
                result.iobContrib = bolus.amount - (0.5 * (2 * bolus.amount / tp_model) * tp_model * (exp(-upperLimit.pow(2)/tp_model) - exp(-lowerLimit.pow(2)/tp_model)))

                //MP Below: old IOB formula; produces (almost?) identical results, but requires for loop
                //var pct_ins_left = 0.0 //MP insulin equivalents in U that are still "unused"
                //for (i in 0..t.toInt()) {
                //    pct_ins_left += (2 * bolus.amount / tp_model) * i * exp(-i.toDouble().pow(2.0) / tp_model)
                //}
                //result.iobContrib = bolus.amount * (1 - (pct_ins_left/bolus.amount))

            } else {
                // MP: If the Lyumjev pharmacodynamic models are not used (IDs 6 & 7), use the traditional PK-based insulin model instead;
                val peak = peak * circadian_sensitivity
                val td = dia * circadian_sensitivity * 60 //getDIA() always >= MIN_DIA
                val tp = peak.toDouble()
                // force the IOB to 0 if over DIA hours have passed
                if (t < td) {
                    val tau = tp * (1 - tp / td) / (1 - 2 * tp / td)
                    val a = 2 * tau / td
                    val S = 1 / (1 - a + (1 + a) * exp(-td / tau))
                    result.activityContrib = bolus.amount * (S / tau.pow(2.0)) * t * (1 - t / td) * exp(-t / tau)
                    result.iobContrib = bolus.amount * (1 - S * (1 - a) * ((t.pow(2.0) / (tau * td * (1 - a)) - t / tau - 1) * Math.exp(-t / tau) + 1))
                }
=======
            if (t < td) {
                val tau = tp * (1 - tp / td) / (1 - 2 * tp / td)
                val a = 2 * tau / td
                val s = 1 / (1 - a + (1 + a) * exp(-td / tau))
                result.activityContrib = bolus.amount * (s / tau.pow(2.0)) * t * (1 - t / td) * exp(-t / tau)
                result.iobContrib = bolus.amount * (1 - s * (1 - a) * ((t.pow(2.0) / (tau * td * (1 - a)) - t / tau - 1) * exp(-t / tau) + 1))
>>>>>>> 49f88e82
            }
        }
        return result
    }
    /* NON-TSUNAMI ACTIVITY CALCULATION CODE (original)
        override fun iobCalcForTreatment(bolus: Bolus, time: Long, dia: Double): Iob {
            val result = Iob()
            val peak = peak
            if (bolus.amount != 0.0) {
                val bolusTime = bolus.timestamp
                val t = (time - bolusTime) / 1000.0 / 60.0
                val td = dia * 60 //getDIA() always >= MIN_DIA
                val tp = peak.toDouble()
                // force the IOB to 0 if over DIA hours have passed
                if (t < td) {
                    val tau = tp * (1 - tp / td) / (1 - 2 * tp / td)
                    val a = 2 * tau / td
                    val S = 1 / (1 - a + (1 + a) * exp(-td / tau))
                    result.activityContrib = bolus.amount * (S / tau.pow(2.0)) * t * (1 - t / td) * exp(-t / tau)
                    result.iobContrib = bolus.amount * (1 - S * (1 - a) * ((t.pow(2.0) / (tau * td * (1 - a)) - t / tau - 1) * Math.exp(-t / tau) + 1))
                }
            }
            return result
        }
    */
    override val insulinConfiguration: InsulinConfiguration
        get() = InsulinConfiguration(friendlyName, (dia * 1000.0 * 3600.0).toLong(), T.mins(peak.toLong()).msecs())

    override val comment
        get(): String {
            var comment = commentStandardText()
            val userDia = userDefinedDia
            if (userDia < hardLimits.minDia()) {
                comment += "\n" + rh.gs(R.string.dia_too_short, userDia, hardLimits.minDia())
            }
            return comment
        }

    abstract override val peak: Int
    abstract fun commentStandardText(): String
}<|MERGE_RESOLUTION|>--- conflicted
+++ resolved
@@ -11,11 +11,8 @@
 import info.nightscout.androidaps.plugins.general.overview.notifications.Notification
 import info.nightscout.androidaps.utils.HardLimits
 import info.nightscout.androidaps.utils.T
-<<<<<<< HEAD
+import info.nightscout.shared.logging.AAPSLogger
 import javax.inject.Inject
-=======
-import info.nightscout.shared.logging.AAPSLogger
->>>>>>> 49f88e82
 import kotlin.math.exp
 import kotlin.math.pow
 import kotlin.time.Duration
@@ -79,58 +76,18 @@
         }
 
     override fun iobCalcForTreatment(bolus: Bolus, time: Long, dia: Double): Iob {
-<<<<<<< HEAD
+        assert(dia != 0.0)
+        assert(peak != 0)
+        val result = Iob()
         val insulinInterface = activePlugin.activeInsulin
         val insulinID = insulinInterface.id.value
-=======
-        assert(dia != 0.0)
-        assert(peak != 0)
->>>>>>> 49f88e82
-        val result = Iob()
+
         if (bolus.amount != 0.0) {
             val bolusTime = bolus.timestamp
             val t = (time - bolusTime) / 1000.0 / 60.0
-            val now = System.currentTimeMillis() / (1000*60*60)
 
             var circadian_sensitivity = 1.0
-            /*if (now >= 0 && now < 2){
-                circadian_sensitivity = 1.4
-            }else if (now >= 2 && now < 3){
-                 circadian_sensitivity = 0.8
-            }else if (now >= 3 && now < 8){
-                 circadian_sensitivity = 0.8
-            }else if (now >= 8 && now < 11){
-                 circadian_sensitivity = 0.6
-            }else if (now >= 11 && now < 15){
-                 circadian_sensitivity = 0.8
-            }else if (now >= 15 && now <= 22){
-                 circadian_sensitivity = 1.0
-            }else if (now >= 22 && now <= 24){
-                circadian_sensitivity = 1.2
-            }*/
-            if (now >= 0 && now < 2){
-                //circadian_sensitivity = 1.4;
-                circadian_sensitivity = 1.0
-            }else if (now >= 2 && now < 3){
-                //circadian_sensitivity = 0.8;
-                circadian_sensitivity = 1.0
-            }else if (now >= 3 && now < 8){
-                //circadian_sensitivity = 0.8;
-                circadian_sensitivity = 1.0
-            }else if (now >= 8 && now < 11){
-                //circadian_sensitivity = 0.6;
-                circadian_sensitivity = 1.0
-            }else if (now >= 11 && now < 15){
-                //circadian_sensitivity = 0.8;
-                circadian_sensitivity = 1.0
-            }else if (now >= 15 && now <= 22){
-                circadian_sensitivity = 1.0
-            }else if (now >= 22 && now <= 24){
-                //circadian_sensitivity = 1.2;
-                circadian_sensitivity = 1.0
-            }
             // force the IOB to 0 if over DIA hours have passed
-<<<<<<< HEAD
             if (t < 3.8 * circadian_sensitivity * 60 && (insulinID == 6 || insulinID == 7)) { //MP: Fixed DIA cut-off of 8 h - the model automatically changes its DIA based on the bolus size, thus no user-set DIA is required.
                 //MP Model for estimation of PD-based peak time: (a0 + a1*X)/(1+b1*X), where X = bolus size
                 val a0 = 61.33
@@ -181,43 +138,15 @@
                 if (t < td) {
                     val tau = tp * (1 - tp / td) / (1 - 2 * tp / td)
                     val a = 2 * tau / td
-                    val S = 1 / (1 - a + (1 + a) * exp(-td / tau))
-                    result.activityContrib = bolus.amount * (S / tau.pow(2.0)) * t * (1 - t / td) * exp(-t / tau)
-                    result.iobContrib = bolus.amount * (1 - S * (1 - a) * ((t.pow(2.0) / (tau * td * (1 - a)) - t / tau - 1) * Math.exp(-t / tau) + 1))
+                    val s = 1 / (1 - a + (1 + a) * exp(-td / tau))
+                    result.activityContrib = bolus.amount * (s / tau.pow(2.0)) * t * (1 - t / td) * exp(-t / tau)
+                    result.iobContrib = bolus.amount * (1 - s * (1 - a) * ((t.pow(2.0) / (tau * td * (1 - a)) - t / tau - 1) * exp(-t / tau) + 1))
                 }
-=======
-            if (t < td) {
-                val tau = tp * (1 - tp / td) / (1 - 2 * tp / td)
-                val a = 2 * tau / td
-                val s = 1 / (1 - a + (1 + a) * exp(-td / tau))
-                result.activityContrib = bolus.amount * (s / tau.pow(2.0)) * t * (1 - t / td) * exp(-t / tau)
-                result.iobContrib = bolus.amount * (1 - s * (1 - a) * ((t.pow(2.0) / (tau * td * (1 - a)) - t / tau - 1) * exp(-t / tau) + 1))
->>>>>>> 49f88e82
             }
         }
         return result
     }
-    /* NON-TSUNAMI ACTIVITY CALCULATION CODE (original)
-        override fun iobCalcForTreatment(bolus: Bolus, time: Long, dia: Double): Iob {
-            val result = Iob()
-            val peak = peak
-            if (bolus.amount != 0.0) {
-                val bolusTime = bolus.timestamp
-                val t = (time - bolusTime) / 1000.0 / 60.0
-                val td = dia * 60 //getDIA() always >= MIN_DIA
-                val tp = peak.toDouble()
-                // force the IOB to 0 if over DIA hours have passed
-                if (t < td) {
-                    val tau = tp * (1 - tp / td) / (1 - 2 * tp / td)
-                    val a = 2 * tau / td
-                    val S = 1 / (1 - a + (1 + a) * exp(-td / tau))
-                    result.activityContrib = bolus.amount * (S / tau.pow(2.0)) * t * (1 - t / td) * exp(-t / tau)
-                    result.iobContrib = bolus.amount * (1 - S * (1 - a) * ((t.pow(2.0) / (tau * td * (1 - a)) - t / tau - 1) * Math.exp(-t / tau) + 1))
-                }
-            }
-            return result
-        }
-    */
+
     override val insulinConfiguration: InsulinConfiguration
         get() = InsulinConfiguration(friendlyName, (dia * 1000.0 * 3600.0).toLong(), T.mins(peak.toLong()).msecs())
 
