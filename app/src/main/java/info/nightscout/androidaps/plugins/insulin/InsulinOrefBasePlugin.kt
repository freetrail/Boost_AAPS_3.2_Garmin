--- conflicted
+++ resolved
@@ -11,11 +11,6 @@
 import info.nightscout.androidaps.plugins.general.overview.events.EventNewNotification
 import info.nightscout.androidaps.plugins.general.overview.notifications.Notification
 import info.nightscout.androidaps.utils.T
-<<<<<<< HEAD
-=======
-import info.nightscout.androidaps.utils.resources.ResourceHelper
-import java.util.*
->>>>>>> 9f409de0
 import javax.inject.Inject
 import kotlin.math.exp
 import kotlin.math.pow
@@ -78,32 +73,13 @@
             return profile?.dia ?: MIN_DIA
         }
 
-    @Inject lateinit var activePlugin: ActivePlugin
     override fun iobCalcForTreatment(bolus: Bolus, time: Long, dia: Double): Iob {
-<<<<<<< HEAD
-        val insulin = activePlugin.activeInsulin
-=======
         val insulinInterface = activePlugin.activeInsulin
         val insulinID = insulinInterface.id.value
->>>>>>> 9f409de0
         val result = Iob()
         if (bolus.amount != 0.0) {
             val bolusTime = bolus.timestamp
             val t = (time - bolusTime) / 1000.0 / 60.0
-<<<<<<< HEAD
-            // force the IOB to 0 if over DIA hours have passed
-            if (t < 8 * 60 && (insulin is InsulinLyumjevU100PDPlugin || insulin is InsulinLyumjevU200PDPlugin)) { //MP: Fixed DIA cut-off of 8 h - the model automatically changes its DIA based on
-                // the bolus size, thus no user-set DIA is required.
-                //MP Model for estimation of PD-based peak time: (a0 + a1*X)/(1+b1*X), where X = bolus size
-                val a0 = 61.33 //MP Units = min
-                val a1 = 12.27
-                val b1 = 0.05185
-                val tp: Double
-                if (insulin is InsulinLyumjevU200PDPlugin) { //MP ID = 205 for Lyumjev U200
-                    tp = (a0 + a1 * 2 * bolus.amount)/(1 + b1 * 2 * bolus.amount) //MP Units = min
-                } else {
-                    tp = (a0 + a1 * bolus.amount) / (1 + b1 * bolus.amount) //MP Units = min
-=======
             val now = System.currentTimeMillis() / (1000*60*60)
 
             var circadian_sensitivity = 1.0
@@ -154,7 +130,6 @@
                     tp = (a0 + a1 * 2 * bolus.amount)/(1 + b1 * 2 * bolus.amount)
                 } else {
                     tp = (a0 + a1 * bolus.amount) / (1 + b1 * bolus.amount)
->>>>>>> 9f409de0
                 }
                 val tp_model = tp.pow(2.0) * 2 //MP The peak time in the model is defined as half of the square root of this variable - thus the tp entered into the model must be transformed first
                 //MP Calculate remaining IOB of this bolus (PD based approach)
@@ -175,18 +150,10 @@
                 result.activityContrib = (2 * bolus.amount / tp_model) * t * exp(-t.pow(2.0) / tp_model)
 
                 //MP New IOB formula - integrated version of the above activity curve
-<<<<<<< HEAD
-                val lowerLimit = t //MP lower integration limit, in min
-                val upperLimit = 8.0 * 60 //MP upper integration limit, in min
-                result.iobContrib = bolus.amount * (exp(-lowerLimit.pow(2.0)/tp_model) - exp(-upperLimit.pow(2.0)/tp_model))
-
-                //bolus.amount * (exp(-lowerLimit.pow(2.0)/tp_model) - exp(-upperLimit.pow(2.0)/tp_model))
-=======
                 val lowerLimit = t //MP lower integration limit
                 val upperLimit = 3.8 * circadian_sensitivity //MP upper integration limit
                 result.iobContrib = bolus.amount - (0.5 * (2 * bolus.amount / tp_model) * tp_model * (exp(-upperLimit.pow(2)/tp_model) - exp(-lowerLimit.pow(2)/tp_model)))
 
->>>>>>> 9f409de0
                 //MP Below: old IOB formula; produces (almost?) identical results, but requires for loop
                 //var pct_ins_left = 0.0 //MP insulin equivalents in U that are still "unused"
                 //for (i in 0..t.toInt()) {
@@ -195,15 +162,9 @@
                 //result.iobContrib = bolus.amount * (1 - (pct_ins_left/bolus.amount))
 
             } else {
-<<<<<<< HEAD
-                // MP: If the Lyumjev pharmacodynamic models are not used (IDs 105 & 205), use the traditional PK-based insulin model instead;
-                val peak = peak
-                val td = dia * 60 //getDIA() always >= MIN_DIA
-=======
                 // MP: If the Lyumjev pharmacodynamic models are not used (IDs 6 & 7), use the traditional PK-based insulin model instead;
                 val peak = peak * circadian_sensitivity
                 val td = dia * circadian_sensitivity * 60 //getDIA() always >= MIN_DIA
->>>>>>> 9f409de0
                 val tp = peak.toDouble()
                 // force the IOB to 0 if over DIA hours have passed
                 if (t < td) {
