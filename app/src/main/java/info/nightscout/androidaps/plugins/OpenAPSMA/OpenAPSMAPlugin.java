--- conflicted
+++ resolved
@@ -218,13 +218,9 @@
         if (!checkOnlyHardLimits(profile.getMaxDailyBasal(), "max_daily_basal", 0.1, 10)) return;
         if (!checkOnlyHardLimits(pump.getBaseBasalRate(), "current_basal", 0.01, 5)) return;
 
-<<<<<<< HEAD
+        start = new Date();
         determineBasalAdapterMAJS.setData(profile, maxIob, maxBasal, minBg, maxBg, targetBg, pump, iobTotal, glucoseStatus, mealData);
-=======
-        start = new Date();
-        determineBasalAdapterJS.setData(profile, maxIob, maxBasal, minBg, maxBg, targetBg, pump, iobTotal, glucoseStatus, mealData);
         Profiler.log(log, "MA calculation", start);
->>>>>>> 907de4da
 
 
         DetermineBasalResultMA determineBasalResultMA = determineBasalAdapterMAJS.invoke();
