--- conflicted
+++ resolved
@@ -1,65 +1,42 @@
 package info.nightscout.androidaps.plugins.pump.common.hw.rileylink.service.tasks;
 
-import javax.inject.Inject;
-
-import dagger.android.HasAndroidInjector;
-import info.nightscout.androidaps.interfaces.ActivePluginProvider;
-import info.nightscout.androidaps.interfaces.PumpInterface;
 import info.nightscout.androidaps.plugins.bus.RxBus;
-import info.nightscout.androidaps.plugins.bus.RxBusWrapper;
-import info.nightscout.androidaps.plugins.pump.common.PumpPluginAbstract;
 import info.nightscout.androidaps.plugins.pump.common.hw.rileylink.service.data.ServiceTransport;
 import info.nightscout.androidaps.plugins.pump.medtronic.MedtronicPumpPlugin;
 import info.nightscout.androidaps.plugins.pump.medtronic.events.EventRefreshButtonState;
 import info.nightscout.androidaps.plugins.pump.medtronic.service.RileyLinkMedtronicService;
-import info.nightscout.androidaps.plugins.pump.medtronic.util.MedtronicUtil;
-import info.nightscout.androidaps.plugins.pump.omnipod.OmnipodPumpPlugin;
-import info.nightscout.androidaps.plugins.pump.omnipod.service.RileyLinkOmnipodService;
-import info.nightscout.androidaps.plugins.pump.omnipod.util.OmnipodUtil;
 
 /**
  * Created by geoff on 7/16/16.
  */
 public class ResetRileyLinkConfigurationTask extends PumpTask {
 
-    @Inject ActivePluginProvider activePlugin;
-    @Inject RxBusWrapper rxBus;
-
     private static final String TAG = "ResetRileyLinkTask";
 
 
-    public ResetRileyLinkConfigurationTask(HasAndroidInjector injector) {
-        super(injector);
+    public ResetRileyLinkConfigurationTask() {
     }
 
 
-    public ResetRileyLinkConfigurationTask(HasAndroidInjector injector, ServiceTransport transport) {
-        super(injector, transport);
+    public ResetRileyLinkConfigurationTask(ServiceTransport transport) {
+        super(transport);
     }
 
 
     @Override
     public void run() {
-<<<<<<< HEAD
+	// TODO Omnipod refactor this	
+	if (MedtronicUtil.isMedtronicPump()) {
         RxBus.Companion.getINSTANCE().send(new EventRefreshButtonState(false));
-        if (MedtronicUtil.isMedtronicPump()) {
-            MedtronicPumpPlugin.isBusy = true;
-            RileyLinkMedtronicService.getInstance().resetRileyLinkConfiguration();
-            MedtronicPumpPlugin.isBusy = false;
-        } else if (OmnipodUtil.isOmnipodEros()) {
+        MedtronicPumpPlugin.isBusy = true;
+        RileyLinkMedtronicService.getInstance().resetRileyLinkConfiguration();
+        MedtronicPumpPlugin.isBusy = false;
+        RxBus.Companion.getINSTANCE().send(new EventRefreshButtonState(true));
+    } else if (OmnipodUtil.isOmnipodEros()) {
             OmnipodPumpPlugin.isBusy = true;
             RileyLinkOmnipodService.getInstance().resetRileyLinkConfiguration();
             OmnipodPumpPlugin.isBusy = false;
         }
-        RxBus.Companion.getINSTANCE().send(new EventRefreshButtonState(true));  
-=======
-        PumpPluginAbstract pump = (PumpPluginAbstract) activePlugin.getActivePump();
-        rxBus.send(new EventRefreshButtonState(false));
-        MedtronicPumpPlugin.isBusy = true;
-        pump.resetRileyLinkConfiguration();
-        MedtronicPumpPlugin.isBusy = false;
-        rxBus.send(new EventRefreshButtonState(true));
->>>>>>> 99f6741f
-    }
 
+	RxBus.Companion.getINSTANCE().send(new EventRefreshButtonState(true));
 }