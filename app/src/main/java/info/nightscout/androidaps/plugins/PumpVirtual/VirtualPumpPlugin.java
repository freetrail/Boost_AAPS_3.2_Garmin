--- conflicted
+++ resolved
@@ -32,10 +32,6 @@
 import info.nightscout.androidaps.plugins.Overview.events.EventOverviewBolusProgress;
 import info.nightscout.androidaps.plugins.Overview.notifications.Notification;
 import info.nightscout.androidaps.plugins.PumpCommon.defs.PumpType;
-<<<<<<< HEAD
-import info.nightscout.androidaps.plugins.PumpCommon.utils.PumpUtil;
-=======
->>>>>>> 53389fea
 import info.nightscout.androidaps.plugins.PumpVirtual.events.EventVirtualPumpUpdateGui;
 import info.nightscout.androidaps.plugins.Treatments.TreatmentsPlugin;
 import info.nightscout.utils.DateUtil;
@@ -55,25 +51,6 @@
     private long lastDataTime = 0;
     private PumpDescription pumpDescription = new PumpDescription();
 
-<<<<<<< HEAD
-    PumpType pumpType = null;
-
-
-    private static void loadFakingStatus() {
-        fromNSAreCommingFakedExtendedBoluses = SP.getBoolean(R.string.key_fromNSAreCommingFakedExtendedBoluses, false);
-    }
-
-    public static void setFakingStatus(boolean newStatus) {
-        fromNSAreCommingFakedExtendedBoluses = newStatus;
-        SP.putBoolean(R.string.key_fromNSAreCommingFakedExtendedBoluses, fromNSAreCommingFakedExtendedBoluses);
-    }
-
-    public static boolean getFakingStatus() {
-        return fromNSAreCommingFakedExtendedBoluses;
-    }
-
-=======
->>>>>>> 53389fea
     public VirtualPumpPlugin() {
         super(new PluginDescription()
                 .mainType(PluginType.PUMP)
@@ -453,47 +430,26 @@
         return "Virtual Pump";
     }
 
-<<<<<<< HEAD
-    public PumpType getPumpType()
-    {
-=======
     public PumpType getPumpType() {
->>>>>>> 53389fea
         return pumpType;
     }
 
 
-<<<<<<< HEAD
-    public void refreshConfiguration()
-    {
-        String pumptype = SP.getString("virtualpump_type", "Generic AAPS");
+    public void refreshConfiguration() {
+        String pumptype = SP.getString(R.string.key_virtualpump_type, "Generic AAPS");
 
         PumpType pumpTypeNew = PumpType.getByDescription(pumptype);
+
+        if (L.isEnabled(L.PUMP))
+            log.debug("Pump in configuration: {}, PumpType object: {}", pumptype, pumpTypeNew);
 
         if (pumpType == pumpTypeNew)
             return;
 
-        // reset
-        pumpDescription.resetSettings();
-
-        PumpUtil.setPumpDescription(pumpDescription, pumpTypeNew, true);
-=======
-    public void refreshConfiguration() {
-        String pumptype = SP.getString(R.string.key_virtualpump_type, "Generic AAPS");
-
-        PumpType pumpTypeNew = PumpType.getByDescription(pumptype);
-
-        if (L.isEnabled(L.PUMP))
-            log.debug("Pump in configuration: {}, PumpType object: {}", pumptype, pumpTypeNew);
-
-        if (pumpType == pumpTypeNew)
-            return;
-
         if (L.isEnabled(L.PUMP))
             log.debug("New pump configuration found ({}), changing from previous ({})", pumpTypeNew, pumpType);
 
         pumpDescription.setPumpDescription(pumpTypeNew);
->>>>>>> 53389fea
 
         this.pumpType = pumpTypeNew;
 
