--- conflicted
+++ resolved
@@ -74,11 +74,8 @@
     public static final int DST_IN_24H = 50;
     public static final int DISKFULL = 51;
     public static final int OLDVERSION = 52;
-<<<<<<< HEAD
     public static final int USERMESSAGE = 53;
-=======
-    public static final int OVER_24H_TIME_CHANGE_REQUESTED = 53;
->>>>>>> 0b28c92c
+    public static final int OVER_24H_TIME_CHANGE_REQUESTED = 54;
 
 
     public int id;
