package info.nightscout.androidaps.plugins.aps.loop

import android.annotation.SuppressLint
import android.app.NotificationChannel
import android.app.NotificationManager
import android.app.PendingIntent
import android.app.TaskStackBuilder
import android.content.Context
import android.content.Intent
import android.os.SystemClock
import androidx.core.app.NotificationCompat
import dagger.android.HasAndroidInjector
import info.nightscout.androidaps.*
import info.nightscout.androidaps.activities.ErrorHelperActivity
import info.nightscout.androidaps.data.DetailedBolusInfo
import info.nightscout.androidaps.data.Profile
import info.nightscout.androidaps.data.PumpEnactResult
import info.nightscout.androidaps.database.AppRepository
import info.nightscout.androidaps.database.entities.TherapyEvent
import info.nightscout.androidaps.database.entities.UserEntry.Action
import info.nightscout.androidaps.database.entities.UserEntry.Sources
import info.nightscout.androidaps.database.entities.UserEntry.Units
import info.nightscout.androidaps.database.entities.UserEntry.ValueWithUnit
import info.nightscout.androidaps.database.transactions.InsertTherapyEventAnnouncementTransaction
import info.nightscout.androidaps.database.transactions.InsertIfNewByTimestampTherapyEventTransaction
import info.nightscout.androidaps.events.EventAcceptOpenLoopChange
import info.nightscout.androidaps.events.EventAutosensCalculationFinished
import info.nightscout.androidaps.events.EventNewBG
import info.nightscout.androidaps.events.EventTempTargetChange
import info.nightscout.androidaps.interfaces.*
import info.nightscout.androidaps.interfaces.LoopInterface.LastRun
import info.nightscout.androidaps.logging.AAPSLogger
import info.nightscout.androidaps.logging.LTag
import info.nightscout.androidaps.logging.UserEntryLogger
import info.nightscout.androidaps.plugins.aps.loop.events.EventLoopSetLastRunGui
import info.nightscout.androidaps.plugins.aps.loop.events.EventLoopUpdateGui
import info.nightscout.androidaps.plugins.aps.loop.events.EventNewOpenLoopNotification
import info.nightscout.androidaps.plugins.bus.RxBusWrapper
import info.nightscout.androidaps.plugins.configBuilder.ConstraintChecker
import info.nightscout.androidaps.plugins.configBuilder.RunningConfiguration
import info.nightscout.androidaps.plugins.general.nsclient.NSUpload
import info.nightscout.androidaps.plugins.general.overview.events.EventDismissNotification
import info.nightscout.androidaps.plugins.general.overview.events.EventNewNotification
import info.nightscout.androidaps.plugins.general.overview.notifications.Notification
import info.nightscout.androidaps.plugins.general.wear.events.EventWearConfirmAction
import info.nightscout.androidaps.plugins.general.wear.events.EventWearInitiateAction
import info.nightscout.androidaps.plugins.iob.iobCobCalculator.IobCobCalculatorPlugin
import info.nightscout.androidaps.plugins.pump.virtual.VirtualPumpPlugin
import info.nightscout.androidaps.plugins.treatments.TreatmentsPlugin
import info.nightscout.androidaps.queue.Callback
import info.nightscout.androidaps.queue.commands.Command
import info.nightscout.androidaps.receivers.ReceiverStatusStore
import info.nightscout.androidaps.utils.DateUtil
import info.nightscout.androidaps.utils.FabricPrivacy
import info.nightscout.androidaps.utils.HardLimits
import info.nightscout.androidaps.utils.T
import info.nightscout.androidaps.utils.extensions.buildDeviceStatus
import info.nightscout.androidaps.utils.resources.ResourceHelper
import info.nightscout.androidaps.utils.rx.AapsSchedulers
import info.nightscout.androidaps.utils.sharedPreferences.SP
import io.reactivex.disposables.CompositeDisposable
import io.reactivex.rxkotlin.plusAssign
import javax.inject.Inject
import javax.inject.Singleton
import kotlin.math.abs

@Singleton
open class LoopPlugin @Inject constructor(
    injector: HasAndroidInjector,
    aapsLogger: AAPSLogger,
    private val aapsSchedulers: AapsSchedulers,
    private val rxBus: RxBusWrapper,
    private val sp: SP,
    config: Config,
    private val constraintChecker: ConstraintChecker,
    resourceHelper: ResourceHelper,
    private val profileFunction: ProfileFunction,
    private val context: Context,
    private val commandQueue: CommandQueueProvider,
    private val activePlugin: ActivePluginProvider,
    private val treatmentsPlugin: TreatmentsPlugin,
    private val virtualPumpPlugin: VirtualPumpPlugin,
    private val iobCobCalculatorPlugin: IobCobCalculatorPlugin,
    private val receiverStatusStore: ReceiverStatusStore,
    private val fabricPrivacy: FabricPrivacy,
    private val nsUpload: NSUpload,
    private val dateUtil: DateUtil,
<<<<<<< HEAD
    private val uel: UserEntryLogger,
    private val repository: AppRepository
=======
    private val repository: AppRepository,
    private val runningConfiguration: RunningConfiguration
>>>>>>> 6af1beee
) : PluginBase(PluginDescription()
    .mainType(PluginType.LOOP)
    .fragmentClass(LoopFragment::class.java.name)
    .pluginIcon(R.drawable.ic_loop_closed_white)
    .pluginName(R.string.loop)
    .shortName(R.string.loop_shortname)
    .preferencesId(R.xml.pref_loop)
    .enableByDefault(config.APS)
    .description(R.string.description_loop),
    aapsLogger, resourceHelper, injector
), LoopInterface {

    private val disposable = CompositeDisposable()
    private var lastBgTriggeredRun: Long = 0
    private var carbsSuggestionsSuspendedUntil: Long = 0
    private var prevCarbsreq = 0
    override var lastRun: LastRun? = null
    override fun onStart() {
        createNotificationChannel()
        super.onStart()
        disposable.add(rxBus
            .toObservable(EventTempTargetChange::class.java)
            .observeOn(aapsSchedulers.io)
            .subscribe({ invoke("EventTempTargetChange", true) }, fabricPrivacy::logException)
        )
        /*
          This method is triggered once autosens calculation has completed, so the LoopPlugin
          has current data to work with. However, autosens calculation can be triggered by multiple
          sources and currently only a new BG should trigger a loop run. Hence we return early if
          the event causing the calculation is not EventNewBg.
          <p>
         */
        disposable.add(rxBus
            .toObservable(EventAutosensCalculationFinished::class.java)
            .observeOn(aapsSchedulers.io)
            .subscribe({ event: EventAutosensCalculationFinished ->
                // Autosens calculation not triggered by a new BG
                if (event.cause !is EventNewBG) return@subscribe
                val glucoseValue = iobCobCalculatorPlugin.actualBg() ?: return@subscribe
                // BG outdated
                // already looped with that value
                if (glucoseValue.timestamp <= lastBgTriggeredRun) return@subscribe
                lastBgTriggeredRun = glucoseValue.timestamp
                invoke("AutosenseCalculation for $glucoseValue", true)
            }, fabricPrivacy::logException)
        )
    }

    private fun createNotificationChannel() {
        val mNotificationManager = context.getSystemService(Context.NOTIFICATION_SERVICE) as NotificationManager
        @SuppressLint("WrongConstant") val channel = NotificationChannel(CHANNEL_ID,
            CHANNEL_ID,
            NotificationManager.IMPORTANCE_HIGH)
        mNotificationManager.createNotificationChannel(channel)
    }

    override fun onStop() {
        disposable.clear()
        super.onStop()
    }

    override fun specialEnableCondition(): Boolean {
        return try {
            val pump = activePlugin.activePump
            pump.pumpDescription.isTempBasalCapable
        } catch (ignored: Exception) {
            // may fail during initialization
            true
        }
    }

    override fun suspendTo(endTime: Long) {
        sp.putLong("loopSuspendedTill", endTime)
        sp.putBoolean("isSuperBolus", false)
        sp.putBoolean("isDisconnected", false)
    }

    fun superBolusTo(endTime: Long) {
        sp.putLong("loopSuspendedTill", endTime)
        sp.putBoolean("isSuperBolus", true)
        sp.putBoolean("isDisconnected", false)
    }

    private fun disconnectTo(endTime: Long) {
        sp.putLong("loopSuspendedTill", endTime)
        sp.putBoolean("isSuperBolus", false)
        sp.putBoolean("isDisconnected", true)
    }

    fun minutesToEndOfSuspend(): Int {
        val loopSuspendedTill = sp.getLong("loopSuspendedTill", 0L)
        if (loopSuspendedTill == 0L) return 0
        val now = System.currentTimeMillis()
        val millisDiff = loopSuspendedTill - now
        if (loopSuspendedTill <= now) { // time exceeded
            suspendTo(0L)
            return 0
        }
        return (millisDiff / 60.0 / 1000.0).toInt()
    }

    // time exceeded
    override val isSuspended: Boolean
        get() {
            val loopSuspendedTill = sp.getLong("loopSuspendedTill", 0L)
            if (loopSuspendedTill == 0L) return false
            val now = System.currentTimeMillis()
            if (loopSuspendedTill <= now) { // time exceeded
                suspendTo(0L)
                return false
            }
            return true
        }
    val isLGS: Boolean
        get() {
            val closedLoopEnabled = constraintChecker.isClosedLoopAllowed()
            val maxIobAllowed = constraintChecker.getMaxIOBAllowed().value()
            val apsMode = sp.getString(R.string.key_aps_mode, "open")
            val pump = activePlugin.activePump
            var isLGS = false
            if (!isSuspended && !pump.isSuspended()) if (closedLoopEnabled.value()) if (maxIobAllowed == HardLimits.MAX_IOB_LGS || apsMode == "lgs") isLGS = true
            return isLGS
        }

    // time exceeded
    val isSuperBolus: Boolean
        get() {
            val loopSuspendedTill = sp.getLong("loopSuspendedTill", 0L)
            if (loopSuspendedTill == 0L) return false
            val now = System.currentTimeMillis()
            if (loopSuspendedTill <= now) { // time exceeded
                suspendTo(0L)
                return false
            }
            return sp.getBoolean("isSuperBolus", false)
        }

    // time exceeded
    val isDisconnected: Boolean
        get() {
            val loopSuspendedTill = sp.getLong("loopSuspendedTill", 0L)
            if (loopSuspendedTill == 0L) return false
            val now = System.currentTimeMillis()
            if (loopSuspendedTill <= now) { // time exceeded
                suspendTo(0L)
                return false
            }
            return sp.getBoolean("isDisconnected", false)
        }

    @Suppress("SameParameterValue")
    private fun treatmentTimeThreshold(durationMinutes: Int): Boolean {
        val threshold = System.currentTimeMillis() + durationMinutes * 60 * 1000
        var bool = false
        val lastBolusTime = repository.getLastBolusRecord()?.timestamp ?: 0L
        val lastCarbsTime = repository.getLastCarbsRecord()?.timestamp ?: 0L
        if (lastBolusTime > threshold || lastCarbsTime > threshold) bool = true
        return bool
    }

    @Synchronized operator fun invoke(initiator: String, allowNotification: Boolean) {
        invoke(initiator, allowNotification, false)
    }

    @Synchronized
    operator fun invoke(initiator: String, allowNotification: Boolean, tempBasalFallback: Boolean) {
        try {
            aapsLogger.debug(LTag.APS, "invoke from $initiator")
            val loopEnabled = constraintChecker.isLoopInvocationAllowed()
            if (!loopEnabled.value()) {
                val message = """
                    ${resourceHelper.gs(R.string.loopdisabled)}
                    ${loopEnabled.getReasons(aapsLogger)}
                    """.trimIndent()
                aapsLogger.debug(LTag.APS, message)
                rxBus.send(EventLoopSetLastRunGui(message))
                return
            }
            val pump = activePlugin.activePump
            var apsResult: APSResult? = null
            if (!isEnabled(PluginType.LOOP)) return
            val profile = profileFunction.getProfile()
            if (profile == null || !profileFunction.isProfileValid("Loop")) {
                aapsLogger.debug(LTag.APS, resourceHelper.gs(R.string.noprofileselected))
                rxBus.send(EventLoopSetLastRunGui(resourceHelper.gs(R.string.noprofileselected)))
                return
            }

            // Check if pump info is loaded
            if (pump.baseBasalRate < 0.01) return
            val usedAPS = activePlugin.activeAPS
            if ((usedAPS as PluginBase).isEnabled(PluginType.APS)) {
                usedAPS.invoke(initiator, tempBasalFallback)
                apsResult = usedAPS.lastAPSResult
            }

            // Check if we have any result
            if (apsResult == null) {
                rxBus.send(EventLoopSetLastRunGui(resourceHelper.gs(R.string.noapsselected)))
                return
            }

            // Prepare for pumps using % basals
            if (pump.pumpDescription.tempBasalStyle == PumpDescription.PERCENT && allowPercentage()) {
                apsResult.usePercent = true
            }
            apsResult.percent = (apsResult.rate / profile.basal * 100).toInt()

            // check rate for constraints
            val resultAfterConstraints = apsResult.newAndClone(injector)
            resultAfterConstraints.rateConstraint = Constraint(resultAfterConstraints.rate)
            resultAfterConstraints.rate = constraintChecker.applyBasalConstraints(resultAfterConstraints.rateConstraint!!, profile).value()
            resultAfterConstraints.percentConstraint = Constraint(resultAfterConstraints.percent)
            resultAfterConstraints.percent = constraintChecker.applyBasalPercentConstraints(resultAfterConstraints.percentConstraint!!, profile).value()
            resultAfterConstraints.smbConstraint = Constraint(resultAfterConstraints.smb)
            resultAfterConstraints.smb = constraintChecker.applyBolusConstraints(resultAfterConstraints.smbConstraint!!).value()

            // safety check for multiple SMBs
            val lastBolusTime = repository.getLastBolusRecord()?.timestamp ?: 0L
            if (lastBolusTime != 0L && lastBolusTime + T.mins(3).msecs() > System.currentTimeMillis()) {
                aapsLogger.debug(LTag.APS, "SMB requested but still in 3 min interval")
                resultAfterConstraints.smb = 0.0
            }
            if (lastRun != null && lastRun!!.constraintsProcessed != null) {
                prevCarbsreq = lastRun!!.constraintsProcessed!!.carbsReq
            }
            if (lastRun == null) lastRun = LastRun()
            lastRun!!.request = apsResult
            lastRun!!.constraintsProcessed = resultAfterConstraints
            lastRun!!.lastAPSRun = DateUtil.now()
            lastRun!!.source = (usedAPS as PluginBase).name
            lastRun!!.tbrSetByPump = null
            lastRun!!.smbSetByPump = null
            lastRun!!.lastTBREnact = 0
            lastRun!!.lastTBRRequest = 0
            lastRun!!.lastSMBEnact = 0
            lastRun!!.lastSMBRequest = 0
            buildDeviceStatus(dateUtil, this, iobCobCalculatorPlugin, profileFunction,
                activePlugin.activePump, receiverStatusStore, runningConfiguration,
                BuildConfig.VERSION_NAME + "-" + BuildConfig.BUILDVERSION)?.also {
                repository.insert(it)
            }

            if (isSuspended) {
                aapsLogger.debug(LTag.APS, resourceHelper.gs(R.string.loopsuspended))
                rxBus.send(EventLoopSetLastRunGui(resourceHelper.gs(R.string.loopsuspended)))
                return
            }
            if (pump.isSuspended()) {
                aapsLogger.debug(LTag.APS, resourceHelper.gs(R.string.pumpsuspended))
                rxBus.send(EventLoopSetLastRunGui(resourceHelper.gs(R.string.pumpsuspended)))
                return
            }
            val closedLoopEnabled = constraintChecker.isClosedLoopAllowed()
            if (closedLoopEnabled.value()) {
                if (allowNotification) {
                    if (resultAfterConstraints.isCarbsRequired
                        && resultAfterConstraints.carbsReq >= sp.getInt(R.string.key_smb_enable_carbs_suggestions_threshold, 0) && carbsSuggestionsSuspendedUntil < System.currentTimeMillis() && !treatmentTimeThreshold(-15)) {
                        if (sp.getBoolean(R.string.key_enable_carbs_required_alert_local, true) && !sp.getBoolean(R.string.key_raise_notifications_as_android_notifications, true)) {
                            val carbReqLocal = Notification(Notification.CARBS_REQUIRED, resultAfterConstraints.carbsRequiredText, Notification.NORMAL)
                            rxBus.send(EventNewNotification(carbReqLocal))
                        }
                        if (sp.getBoolean(R.string.key_ns_create_announcements_from_carbs_req, false)) {
                            disposable += repository.runTransaction(InsertTherapyEventAnnouncementTransaction(resultAfterConstraints.carbsRequiredText)).subscribe()
                        }
                        if (sp.getBoolean(R.string.key_enable_carbs_required_alert_local, true) && sp.getBoolean(R.string.key_raise_notifications_as_android_notifications, true)) {
                            val intentAction5m = Intent(context, CarbSuggestionReceiver::class.java)
                            intentAction5m.putExtra("ignoreDuration", 5)
                            val pendingIntent5m = PendingIntent.getBroadcast(context, 1, intentAction5m, PendingIntent.FLAG_UPDATE_CURRENT)
                            val actionIgnore5m = NotificationCompat.Action(R.drawable.ic_notif_aaps, resourceHelper.gs(R.string.ignore5m, "Ignore 5m"), pendingIntent5m)
                            val intentAction15m = Intent(context, CarbSuggestionReceiver::class.java)
                            intentAction15m.putExtra("ignoreDuration", 15)
                            val pendingIntent15m = PendingIntent.getBroadcast(context, 1, intentAction15m, PendingIntent.FLAG_UPDATE_CURRENT)
                            val actionIgnore15m = NotificationCompat.Action(R.drawable.ic_notif_aaps, resourceHelper.gs(R.string.ignore15m, "Ignore 15m"), pendingIntent15m)
                            val intentAction30m = Intent(context, CarbSuggestionReceiver::class.java)
                            intentAction30m.putExtra("ignoreDuration", 30)
                            val pendingIntent30m = PendingIntent.getBroadcast(context, 1, intentAction30m, PendingIntent.FLAG_UPDATE_CURRENT)
                            val actionIgnore30m = NotificationCompat.Action(R.drawable.ic_notif_aaps, resourceHelper.gs(R.string.ignore30m, "Ignore 30m"), pendingIntent30m)
                            val builder = NotificationCompat.Builder(context, CHANNEL_ID)
                            builder.setSmallIcon(R.drawable.notif_icon)
                                .setContentTitle(resourceHelper.gs(R.string.carbssuggestion))
                                .setContentText(resultAfterConstraints.carbsRequiredText)
                                .setAutoCancel(true)
                                .setPriority(Notification.IMPORTANCE_HIGH)
                                .setCategory(Notification.CATEGORY_ALARM)
                                .addAction(actionIgnore5m)
                                .addAction(actionIgnore15m)
                                .addAction(actionIgnore30m)
                                .setVisibility(NotificationCompat.VISIBILITY_PUBLIC)
                                .setVibrate(longArrayOf(1000, 1000, 1000, 1000, 1000))
                            val mNotificationManager = context.getSystemService(Context.NOTIFICATION_SERVICE) as NotificationManager

                            // mId allows you to update the notification later on.
                            mNotificationManager.notify(Constants.notificationID, builder.build())
                            rxBus.send(EventNewOpenLoopNotification())

                            //only send to wear if Native notifications are turned off
                            if (!sp.getBoolean(R.string.key_raise_notifications_as_android_notifications, true)) {
                                // Send to Wear
                                rxBus.send(EventWearInitiateAction("changeRequest"))
                            }
                        }
                    } else {
                        //If carbs were required previously, but are no longer needed, dismiss notifications
                        if (prevCarbsreq > 0) {
                            dismissSuggestion()
                            rxBus.send(EventDismissNotification(Notification.CARBS_REQUIRED))
                        }
                    }
                }
                if (resultAfterConstraints.isChangeRequested
                    && !commandQueue.bolusInQueue()
                    && !commandQueue.isRunning(Command.CommandType.BOLUS)) {
                    val waiting = PumpEnactResult(injector)
                    waiting.queued = true
                    if (resultAfterConstraints.tempBasalRequested) lastRun!!.tbrSetByPump = waiting
                    if (resultAfterConstraints.bolusRequested) lastRun!!.smbSetByPump = waiting
                    rxBus.send(EventLoopUpdateGui())
                    fabricPrivacy.logCustom("APSRequest")
                    applyTBRRequest(resultAfterConstraints, profile, object : Callback() {
                        override fun run() {
                            if (result.enacted || result.success) {
                                lastRun!!.tbrSetByPump = result
                                lastRun!!.lastTBRRequest = lastRun!!.lastAPSRun
                                lastRun!!.lastTBREnact = DateUtil.now()
                                rxBus.send(EventLoopUpdateGui())
                                applySMBRequest(resultAfterConstraints, object : Callback() {
                                    override fun run() {
                                        // Callback is only called if a bolus was actually requested
                                        if (result.enacted || result.success) {
                                            lastRun!!.smbSetByPump = result
                                            lastRun!!.lastSMBRequest = lastRun!!.lastAPSRun
                                            lastRun!!.lastSMBEnact = DateUtil.now()
                                        } else {
                                            Thread {
                                                SystemClock.sleep(1000)
                                                invoke("tempBasalFallback", allowNotification, true)
                                            }.start()
                                        }
                                        rxBus.send(EventLoopUpdateGui())
                                    }
                                })
                            } else {
                                lastRun!!.tbrSetByPump = result
                                lastRun!!.lastTBRRequest = lastRun!!.lastAPSRun
                            }
                            rxBus.send(EventLoopUpdateGui())
                        }
                    })
                } else {
                    lastRun!!.tbrSetByPump = null
                    lastRun!!.smbSetByPump = null
                }
            } else {
                if (resultAfterConstraints.isChangeRequested && allowNotification) {
                    val builder = NotificationCompat.Builder(context, CHANNEL_ID)
                    builder.setSmallIcon(R.drawable.notif_icon)
                        .setContentTitle(resourceHelper.gs(R.string.openloop_newsuggestion))
                        .setContentText(resultAfterConstraints.toString())
                        .setAutoCancel(true)
                        .setPriority(Notification.IMPORTANCE_HIGH)
                        .setCategory(Notification.CATEGORY_ALARM)
                        .setVisibility(NotificationCompat.VISIBILITY_PUBLIC)
                    if (sp.getBoolean(R.string.key_wear_control, false)) {
                        builder.setLocalOnly(true)
                    }
                    presentSuggestion(builder)
                } else if (allowNotification) {
                    dismissSuggestion()
                }
            }
            rxBus.send(EventLoopUpdateGui())
        } finally {
            aapsLogger.debug(LTag.APS, "invoke end")
        }
    }

    fun disableCarbSuggestions(durationMinutes: Int) {
        carbsSuggestionsSuspendedUntil = System.currentTimeMillis() + durationMinutes * 60 * 1000
        dismissSuggestion()
    }

    private fun presentSuggestion(builder: NotificationCompat.Builder) {
        // Creates an explicit intent for an Activity in your app
        val resultIntent = Intent(context, MainActivity::class.java)

        // The stack builder object will contain an artificial back stack for the
        // started Activity.
        // This ensures that navigating backward from the Activity leads out of
        // your application to the Home screen.
        val stackBuilder = TaskStackBuilder.create(context)
        stackBuilder.addParentStack(MainActivity::class.java)
        // Adds the Intent that starts the Activity to the top of the stack
        stackBuilder.addNextIntent(resultIntent)
        val resultPendingIntent = stackBuilder.getPendingIntent(0, PendingIntent.FLAG_UPDATE_CURRENT)
        builder.setContentIntent(resultPendingIntent)
        builder.setVibrate(longArrayOf(1000, 1000, 1000, 1000, 1000))
        val mNotificationManager = context.getSystemService(Context.NOTIFICATION_SERVICE) as NotificationManager
        // mId allows you to update the notification later on.
        mNotificationManager.notify(Constants.notificationID, builder.build())
        rxBus.send(EventNewOpenLoopNotification())

        // Send to Wear
        rxBus.send(EventWearInitiateAction("changeRequest"))
    }

    private fun dismissSuggestion() {
        // dismiss notifications
        val notificationManager = context.getSystemService(Context.NOTIFICATION_SERVICE) as NotificationManager
        notificationManager.cancel(Constants.notificationID)
        rxBus.send(EventWearConfirmAction("cancelChangeRequest"))
    }

    fun acceptChangeRequest() {
        val profile = profileFunction.getProfile()
        applyTBRRequest(lastRun!!.constraintsProcessed, profile, object : Callback() {
            override fun run() {
                if (result.enacted) {
                    lastRun!!.tbrSetByPump = result
                    lastRun!!.lastTBRRequest = lastRun!!.lastAPSRun
                    lastRun!!.lastTBREnact = DateUtil.now()
                    lastRun!!.lastOpenModeAccept = DateUtil.now()
                    buildDeviceStatus(dateUtil, this@LoopPlugin, iobCobCalculatorPlugin, profileFunction,
                        activePlugin.activePump, receiverStatusStore, runningConfiguration,
                        BuildConfig.VERSION_NAME + "-" + BuildConfig.BUILDVERSION)?.also {
                        repository.insert(it)
                    }
                    sp.incInt(R.string.key_ObjectivesmanualEnacts)
                }
                rxBus.send(EventAcceptOpenLoopChange())
            }
        })
        fabricPrivacy.logCustom("AcceptTemp")
    }

    /**
     * expect absolute request and allow both absolute and percent response based on pump capabilities
     * TODO: update pump drivers to support APS request in %
     */
    private fun applyTBRRequest(request: APSResult?, profile: Profile?, callback: Callback?) {
        if (!request!!.tempBasalRequested) {
            callback?.result(PumpEnactResult(injector).enacted(false).success(true).comment(R.string.nochangerequested))?.run()
            return
        }
        val pump = activePlugin.activePump
        if (!pump.isInitialized()) {
            aapsLogger.debug(LTag.APS, "applyAPSRequest: " + resourceHelper.gs(R.string.pumpNotInitialized))
            callback?.result(PumpEnactResult(injector).comment(R.string.pumpNotInitialized).enacted(false).success(false))?.run()
            return
        }
        if (pump.isSuspended()) {
            aapsLogger.debug(LTag.APS, "applyAPSRequest: " + resourceHelper.gs(R.string.pumpsuspended))
            callback?.result(PumpEnactResult(injector).comment(R.string.pumpsuspended).enacted(false).success(false))?.run()
            return
        }
        aapsLogger.debug(LTag.APS, "applyAPSRequest: $request")
        val now = System.currentTimeMillis()
        val activeTemp = treatmentsPlugin.getTempBasalFromHistory(now)
        if (request.usePercent && allowPercentage()) {
            if (request.percent == 100 && request.duration == 0) {
                if (activeTemp != null) {
                    aapsLogger.debug(LTag.APS, "applyAPSRequest: cancelTempBasal()")
                    uel.log(Action.CANCEL_TEMP_BASAL, ValueWithUnit(Sources.Loop))
                    commandQueue.cancelTempBasal(false, callback)
                } else {
                    aapsLogger.debug(LTag.APS, "applyAPSRequest: Basal set correctly")
                    callback?.result(PumpEnactResult(injector).percent(request.percent).duration(0)
                        .enacted(false).success(true).comment(R.string.basal_set_correctly))?.run()
                }
            } else if (activeTemp != null && activeTemp.plannedRemainingMinutes > 5 && request.duration - activeTemp.plannedRemainingMinutes < 30 && request.percent == activeTemp.percentRate) {
                aapsLogger.debug(LTag.APS, "applyAPSRequest: Temp basal set correctly")
                callback?.result(PumpEnactResult(injector).percent(request.percent)
                    .enacted(false).success(true).duration(activeTemp.plannedRemainingMinutes)
                    .comment(R.string.let_temp_basal_run))?.run()
            } else {
                aapsLogger.debug(LTag.APS, "applyAPSRequest: tempBasalPercent()")
                uel.log(Action.TEMP_BASAL, ValueWithUnit(Sources.Loop), ValueWithUnit(request.percent, Units.Percent), ValueWithUnit(request.duration, Units.M))
                commandQueue.tempBasalPercent(request.percent, request.duration, false, profile!!, callback)
            }
        } else {
            if (request.rate == 0.0 && request.duration == 0 || abs(request.rate - pump.baseBasalRate) < pump.pumpDescription.basalStep) {
                if (activeTemp != null) {
                    aapsLogger.debug(LTag.APS, "applyAPSRequest: cancelTempBasal()")
                    uel.log(Action.CANCEL_TEMP_BASAL, ValueWithUnit(Sources.Loop))
                    commandQueue.cancelTempBasal(false, callback)
                } else {
                    aapsLogger.debug(LTag.APS, "applyAPSRequest: Basal set correctly")
                    callback?.result(PumpEnactResult(injector).absolute(request.rate).duration(0)
                        .enacted(false).success(true).comment(R.string.basal_set_correctly))?.run()
                }
            } else if (activeTemp != null && activeTemp.plannedRemainingMinutes > 5 && request.duration - activeTemp.plannedRemainingMinutes < 30 && abs(request.rate - activeTemp.tempBasalConvertedToAbsolute(now, profile)) < pump.pumpDescription.basalStep) {
                aapsLogger.debug(LTag.APS, "applyAPSRequest: Temp basal set correctly")
                callback?.result(PumpEnactResult(injector).absolute(activeTemp.tempBasalConvertedToAbsolute(now, profile))
                    .enacted(false).success(true).duration(activeTemp.plannedRemainingMinutes)
                    .comment(R.string.let_temp_basal_run))?.run()
            } else {
                aapsLogger.debug(LTag.APS, "applyAPSRequest: setTempBasalAbsolute()")
                uel.log(Action.TEMP_BASAL, ValueWithUnit(Sources.Loop), ValueWithUnit(request.rate, Units.U_H), ValueWithUnit(request.duration, Units.M))
                commandQueue.tempBasalAbsolute(request.rate, request.duration, false, profile!!, callback)
            }
        }
    }

    private fun applySMBRequest(request: APSResult, callback: Callback?) {
        if (!request.bolusRequested) {
            return
        }
        val pump = activePlugin.activePump
        val lastBolusTime = repository.getLastBolusRecord()?.timestamp ?: 0L
        if (lastBolusTime != 0L && lastBolusTime + 3 * 60 * 1000 > System.currentTimeMillis()) {
            aapsLogger.debug(LTag.APS, "SMB requested but still in 3 min interval")
            callback?.result(PumpEnactResult(injector)
                .comment(R.string.smb_frequency_exceeded)
                .enacted(false).success(false))?.run()
            return
        }
        if (!pump.isInitialized()) {
            aapsLogger.debug(LTag.APS, "applySMBRequest: " + resourceHelper.gs(R.string.pumpNotInitialized))
            callback?.result(PumpEnactResult(injector).comment(R.string.pumpNotInitialized).enacted(false).success(false))?.run()
            return
        }
        if (pump.isSuspended()) {
            aapsLogger.debug(LTag.APS, "applySMBRequest: " + resourceHelper.gs(R.string.pumpsuspended))
            callback?.result(PumpEnactResult(injector).comment(R.string.pumpsuspended).enacted(false).success(false))?.run()
            return
        }
        aapsLogger.debug(LTag.APS, "applySMBRequest: $request")

        // deliver SMB
        val detailedBolusInfo = DetailedBolusInfo()
        detailedBolusInfo.lastKnownBolusTime = repository.getLastBolusRecord()?.timestamp ?: 0L
        detailedBolusInfo.eventType = DetailedBolusInfo.EventType.CORRECTION_BOLUS
        detailedBolusInfo.insulin = request.smb
        detailedBolusInfo.bolusType = DetailedBolusInfo.BolusType.SMB
        detailedBolusInfo.deliverAtTheLatest = request.deliverAt
        aapsLogger.debug(LTag.APS, "applyAPSRequest: bolus()")
        if (request.smb > 0.0)
            uel.log(Action.SMB, ValueWithUnit(Sources.Loop), ValueWithUnit(detailedBolusInfo.insulin, Units.U))
        commandQueue.bolus(detailedBolusInfo, callback)
    }

    private fun allowPercentage(): Boolean {
        return virtualPumpPlugin.isEnabled(PluginType.PUMP)
    }

    fun disconnectPump(durationInMinutes: Int, profile: Profile?) {
        val pump = activePlugin.activePump
        disconnectTo(System.currentTimeMillis() + durationInMinutes * 60 * 1000L)
        if (pump.pumpDescription.tempBasalStyle == PumpDescription.ABSOLUTE) {
            commandQueue.tempBasalAbsolute(0.0, durationInMinutes, true, profile!!, object : Callback() {
                override fun run() {
                    if (!result.success) {
                        ErrorHelperActivity.runAlarm(context, result.comment, resourceHelper.gs(R.string.tempbasaldeliveryerror), info.nightscout.androidaps.dana.R.raw.boluserror)
                    }
                }
            })
        } else {
            commandQueue.tempBasalPercent(0, durationInMinutes, true, profile!!, object : Callback() {
                override fun run() {
                    if (!result.success) {
                        ErrorHelperActivity.runAlarm(context, result.comment, resourceHelper.gs(R.string.tempbasaldeliveryerror), info.nightscout.androidaps.dana.R.raw.boluserror)
                    }
                }
            })
        }
        if (pump.pumpDescription.isExtendedBolusCapable && treatmentsPlugin.isInHistoryExtendedBolusInProgress) {
            commandQueue.cancelExtended(object : Callback() {
                override fun run() {
                    if (!result.success) {
                        ErrorHelperActivity.runAlarm(context, result.comment, resourceHelper.gs(R.string.extendedbolusdeliveryerror), info.nightscout.androidaps.dana.R.raw.boluserror)
                    }
                }
            })
        }
        createOfflineEvent(durationInMinutes)
    }

    override fun suspendLoop(durationInMinutes: Int) {
        suspendTo(System.currentTimeMillis() + durationInMinutes * 60 * 1000)
        commandQueue.cancelTempBasal(true, object : Callback() {
            override fun run() {
                if (!result.success) {
                    ErrorHelperActivity.runAlarm(context, result.comment, resourceHelper.gs(R.string.tempbasaldeliveryerror), info.nightscout.androidaps.dana.R.raw.boluserror)
                }
            }
        })
        createOfflineEvent(durationInMinutes)
    }

    override fun createOfflineEvent(durationInMinutes: Int) {
        disposable += repository.runTransactionForResult(InsertIfNewByTimestampTherapyEventTransaction(
            timestamp = dateUtil._now(),
            type = TherapyEvent.Type.APS_OFFLINE,
            duration = T.mins(durationInMinutes.toLong()).msecs(),
            enteredBy = "openaps://" + "AndroidAPS",
            glucoseUnit = TherapyEvent.GlucoseUnit.MGDL
        )).subscribe(
            { result -> result.inserted.forEach { aapsLogger.debug(LTag.DATABASE, "Inserted therapy event $it") } },
            { aapsLogger.error(LTag.DATABASE, "Error while saving therapy event", it) }
        )
    }

    companion object {

        private const val CHANNEL_ID = "AndroidAPS-OpenLoop"
    }
}<|MERGE_RESOLUTION|>--- conflicted
+++ resolved
@@ -85,13 +85,9 @@
     private val fabricPrivacy: FabricPrivacy,
     private val nsUpload: NSUpload,
     private val dateUtil: DateUtil,
-<<<<<<< HEAD
     private val uel: UserEntryLogger,
-    private val repository: AppRepository
-=======
     private val repository: AppRepository,
     private val runningConfiguration: RunningConfiguration
->>>>>>> 6af1beee
 ) : PluginBase(PluginDescription()
     .mainType(PluginType.LOOP)
     .fragmentClass(LoopFragment::class.java.name)
