package info.nightscout.androidaps;

import android.content.SharedPreferences;
import android.os.Bundle;
import android.preference.EditTextPreference;
import android.preference.ListPreference;
import android.preference.MultiSelectListPreference;
import android.preference.Preference;
import android.preference.PreferenceActivity;
import android.preference.PreferenceFragment;
import android.preference.PreferenceGroup;
import android.preference.PreferenceManager;

import info.nightscout.androidaps.events.EventPreferenceChange;
import info.nightscout.androidaps.events.EventRefreshGui;
import info.nightscout.androidaps.interfaces.PluginBase;
import info.nightscout.androidaps.plugins.PumpCombo.ComboPlugin;
import info.nightscout.androidaps.plugins.InsulinOrefCurves.InsulinOrefFreePeakPlugin;
import info.nightscout.androidaps.plugins.PumpDanaR.BluetoothDevicePreference;
import info.nightscout.androidaps.plugins.PumpDanaR.DanaRPlugin;
import info.nightscout.androidaps.plugins.PumpDanaRKorean.DanaRKoreanPlugin;
import info.nightscout.androidaps.plugins.NSClientInternal.NSClientInternalPlugin;
import info.nightscout.androidaps.plugins.OpenAPSAMA.OpenAPSAMAPlugin;
import info.nightscout.androidaps.plugins.PumpDanaRv2.DanaRv2Plugin;
import info.nightscout.androidaps.plugins.PumpVirtual.VirtualPumpPlugin;
import info.nightscout.androidaps.plugins.SensitivityAAPS.SensitivityAAPSPlugin;
import info.nightscout.androidaps.plugins.SensitivityOref0.SensitivityOref0Plugin;
import info.nightscout.androidaps.plugins.SensitivityWeightedAverage.SensitivityWeightedAveragePlugin;
import info.nightscout.androidaps.plugins.Wear.WearPlugin;
import info.nightscout.androidaps.plugins.XDripStatusline.StatuslinePlugin;
import info.nightscout.utils.LocaleHelper;
import info.nightscout.utils.OKDialog;
import info.nightscout.utils.SP;

public class PreferencesActivity extends PreferenceActivity implements SharedPreferences.OnSharedPreferenceChangeListener {
    MyPreferenceFragment myPreferenceFragment;

    @Override
    protected void onCreate(Bundle savedInstanceState) {
        super.onCreate(savedInstanceState);
        myPreferenceFragment = new MyPreferenceFragment();
        getFragmentManager().beginTransaction().replace(android.R.id.content, myPreferenceFragment).commit();
        PreferenceManager.getDefaultSharedPreferences(this).registerOnSharedPreferenceChangeListener(this);
    }

    @Override
    public void onSharedPreferenceChanged(SharedPreferences sharedPreferences, String key) {
        MainApp.bus().post(new EventPreferenceChange(key));
        if (key.equals("language")) {
            String lang = sharedPreferences.getString("language", "en");
            LocaleHelper.setLocale(getApplicationContext(), lang);
            recreate();
            MainApp.bus().post(new EventRefreshGui());
        }
        if (key.equals("short_tabtitles")) {
            MainApp.bus().post(new EventRefreshGui());
        }
        if (key.equals("openapsama_useautosens") && SP.getBoolean("openapsama_useautosens", false)) {
            OKDialog.show(this, MainApp.sResources.getString(R.string.configbuilder_sensitivity), MainApp.sResources.getString(R.string.sensitivity_warning), null);
        }
        updatePrefSummary(myPreferenceFragment.getPreference(key));
    }

    private static void updatePrefSummary(Preference pref) {
        if (pref instanceof ListPreference || pref instanceof BluetoothDevicePreference) {
            ListPreference listPref = (ListPreference) pref;
            pref.setSummary(listPref.getEntry());
        }
        if (pref instanceof EditTextPreference) {
            EditTextPreference editTextPref = (EditTextPreference) pref;
            if (pref.getKey().contains("password") || pref.getKey().contains("secret")) {
                pref.setSummary("******");
            } else if (editTextPref.getText() != null && !editTextPref.getText().equals("")) {
                ((EditTextPreference) pref).setDialogMessage(editTextPref.getDialogMessage());
                pref.setSummary(editTextPref.getText());
            }
        }
        if (pref instanceof MultiSelectListPreference) {
            EditTextPreference editTextPref = (EditTextPreference) pref;
            pref.setSummary(editTextPref.getText());
        }
    }

    public static void initSummary(Preference p) {
        if (p instanceof PreferenceGroup) {
            PreferenceGroup pGrp = (PreferenceGroup) p;
            for (int i = 0; i < pGrp.getPreferenceCount(); i++) {
                initSummary(pGrp.getPreference(i));
            }
        } else {
            updatePrefSummary(p);
        }
    }

    public static class MyPreferenceFragment extends PreferenceFragment {
        @Override
        public void onCreate(final Bundle savedInstanceState) {
            super.onCreate(savedInstanceState);
            if (Config.ALLPREFERENCES) {
                addPreferencesFromResource(R.xml.pref_password);
            }
            addPreferencesFromResource(R.xml.pref_age);
            addPreferencesFromResource(R.xml.pref_language);
            if (Config.ALLPREFERENCES) {
                addPreferencesFromResource(R.xml.pref_quickwizard);
            }
            addPreferencesFromResource(R.xml.pref_careportal);
            if (Config.ALLPREFERENCES) {
                addPreferencesFromResource(R.xml.pref_treatments);
            }
            if (Config.APS)
                addPreferencesFromResource(R.xml.pref_closedmode);
            if (Config.OPENAPSENABLED) {
                addPreferencesFromResource(R.xml.pref_openapsma);
                if (MainApp.getSpecificPlugin(OpenAPSAMAPlugin.class) != null && MainApp.getSpecificPlugin(OpenAPSAMAPlugin.class).isEnabled(PluginBase.APS))
                    addPreferencesFromResource(R.xml.pref_openapsama);
            }
            if (MainApp.getSpecificPlugin(SensitivityAAPSPlugin.class) != null && MainApp.getSpecificPlugin(SensitivityAAPSPlugin.class).isEnabled(PluginBase.SENSITIVITY)
                    || MainApp.getSpecificPlugin(SensitivityWeightedAveragePlugin.class) != null && MainApp.getSpecificPlugin(SensitivityWeightedAveragePlugin.class).isEnabled(PluginBase.SENSITIVITY))
                addPreferencesFromResource(R.xml.pref_absorption_aaps);
            if (MainApp.getSpecificPlugin(SensitivityOref0Plugin.class) != null && MainApp.getSpecificPlugin(SensitivityOref0Plugin.class).isEnabled(PluginBase.SENSITIVITY))
                addPreferencesFromResource(R.xml.pref_absorption_oref0);
            if (Config.ALLPREFERENCES) {
                addPreferencesFromResource(R.xml.pref_profile);
            }
            if (Config.DANAR) {
                DanaRPlugin danaRPlugin = MainApp.getSpecificPlugin(DanaRPlugin.class);
                DanaRKoreanPlugin danaRKoreanPlugin = MainApp.getSpecificPlugin(DanaRKoreanPlugin.class);
                DanaRv2Plugin danaRv2Plugin = MainApp.getSpecificPlugin(DanaRv2Plugin.class);
                if (danaRPlugin.isEnabled(PluginBase.PUMP) || danaRKoreanPlugin.isEnabled(PluginBase.PUMP)) {
                    addPreferencesFromResource(R.xml.pref_danar);
                }
                if (danaRv2Plugin != null && danaRv2Plugin.isEnabled(PluginBase.PUMP)) {
                    addPreferencesFromResource(R.xml.pref_danarv2);
                }
                if (danaRPlugin.isEnabled(PluginBase.PROFILE) || danaRKoreanPlugin.isEnabled(PluginBase.PROFILE) || danaRv2Plugin != null && danaRv2Plugin.isEnabled(PluginBase.PROFILE)) {
                    addPreferencesFromResource(R.xml.pref_danarprofile);
                }
            }
<<<<<<< HEAD
            if (Config.COMBO) {
                ComboPlugin comboPlugin = (ComboPlugin) MainApp.getSpecificPlugin(ComboPlugin.class);
                if (comboPlugin.isEnabled(PluginBase.PUMP)) {
                    addPreferencesFromResource(R.xml.pref_combo);
                }
            }
            VirtualPumpPlugin virtualPumpPlugin = (VirtualPumpPlugin) MainApp.getSpecificPlugin(VirtualPumpPlugin.class);
=======
            VirtualPumpPlugin virtualPumpPlugin = MainApp.getSpecificPlugin(VirtualPumpPlugin.class);
>>>>>>> d6a27c1a
            if (virtualPumpPlugin != null && virtualPumpPlugin.isEnabled(PluginBase.PUMP)) {
                addPreferencesFromResource(R.xml.pref_virtualpump);
            }
            InsulinOrefFreePeakPlugin insulinOrefFreePeakPlugin = MainApp.getSpecificPlugin(InsulinOrefFreePeakPlugin.class);
            if(insulinOrefFreePeakPlugin.isEnabled(PluginBase.INSULIN)){
                addPreferencesFromResource(R.xml.pref_insulinoreffreepeak);
            }

            NSClientInternalPlugin nsClientInternalPlugin = MainApp.getSpecificPlugin(NSClientInternalPlugin.class);
            if (nsClientInternalPlugin != null && nsClientInternalPlugin.isEnabled(PluginBase.GENERAL)) {
                addPreferencesFromResource(R.xml.pref_nsclientinternal);
            }
            if (Config.SMSCOMMUNICATORENABLED)
                addPreferencesFromResource(R.xml.pref_smscommunicator);
            if (Config.ALLPREFERENCES) {
                addPreferencesFromResource(R.xml.pref_others);
            }
            addPreferencesFromResource(R.xml.pref_advanced);

            if (Config.WEAR) {
                WearPlugin wearPlugin = MainApp.getSpecificPlugin(WearPlugin.class);
                if (wearPlugin != null && wearPlugin.isEnabled(PluginBase.GENERAL)) {
                    addPreferencesFromResource(R.xml.pref_wear);
                }
            }

            StatuslinePlugin statuslinePlugin = MainApp.getSpecificPlugin(StatuslinePlugin.class);
            if (statuslinePlugin != null && statuslinePlugin.isEnabled(PluginBase.GENERAL)) {
                addPreferencesFromResource(R.xml.pref_xdripstatus);
            }

            initSummary(getPreferenceScreen());
        }

        public Preference getPreference(String key) {
            return findPreference(key);
        }
    }
}<|MERGE_RESOLUTION|>--- conflicted
+++ resolved
@@ -137,17 +137,13 @@
                     addPreferencesFromResource(R.xml.pref_danarprofile);
                 }
             }
-<<<<<<< HEAD
             if (Config.COMBO) {
                 ComboPlugin comboPlugin = (ComboPlugin) MainApp.getSpecificPlugin(ComboPlugin.class);
                 if (comboPlugin.isEnabled(PluginBase.PUMP)) {
                     addPreferencesFromResource(R.xml.pref_combo);
                 }
             }
-            VirtualPumpPlugin virtualPumpPlugin = (VirtualPumpPlugin) MainApp.getSpecificPlugin(VirtualPumpPlugin.class);
-=======
             VirtualPumpPlugin virtualPumpPlugin = MainApp.getSpecificPlugin(VirtualPumpPlugin.class);
->>>>>>> d6a27c1a
             if (virtualPumpPlugin != null && virtualPumpPlugin.isEnabled(PluginBase.PUMP)) {
                 addPreferencesFromResource(R.xml.pref_virtualpump);
             }
