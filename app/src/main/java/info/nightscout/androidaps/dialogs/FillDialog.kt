--- conflicted
+++ resolved
@@ -41,10 +41,7 @@
     @Inject lateinit var ctx: Context
     @Inject lateinit var commandQueue: CommandQueueProvider
     @Inject lateinit var activePlugin: ActivePluginProvider
-<<<<<<< HEAD
-=======
     @Inject lateinit var injector: HasAndroidInjector
->>>>>>> 1c0ba4ae
 
     override fun onSaveInstanceState(savedInstanceState: Bundle) {
         super.onSaveInstanceState(savedInstanceState)
