package info.nightscout.androidaps.dialogs

import android.os.Bundle
import android.view.LayoutInflater
import android.view.View
import android.view.ViewGroup
import android.widget.ArrayAdapter
import com.google.common.base.Joiner
import com.google.common.collect.Lists
import info.nightscout.androidaps.Constants
import info.nightscout.androidaps.R
import info.nightscout.androidaps.data.Profile
<<<<<<< HEAD
import info.nightscout.androidaps.database.entities.UserEntry.*
=======
import info.nightscout.androidaps.database.AppRepository
import info.nightscout.androidaps.database.ValueWrapper
import info.nightscout.androidaps.database.entities.TemporaryTarget
import info.nightscout.androidaps.database.transactions.CancelCurrentTemporaryTargetIfAnyTransaction
import info.nightscout.androidaps.database.transactions.InsertTemporaryTargetAndCancelCurrentTransaction
>>>>>>> 87f348fe
import info.nightscout.androidaps.databinding.DialogTemptargetBinding
import info.nightscout.androidaps.interfaces.ProfileFunction
import info.nightscout.androidaps.logging.LTag
import info.nightscout.androidaps.logging.UserEntryLogger
import info.nightscout.androidaps.plugins.configBuilder.ConstraintChecker
import info.nightscout.androidaps.plugins.general.nsclient.NSUpload
import info.nightscout.androidaps.utils.DefaultValueHelper
import info.nightscout.androidaps.utils.HtmlHelper
import info.nightscout.androidaps.utils.alertDialogs.OKDialog
import info.nightscout.androidaps.utils.resources.ResourceHelper
import io.reactivex.disposables.CompositeDisposable
import io.reactivex.rxkotlin.plusAssign
import java.text.DecimalFormat
import java.util.*
import java.util.concurrent.TimeUnit
import javax.inject.Inject

class TempTargetDialog : DialogFragmentWithDate() {

    @Inject lateinit var constraintChecker: ConstraintChecker
    @Inject lateinit var resourceHelper: ResourceHelper
    @Inject lateinit var profileFunction: ProfileFunction
    @Inject lateinit var defaultValueHelper: DefaultValueHelper
    @Inject lateinit var uel: UserEntryLogger
    @Inject lateinit var repository: AppRepository
    @Inject lateinit var nsUpload: NSUpload

    private lateinit var reasonList: List<String>

    private val disposable = CompositeDisposable()

    private var _binding: DialogTemptargetBinding? = null

    // This property is only valid between onCreateView and
    // onDestroyView.
    private val binding get() = _binding!!

    override fun onSaveInstanceState(savedInstanceState: Bundle) {
        super.onSaveInstanceState(savedInstanceState)
        savedInstanceState.putDouble("duration", binding.duration.value)
        savedInstanceState.putDouble("tempTarget", binding.temptarget.value)
    }

    override fun onCreateView(inflater: LayoutInflater, container: ViewGroup?,
                              savedInstanceState: Bundle?): View {
        onCreateViewGeneral()
        _binding = DialogTemptargetBinding.inflate(inflater, container, false)
        return binding.root
    }

    override fun onViewCreated(view: View, savedInstanceState: Bundle?) {
        super.onViewCreated(view, savedInstanceState)

        binding.duration.setParams(savedInstanceState?.getDouble("duration")
            ?: 0.0, 0.0, Constants.MAX_PROFILE_SWITCH_DURATION, 10.0, DecimalFormat("0"), false, binding.okcancel.ok)

        if (profileFunction.getUnits() == Constants.MMOL)
            binding.temptarget.setParams(
                savedInstanceState?.getDouble("tempTarget")
                    ?: 8.0,
                Constants.MIN_TT_MMOL, Constants.MAX_TT_MMOL, 0.1, DecimalFormat("0.0"), false, binding.okcancel.ok)
        else
            binding.temptarget.setParams(
                savedInstanceState?.getDouble("tempTarget")
                    ?: 144.0,
                Constants.MIN_TT_MGDL, Constants.MAX_TT_MGDL, 1.0, DecimalFormat("0"), false, binding.okcancel.ok)

        val units = profileFunction.getUnits()
        binding.units.text = if (units == Constants.MMOL) resourceHelper.gs(R.string.mmol) else resourceHelper.gs(R.string.mgdl)

        // temp target
        context?.let { context ->
            if (repository.getTemporaryTargetActiveAt(dateUtil._now()).blockingGet() is ValueWrapper.Existing)
                binding.targetCancel.visibility = View.VISIBLE
            else
                binding.targetCancel.visibility = View.GONE

            reasonList = Lists.newArrayList(
                resourceHelper.gs(R.string.manual),
                resourceHelper.gs(R.string.eatingsoon),
                resourceHelper.gs(R.string.activity),
                resourceHelper.gs(R.string.hypo)
            )
            val adapterReason = ArrayAdapter(context, R.layout.spinner_centered, reasonList)
            binding.reason.adapter = adapterReason

            binding.targetCancel.setOnClickListener { shortClick(it) }
            binding.eatingSoon.setOnClickListener { shortClick(it) }
            binding.activity.setOnClickListener { shortClick(it) }
            binding.hypo.setOnClickListener { shortClick(it) }

            binding.eatingSoon.setOnLongClickListener {
                longClick(it)
                return@setOnLongClickListener true
            }
            binding.activity.setOnLongClickListener {
                longClick(it)
                return@setOnLongClickListener true
            }
            binding.hypo.setOnLongClickListener {
                longClick(it)
                return@setOnLongClickListener true
            }
        }
    }

    private fun shortClick(v: View) {
        v.performLongClick()
        if (submit()) dismiss()
    }

    private fun longClick(v: View) {
        when (v.id) {
            R.id.eating_soon -> {
                binding.temptarget.value = defaultValueHelper.determineEatingSoonTT()
                binding.duration.value = defaultValueHelper.determineEatingSoonTTDuration().toDouble()
                binding.reason.setSelection(reasonList.indexOf(resourceHelper.gs(R.string.eatingsoon)))
            }
            R.id.activity -> {
                binding.temptarget.value = defaultValueHelper.determineActivityTT()
                binding.duration.value = defaultValueHelper.determineActivityTTDuration().toDouble()
                binding.reason.setSelection(reasonList.indexOf(resourceHelper.gs(R.string.activity)))
            }
            R.id.hypo -> {
                binding.temptarget.value = defaultValueHelper.determineHypoTT()
                binding.duration.value = defaultValueHelper.determineHypoTTDuration().toDouble()
                binding.reason.setSelection(reasonList.indexOf(resourceHelper.gs(R.string.hypo)))
            }
            R.id.cancel -> {
                binding.duration.value = 0.0
            }
        }
    }

    override fun onDestroyView() {
        super.onDestroyView()
        disposable.clear()
        _binding = null
    }

    override fun submit(): Boolean {
        if (_binding == null) return false
        val actions: LinkedList<String> = LinkedList()
        var reason = binding.reason.selectedItem?.toString() ?: return false
        val unitResId = if (profileFunction.getUnits() == Constants.MGDL) R.string.mgdl else R.string.mmol
        val target = binding.temptarget.value
        val duration = binding.duration.value.toInt()
        if (target != 0.0 && duration != 0) {
            actions.add(resourceHelper.gs(R.string.reason) + ": " + reason)
            actions.add(resourceHelper.gs(R.string.target_label) + ": " + Profile.toCurrentUnitsString(profileFunction, target) + " " + resourceHelper.gs(unitResId))
            actions.add(resourceHelper.gs(R.string.duration) + ": " + resourceHelper.gs(R.string.format_mins, duration))
        } else {
            actions.add(resourceHelper.gs(R.string.stoptemptarget))
            reason = resourceHelper.gs(R.string.stoptemptarget)
        }
        if (eventTimeChanged)
            actions.add(resourceHelper.gs(R.string.time) + ": " + dateUtil.dateAndTimeString(eventTime))

        activity?.let { activity ->
            OKDialog.showConfirmation(activity, resourceHelper.gs(R.string.careportal_temporarytarget), HtmlHelper.fromHtml(Joiner.on("<br/>").join(actions)), {
                val units = profileFunction.getUnits()
                if (eventTimeChanged)
                    when(reason) {
                        resourceHelper.gs(R.string.eatingsoon) -> uel.log(Action.TT_EATING_SOON, ValueWithUnit(eventTime, Units.Timestamp), ValueWithUnit(target, units), ValueWithUnit(duration, Units.M))
                        resourceHelper.gs(R.string.activity) -> uel.log(Action.TT_ACTIVITY, ValueWithUnit(eventTime, Units.Timestamp), ValueWithUnit(target, units), ValueWithUnit(duration, Units.M))
                        resourceHelper.gs(R.string.hypo) -> uel.log(Action.TT_HYPO, ValueWithUnit(eventTime, Units.Timestamp), ValueWithUnit(target, units), ValueWithUnit(duration, Units.M))
                        resourceHelper.gs(R.string.manual) -> uel.log(Action.TT, ValueWithUnit(eventTime, Units.Timestamp), ValueWithUnit(target, units), ValueWithUnit(duration, Units.M))
                        resourceHelper.gs(R.string.stoptemptarget) -> uel.log(Action.CANCEL_TT, ValueWithUnit(eventTime, Units.Timestamp))
                    }
                else
                    when(reason) {
                        resourceHelper.gs(R.string.eatingsoon) -> uel.log(Action.TT_EATING_SOON, ValueWithUnit(target, units), ValueWithUnit(duration, Units.M))
                        resourceHelper.gs(R.string.activity) -> uel.log(Action.TT_ACTIVITY, ValueWithUnit(target, units), ValueWithUnit(duration, Units.M))
                        resourceHelper.gs(R.string.hypo) -> uel.log(Action.TT_HYPO, ValueWithUnit(target, units), ValueWithUnit(duration, Units.M))
                        resourceHelper.gs(R.string.manual) -> uel.log(Action.TT, ValueWithUnit(target, units), ValueWithUnit(duration, Units.M))
                        resourceHelper.gs(R.string.stoptemptarget) -> uel.log(Action.CANCEL_TT)
                    }
                if (target == 0.0 || duration == 0) {
                    disposable += repository.runTransactionForResult(CancelCurrentTemporaryTargetIfAnyTransaction(eventTime))
                        .subscribe({ result ->
                            result.updated.forEach { nsUpload.updateTempTarget(it) }
                        }, {
                            aapsLogger.error(LTag.BGSOURCE, "Error while saving temporary target", it)
                        })
                } else {
                    disposable += repository.runTransactionForResult(InsertTemporaryTargetAndCancelCurrentTransaction(
                        timestamp = eventTime,
                        duration = TimeUnit.MINUTES.toMillis(duration.toLong()),
                        reason = when (reason) {
                            "Eating Soon" -> TemporaryTarget.Reason.EATING_SOON
                            "Activity"    -> TemporaryTarget.Reason.ACTIVITY
                            "Hypo"        -> TemporaryTarget.Reason.HYPOGLYCEMIA
                            else          -> TemporaryTarget.Reason.CUSTOM
                        },
                        lowTarget = Profile.toMgdl(target, profileFunction.getUnits()),
                        highTarget = Profile.toMgdl(target, profileFunction.getUnits())
                    )).subscribe({ result ->
                        result.inserted.forEach { nsUpload.uploadTempTarget(it) }
                        result.updated.forEach { nsUpload.updateTempTarget(it) }
                    }, {
                        aapsLogger.error(LTag.BGSOURCE, "Error while saving temporary target", it)
                    })
                }
                if (duration == 10) sp.putBoolean(R.string.key_objectiveusetemptarget, true)
            })
        }
        return true
    }
}<|MERGE_RESOLUTION|>--- conflicted
+++ resolved
@@ -10,15 +10,12 @@
 import info.nightscout.androidaps.Constants
 import info.nightscout.androidaps.R
 import info.nightscout.androidaps.data.Profile
-<<<<<<< HEAD
-import info.nightscout.androidaps.database.entities.UserEntry.*
-=======
 import info.nightscout.androidaps.database.AppRepository
 import info.nightscout.androidaps.database.ValueWrapper
 import info.nightscout.androidaps.database.entities.TemporaryTarget
+import info.nightscout.androidaps.database.entities.UserEntry.*
 import info.nightscout.androidaps.database.transactions.CancelCurrentTemporaryTargetIfAnyTransaction
 import info.nightscout.androidaps.database.transactions.InsertTemporaryTargetAndCancelCurrentTransaction
->>>>>>> 87f348fe
 import info.nightscout.androidaps.databinding.DialogTemptargetBinding
 import info.nightscout.androidaps.interfaces.ProfileFunction
 import info.nightscout.androidaps.logging.LTag
@@ -137,16 +134,19 @@
                 binding.duration.value = defaultValueHelper.determineEatingSoonTTDuration().toDouble()
                 binding.reason.setSelection(reasonList.indexOf(resourceHelper.gs(R.string.eatingsoon)))
             }
+
             R.id.activity -> {
                 binding.temptarget.value = defaultValueHelper.determineActivityTT()
                 binding.duration.value = defaultValueHelper.determineActivityTTDuration().toDouble()
                 binding.reason.setSelection(reasonList.indexOf(resourceHelper.gs(R.string.activity)))
             }
+
             R.id.hypo -> {
                 binding.temptarget.value = defaultValueHelper.determineHypoTT()
                 binding.duration.value = defaultValueHelper.determineHypoTTDuration().toDouble()
                 binding.reason.setSelection(reasonList.indexOf(resourceHelper.gs(R.string.hypo)))
             }
+
             R.id.cancel -> {
                 binding.duration.value = 0.0
             }
