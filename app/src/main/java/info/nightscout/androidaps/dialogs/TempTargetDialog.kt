package info.nightscout.androidaps.dialogs

import android.os.Bundle
import android.view.LayoutInflater
import android.view.View
import android.view.ViewGroup
import android.widget.AdapterView
import android.widget.ArrayAdapter
import com.google.common.base.Joiner
import com.google.common.collect.Lists
import info.nightscout.androidaps.Constants
import info.nightscout.androidaps.R
import info.nightscout.androidaps.data.Profile
import info.nightscout.androidaps.db.Source
import info.nightscout.androidaps.db.TempTarget
import info.nightscout.androidaps.plugins.configBuilder.ConstraintChecker
import info.nightscout.androidaps.plugins.configBuilder.ProfileFunction
import info.nightscout.androidaps.plugins.treatments.TreatmentsPlugin
import info.nightscout.androidaps.utils.DateUtil
import info.nightscout.androidaps.utils.DefaultValueHelper
import info.nightscout.androidaps.utils.HtmlHelper
import info.nightscout.androidaps.utils.OKDialog
import info.nightscout.androidaps.utils.resources.ResourceHelper
import kotlinx.android.synthetic.main.dialog_temptarget.*
import kotlinx.android.synthetic.main.okcancel.*
import java.text.DecimalFormat
import java.util.*
import javax.inject.Inject

class TempTargetDialog : DialogFragmentWithDate() {
    @Inject lateinit var constraintChecker: ConstraintChecker
    @Inject lateinit var resourceHelper: ResourceHelper
    @Inject lateinit var profileFunction: ProfileFunction
    @Inject lateinit var defaultValueHelper: DefaultValueHelper
    @Inject lateinit var treatmentsPlugin: TreatmentsPlugin

    override fun onSaveInstanceState(savedInstanceState: Bundle) {
        super.onSaveInstanceState(savedInstanceState)
        savedInstanceState.putDouble("overview_temptarget_duration", overview_temptarget_duration.value)
        savedInstanceState.putDouble("overview_temptarget_temptarget", overview_temptarget_temptarget.value)
    }

    override fun onCreateView(inflater: LayoutInflater, container: ViewGroup?,
                              savedInstanceState: Bundle?): View? {
        onCreateViewGeneral()
        return inflater.inflate(R.layout.dialog_temptarget, container, false)
    }

    override fun onViewCreated(view: View, savedInstanceState: Bundle?) {
        super.onViewCreated(view, savedInstanceState)

        overview_temptarget_duration.setParams(savedInstanceState?.getDouble("overview_temptarget_duration")
            ?: 0.0, 0.0, Constants.MAX_PROFILE_SWITCH_DURATION, 10.0, DecimalFormat("0"), false, ok)

        if (profileFunction.getUnits() == Constants.MMOL)
            overview_temptarget_temptarget.setParams(
                savedInstanceState?.getDouble("overview_temptarget_temptarget")
                    ?: Constants.MIN_TT_MMOL,
                Constants.MIN_TT_MMOL, Constants.MAX_TT_MMOL, 0.1, DecimalFormat("0.0"), false, ok)
        else
            overview_temptarget_temptarget.setParams(
                savedInstanceState?.getDouble("overview_temptarget_temptarget")
                    ?: Constants.MIN_TT_MGDL,
                Constants.MIN_TT_MGDL, Constants.MAX_TT_MGDL, 1.0, DecimalFormat("0"), false, ok)

        val units = profileFunction.getUnits()
        overview_temptarget_units.text = if (units == Constants.MMOL) resourceHelper.gs(R.string.mmol) else resourceHelper.gs(R.string.mgdl)
        // temp target
        context?.let { context ->
            val reasonList: List<String> = Lists.newArrayList(
                resourceHelper.gs(R.string.manual),
                resourceHelper.gs(R.string.cancel),
                resourceHelper.gs(R.string.eatingsoon),
                resourceHelper.gs(R.string.activity),
                resourceHelper.gs(R.string.hypo)
            )
            val adapterReason = ArrayAdapter(context, R.layout.spinner_centered, reasonList)
            overview_temptarget_reason.adapter = adapterReason
            overview_temptarget_reason.onItemSelectedListener = object : AdapterView.OnItemSelectedListener {
                override fun onItemSelected(parent: AdapterView<*>?, view: View, position: Int, id: Long) {
                    val defaultDuration: Double
                    val defaultTarget: Double
                    when (reasonList[position]) {
                        resourceHelper.gs(R.string.eatingsoon) -> {
                            defaultDuration = defaultValueHelper.determineEatingSoonTTDuration().toDouble()
                            defaultTarget = defaultValueHelper.determineEatingSoonTT()
                        }

                        resourceHelper.gs(R.string.activity)   -> {
                            defaultDuration = defaultValueHelper.determineActivityTTDuration().toDouble()
                            defaultTarget = defaultValueHelper.determineActivityTT()
                        }

                        resourceHelper.gs(R.string.hypo)       -> {
                            defaultDuration = defaultValueHelper.determineHypoTTDuration().toDouble()
                            defaultTarget = defaultValueHelper.determineHypoTT()
                        }

                        resourceHelper.gs(R.string.cancel)     -> {
                            defaultDuration = 0.0
                            defaultTarget = 0.0
                        }

                        else                                   -> {
                            defaultDuration = overview_temptarget_duration.value
                            defaultTarget = overview_temptarget_temptarget.value
                        }
                    }
                    overview_temptarget_temptarget.value = defaultTarget
                    overview_temptarget_duration.value = defaultDuration
                }

                override fun onNothingSelected(parent: AdapterView<*>?) {}
            }
        }
    }

    override fun submit(): Boolean {
        val actions: LinkedList<String> = LinkedList()
        val reason = overview_temptarget_reason.selectedItem.toString()
        val unitResId = if (profileFunction.getUnits() == Constants.MGDL) R.string.mgdl else R.string.mmol
        val target = overview_temptarget_temptarget.value
<<<<<<< HEAD
        val duration = overview_temptarget_duration.value
        if (target != 0.0 && duration != 0.0) {
            actions.add(resourceHelper.gs(R.string.reason) + ": " + reason)
            actions.add(resourceHelper.gs(R.string.nsprofileview_target_label) + ": " + Profile.toCurrentUnitsString(target) + " " + resourceHelper.gs(unitResId))
            actions.add(resourceHelper.gs(R.string.duration) + ": " + resourceHelper.gs(R.string.format_hours, duration))
=======
        val duration = overview_temptarget_duration.value.toInt()
        if (target != 0.0 && duration != 0) {
            actions.add(MainApp.gs(R.string.reason) + ": " + reason)
            actions.add(MainApp.gs(R.string.nsprofileview_target_label) + ": " + Profile.toCurrentUnitsString(target) + " " + MainApp.gs(unitResId))
            actions.add(MainApp.gs(R.string.duration) + ": " + MainApp.gs(R.string.format_mins, duration))
>>>>>>> 26170dde
        } else {
            actions.add(resourceHelper.gs(R.string.stoptemptarget))
        }
        if (eventTimeChanged)
            actions.add(resourceHelper.gs(R.string.time) + ": " + DateUtil.dateAndTimeString(eventTime))

        activity?.let { activity ->
<<<<<<< HEAD
            OKDialog.showConfirmation(activity, resourceHelper.gs(R.string.careportal_temporarytarget), HtmlHelper.fromHtml(Joiner.on("<br/>").join(actions)), Runnable {
                if (target == 0.0 || duration == 0.0) {
=======
            OKDialog.showConfirmation(activity, MainApp.gs(R.string.careportal_temporarytarget), HtmlHelper.fromHtml(Joiner.on("<br/>").join(actions)), Runnable {
                log.debug("USER ENTRY: TEMP TARGET $target duration: $duration")
                if (target == 0.0 || duration == 0) {
>>>>>>> 26170dde
                    val tempTarget = TempTarget()
                        .date(eventTime)
                        .duration(0)
                        .low(0.0).high(0.0)
                        .source(Source.USER)
                    treatmentsPlugin.addToHistoryTempTarget(tempTarget)
                } else {
                    val tempTarget = TempTarget()
                        .date(eventTime)
                        .duration(duration.toInt())
                        .reason(reason)
                        .source(Source.USER)
                        .low(Profile.toMgdl(target, profileFunction.getUnits()))
                        .high(Profile.toMgdl(target, profileFunction.getUnits()))
                    treatmentsPlugin.addToHistoryTempTarget(tempTarget)
                }
<<<<<<< HEAD
                if (duration == 10.0) sp.putBoolean(R.string.key_objectiveusetemptarget, true)
=======
                if (duration == 10) SP.putBoolean(R.string.key_objectiveusetemptarget, true)
>>>>>>> 26170dde
            })
        }
        return true
    }
}<|MERGE_RESOLUTION|>--- conflicted
+++ resolved
@@ -120,19 +120,11 @@
         val reason = overview_temptarget_reason.selectedItem.toString()
         val unitResId = if (profileFunction.getUnits() == Constants.MGDL) R.string.mgdl else R.string.mmol
         val target = overview_temptarget_temptarget.value
-<<<<<<< HEAD
-        val duration = overview_temptarget_duration.value
-        if (target != 0.0 && duration != 0.0) {
+        val duration = overview_temptarget_duration.value.toInt()
+        if (target != 0.0 && duration != 0) {
             actions.add(resourceHelper.gs(R.string.reason) + ": " + reason)
             actions.add(resourceHelper.gs(R.string.nsprofileview_target_label) + ": " + Profile.toCurrentUnitsString(target) + " " + resourceHelper.gs(unitResId))
-            actions.add(resourceHelper.gs(R.string.duration) + ": " + resourceHelper.gs(R.string.format_hours, duration))
-=======
-        val duration = overview_temptarget_duration.value.toInt()
-        if (target != 0.0 && duration != 0) {
-            actions.add(MainApp.gs(R.string.reason) + ": " + reason)
-            actions.add(MainApp.gs(R.string.nsprofileview_target_label) + ": " + Profile.toCurrentUnitsString(target) + " " + MainApp.gs(unitResId))
-            actions.add(MainApp.gs(R.string.duration) + ": " + MainApp.gs(R.string.format_mins, duration))
->>>>>>> 26170dde
+            actions.add(resourceHelper.gs(R.string.duration) + ": " + resourceHelper.gs(R.string.format_mins, duration))
         } else {
             actions.add(resourceHelper.gs(R.string.stoptemptarget))
         }
@@ -140,14 +132,9 @@
             actions.add(resourceHelper.gs(R.string.time) + ": " + DateUtil.dateAndTimeString(eventTime))
 
         activity?.let { activity ->
-<<<<<<< HEAD
             OKDialog.showConfirmation(activity, resourceHelper.gs(R.string.careportal_temporarytarget), HtmlHelper.fromHtml(Joiner.on("<br/>").join(actions)), Runnable {
-                if (target == 0.0 || duration == 0.0) {
-=======
-            OKDialog.showConfirmation(activity, MainApp.gs(R.string.careportal_temporarytarget), HtmlHelper.fromHtml(Joiner.on("<br/>").join(actions)), Runnable {
-                log.debug("USER ENTRY: TEMP TARGET $target duration: $duration")
+                aapsLogger.debug("USER ENTRY: TEMP TARGET $target duration: $duration")
                 if (target == 0.0 || duration == 0) {
->>>>>>> 26170dde
                     val tempTarget = TempTarget()
                         .date(eventTime)
                         .duration(0)
@@ -157,18 +144,14 @@
                 } else {
                     val tempTarget = TempTarget()
                         .date(eventTime)
-                        .duration(duration.toInt())
+                        .duration(duration)
                         .reason(reason)
                         .source(Source.USER)
                         .low(Profile.toMgdl(target, profileFunction.getUnits()))
                         .high(Profile.toMgdl(target, profileFunction.getUnits()))
                     treatmentsPlugin.addToHistoryTempTarget(tempTarget)
                 }
-<<<<<<< HEAD
-                if (duration == 10.0) sp.putBoolean(R.string.key_objectiveusetemptarget, true)
-=======
-                if (duration == 10) SP.putBoolean(R.string.key_objectiveusetemptarget, true)
->>>>>>> 26170dde
+                if (duration == 10) sp.putBoolean(R.string.key_objectiveusetemptarget, true)
             })
         }
         return true
