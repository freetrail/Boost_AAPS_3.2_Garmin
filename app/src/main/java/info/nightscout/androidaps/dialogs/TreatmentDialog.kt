--- conflicted
+++ resolved
@@ -151,24 +151,12 @@
                     detailedBolusInfo.carbs = carbsAfterConstraints.toDouble()
                     detailedBolusInfo.context = context
                     if (recordOnlyChecked) {
-<<<<<<< HEAD
                         uel.log(action,
                             ValueWithUnit(Sources.TreatmentDialog),
                             ValueWithUnit(detailedBolusInfo.timestamp, Units.Timestamp, eventTimeChanged),
                             ValueWithUnit(R.string.record, Units.R_String),
                             ValueWithUnit(insulinAfterConstraints, Units.U, insulin != 0.0),
                             ValueWithUnit(carbsAfterConstraints, Units.G, carbs != 0))
-                        disposable += repository.runTransactionForResult(detailedBolusInfo.insertBolusTransaction())
-                            .subscribe(
-                                { result -> result.inserted.forEach { aapsLogger.debug(LTag.DATABASE, "Inserted bolus $it") } },
-                                { aapsLogger.error(LTag.DATABASE, "Error while saving bolus", it) }
-                            )
-                        disposable += repository.runTransactionForResult(detailedBolusInfo.insertCarbsTransaction())
-                            .subscribe(
-                                { result -> result.inserted.forEach { aapsLogger.debug(LTag.DATABASE, "Inserted carbs $it") } },
-                                { aapsLogger.error(LTag.DATABASE, "Error while saving carbs", it) }
-                            )
-=======
                         if (detailedBolusInfo.insulin > 0)
                             disposable += repository.runTransactionForResult(detailedBolusInfo.insertBolusTransaction())
                                 .subscribe(
@@ -181,7 +169,6 @@
                                     { result -> result.inserted.forEach { aapsLogger.debug(LTag.DATABASE, "Inserted carbs $it") } },
                                     { aapsLogger.error(LTag.DATABASE, "Error while saving carbs", it) }
                                 )
->>>>>>> cb298a26
                     } else {
                         commandQueue.bolus(detailedBolusInfo, object : Callback() {
                             override fun run() {
@@ -191,8 +178,7 @@
                                     uel.log(action,
                                         ValueWithUnit(Sources.TreatmentDialog),
                                         ValueWithUnit(insulin, Units.U, insulin != 0.0),
-                                        ValueWithUnit(carbs, Units.G, carbs != 0)
-                                    )
+                                        ValueWithUnit(carbs, Units.G, carbs != 0))
                             }
                         })
                     }
