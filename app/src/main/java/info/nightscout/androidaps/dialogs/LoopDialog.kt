package info.nightscout.androidaps.dialogs

import android.content.Context
import android.os.Bundle
import android.os.Handler
import android.os.Looper
import android.view.LayoutInflater
import android.view.View
import android.view.ViewGroup
import android.view.Window
import android.view.WindowManager
import androidx.fragment.app.FragmentManager
import dagger.android.support.DaggerDialogFragment
import info.nightscout.androidaps.R
import info.nightscout.androidaps.activities.ErrorHelperActivity
import info.nightscout.androidaps.database.AppRepository
import info.nightscout.androidaps.database.entities.OfflineEvent
import info.nightscout.androidaps.database.entities.ValueWithUnit
import info.nightscout.androidaps.database.entities.UserEntry.Action
import info.nightscout.androidaps.database.entities.UserEntry.Sources
import info.nightscout.androidaps.database.transactions.CancelCurrentOfflineEventIfAnyTransaction
import info.nightscout.androidaps.database.transactions.InsertAndCancelCurrentOfflineEventTransaction
import info.nightscout.androidaps.databinding.DialogLoopBinding
import info.nightscout.androidaps.events.EventPreferenceChange
import info.nightscout.androidaps.events.EventRefreshOverview
import info.nightscout.androidaps.interfaces.*
import info.nightscout.androidaps.logging.AAPSLogger
import info.nightscout.androidaps.logging.UserEntryLogger
import info.nightscout.androidaps.plugins.aps.loop.LoopPlugin
import info.nightscout.androidaps.plugins.bus.RxBusWrapper
import info.nightscout.androidaps.plugins.configBuilder.ConstraintChecker
import info.nightscout.androidaps.queue.Callback
import info.nightscout.androidaps.utils.FabricPrivacy
import info.nightscout.androidaps.utils.ToastUtils
import info.nightscout.androidaps.utils.alertDialogs.OKDialog
import info.nightscout.androidaps.extensions.toVisibility
import info.nightscout.androidaps.logging.LTag
import info.nightscout.androidaps.utils.DateUtil
import info.nightscout.androidaps.utils.T
import info.nightscout.androidaps.utils.resources.ResourceHelper
import info.nightscout.androidaps.utils.sharedPreferences.SP
import io.reactivex.disposables.CompositeDisposable
import io.reactivex.rxkotlin.plusAssign
import javax.inject.Inject

class LoopDialog : DaggerDialogFragment() {

    @Inject lateinit var aapsLogger: AAPSLogger
    @Inject lateinit var ctx: Context
    @Inject lateinit var sp: SP
    @Inject lateinit var rxBus: RxBusWrapper
    @Inject lateinit var fabricPrivacy: FabricPrivacy
    @Inject lateinit var resourceHelper: ResourceHelper
    @Inject lateinit var profileFunction: ProfileFunction
    @Inject lateinit var loopPlugin: LoopPlugin
    @Inject lateinit var activePlugin: ActivePlugin
    @Inject lateinit var constraintChecker: ConstraintChecker
    @Inject lateinit var commandQueue: CommandQueueProvider
    @Inject lateinit var configBuilder: ConfigBuilder
    @Inject lateinit var uel: UserEntryLogger
    @Inject lateinit var dateUtil: DateUtil
    @Inject lateinit var repository: AppRepository

    private var showOkCancel: Boolean = true
    private var _binding: DialogLoopBinding? = null
    private var loopHandler = Handler(Looper.getMainLooper())
    private lateinit var refreshDialog: Runnable

    // This property is only valid between onCreateView and
    // onDestroyView.
    private val binding get() = _binding!!

    val disposable = CompositeDisposable()

    override fun onStart() {
        super.onStart()
        dialog?.window?.setLayout(
            ViewGroup.LayoutParams.MATCH_PARENT,
            ViewGroup.LayoutParams.WRAP_CONTENT
        )
    }

    override fun onSaveInstanceState(savedInstanceState: Bundle) {
        super.onSaveInstanceState(savedInstanceState)
        savedInstanceState.putInt("showOkCancel", if (showOkCancel) 1 else 0)
    }

    override fun onCreateView(inflater: LayoutInflater, container: ViewGroup?,
                              savedInstanceState: Bundle?): View {
        // load data from bundle
        (savedInstanceState ?: arguments)?.let { bundle ->
            showOkCancel = bundle.getInt("showOkCancel", 1) == 1
        }
        dialog?.window?.requestFeature(Window.FEATURE_NO_TITLE)
        dialog?.window?.setSoftInputMode(WindowManager.LayoutParams.SOFT_INPUT_STATE_HIDDEN)
        isCancelable = true
        dialog?.setCanceledOnTouchOutside(false)

        _binding = DialogLoopBinding.inflate(inflater, container, false)
        return binding.root
    }

    override fun onViewCreated(view: View, savedInstanceState: Bundle?) {
        updateGUI("LoopDialogOnViewCreated")

        binding.overviewCloseloop.setOnClickListener { if (showOkCancel) onClickOkCancelEnabled(it) else onClick(it); dismiss() }
        binding.overviewLgsloop.setOnClickListener { if (showOkCancel) onClickOkCancelEnabled(it) else onClick(it); dismiss() }
        binding.overviewOpenloop.setOnClickListener { if (showOkCancel) onClickOkCancelEnabled(it) else onClick(it); dismiss() }
        binding.overviewDisable.setOnClickListener { if (showOkCancel) onClickOkCancelEnabled(it) else onClick(it); dismiss() }
        binding.overviewEnable.setOnClickListener { if (showOkCancel) onClickOkCancelEnabled(it) else onClick(it); dismiss() }
        binding.overviewResume.setOnClickListener { if (showOkCancel) onClickOkCancelEnabled(it) else onClick(it); dismiss() }
        binding.overviewReconnect.setOnClickListener { if (showOkCancel) onClickOkCancelEnabled(it) else onClick(it); dismiss() }
        binding.overviewSuspend1h.setOnClickListener { if (showOkCancel) onClickOkCancelEnabled(it) else onClick(it); dismiss() }
        binding.overviewSuspend2h.setOnClickListener { if (showOkCancel) onClickOkCancelEnabled(it) else onClick(it); dismiss() }
        binding.overviewSuspend3h.setOnClickListener { if (showOkCancel) onClickOkCancelEnabled(it) else onClick(it); dismiss() }
        binding.overviewSuspend10h.setOnClickListener { if (showOkCancel) onClickOkCancelEnabled(it) else onClick(it); dismiss() }
        binding.overviewDisconnect15m.setOnClickListener { if (showOkCancel) onClickOkCancelEnabled(it) else onClick(it); dismiss() }
        binding.overviewDisconnect30m.setOnClickListener { if (showOkCancel) onClickOkCancelEnabled(it) else onClick(it); dismiss() }
        binding.overviewDisconnect1h.setOnClickListener { if (showOkCancel) onClickOkCancelEnabled(it) else onClick(it); dismiss() }
        binding.overviewDisconnect2h.setOnClickListener { if (showOkCancel) onClickOkCancelEnabled(it) else onClick(it); dismiss() }
        binding.overviewDisconnect3h.setOnClickListener { if (showOkCancel) onClickOkCancelEnabled(it) else onClick(it); dismiss() }

        // cancel button
        binding.cancel.setOnClickListener { dismiss() }

        refreshDialog = Runnable {
            scheduleUpdateGUI()
            loopHandler.postDelayed(refreshDialog, 15 * 1000L)
        }
        loopHandler.postDelayed(refreshDialog, 15 * 1000L)
    }

    @Synchronized
    override fun onDestroyView() {
        super.onDestroyView()
        _binding = null
        loopHandler.removeCallbacksAndMessages(null)
        disposable.clear()
    }

    var task: Runnable? = null

    private fun scheduleUpdateGUI() {
        class UpdateRunnable : Runnable {

            override fun run() {
                updateGUI("refreshDialog")
                task = null
            }
        }
        view?.removeCallbacks(task)
        task = UpdateRunnable()
        view?.postDelayed(task, 500)
    }

    @Synchronized
    fun updateGUI(from: String) {
        if (_binding == null) return
        aapsLogger.debug("UpdateGUI from $from")
        val pumpDescription: PumpDescription = activePlugin.activePump.pumpDescription
        val closedLoopAllowed = constraintChecker.isClosedLoopAllowed(Constraint(true))
        val lgsEnabled = constraintChecker.isLgsAllowed(Constraint(true))
        val apsMode = sp.getString(R.string.key_aps_mode, "open")
<<<<<<< HEAD
        val pump = activePlugin.activePump

        binding.overviewDisconnect15m.visibility = pumpDescription.tempDurationStep15mAllowed.toVisibility()
        binding.overviewDisconnect30m.visibility = pumpDescription.tempDurationStep30mAllowed.toVisibility()
        when {
            pump.isSuspended()                                     -> {
                binding.overviewLoop.visibility = View.GONE
                binding.overviewSuspend.visibility = View.GONE
                binding.overviewPump.visibility = View.GONE
            }

            !profileFunction.isProfileValid("LoopDialogUpdateGUI") -> {
                binding.overviewLoop.visibility = View.GONE
                binding.overviewSuspend.visibility = View.GONE
                binding.overviewPump.visibility = View.GONE
            }

            !loopPlugin.isEnabled(PluginType.LOOP)                  -> {
                binding.overviewLoop.visibility = View.VISIBLE
                binding.overviewEnable.visibility = View.VISIBLE
                binding.overviewDisable.visibility = View.GONE
                binding.overviewSuspend.visibility = View.GONE
                binding.overviewPump.visibility = View.VISIBLE
                binding.overviewReconnect.visibility = View.GONE
            }

            loopPlugin.isDisconnected                              -> {
                binding.overviewLoop.visibility = View.GONE
                binding.overviewSuspend.visibility = View.GONE
                binding.overviewPump.visibility = View.VISIBLE
                binding.overviewPumpHeader.text = resourceHelper.gs(R.string.reconnect)
                binding.overviewDisconnectButtons.visibility = View.VISIBLE
                binding.overviewReconnect.visibility = View.VISIBLE
            }

            loopPlugin.isSuspended                                 -> {
                binding.overviewLoop.visibility = View.GONE
                binding.overviewSuspend.visibility = View.VISIBLE
                binding.overviewSuspendHeader.text = resourceHelper.gs(R.string.resumeloop)
                binding.overviewSuspendButtons.visibility = View.VISIBLE
                binding.overviewResume.visibility = View.VISIBLE
                binding.overviewPump.visibility = View.VISIBLE
                binding.overviewReconnect.visibility = View.GONE
            }

            else                                                   -> {
                binding.overviewLoop.visibility = View.VISIBLE
                binding.overviewEnable.visibility = View.GONE
=======
        if (profileFunction.isProfileValid("LoopDialogUpdateGUI")) {
            if (loopPlugin.isEnabled()) {
>>>>>>> 4d5b699c
                when {
                    closedLoopAllowed.value() -> {
                        binding.overviewCloseloop.visibility = (apsMode != "closed").toVisibility()
                        binding.overviewLgsloop.visibility = (apsMode != "lgs").toVisibility()
                        binding.overviewOpenloop.visibility = (apsMode != "open").toVisibility()
                    }

                    apsMode == "open"         -> {
                        binding.overviewCloseloop.visibility = View.VISIBLE
                        binding.overviewLgsloop.visibility = View.GONE
                        binding.overviewOpenloop.visibility = View.GONE
                    }

                    lgsEnabled.value()        -> {
                        binding.overviewCloseloop.visibility = View.GONE
                        binding.overviewLgsloop.visibility = (apsMode != "lgs").toVisibility()
                        binding.overviewOpenloop.visibility = (apsMode != "open").toVisibility()
                    }

                    else                      -> {
                        binding.overviewCloseloop.visibility = View.GONE
                        binding.overviewLgsloop.visibility = View.GONE
                        binding.overviewOpenloop.visibility = View.GONE
                    }
                }
<<<<<<< HEAD
                binding.overviewSuspend.visibility = View.VISIBLE
                binding.overviewSuspendHeader.text = resourceHelper.gs(R.string.suspendloop)
                binding.overviewSuspendButtons.visibility = View.VISIBLE
                binding.overviewResume.visibility = View.GONE

                binding.overviewPump.visibility = View.VISIBLE
                binding.overviewPumpHeader.text = resourceHelper.gs(R.string.disconnectpump)
                binding.overviewDisconnectButtons.visibility = View.VISIBLE
                binding.overviewReconnect.visibility = View.GONE

=======
                binding.overviewEnable.visibility = View.GONE
                binding.overviewDisable.visibility = View.VISIBLE
                if (!loopPlugin.isSuspended) {
                    binding.overviewSuspendHeader.text = resourceHelper.gs(R.string.suspendloop)
                    binding.overviewResume.visibility = View.GONE
                    binding.overviewSuspendButtons.visibility = View.VISIBLE
                    binding.overviewSuspend.visibility = View.VISIBLE
                } else {
                    if (!loopPlugin.isDisconnected) {
                        binding.overviewSuspendHeader.text = resourceHelper.gs(R.string.resumeloop)
                        binding.overviewResume.visibility = View.VISIBLE
                        binding.overviewSuspendButtons.visibility = View.GONE
                        binding.overviewSuspend.visibility = View.VISIBLE
                    } else
                        binding.overviewSuspend.visibility = View.GONE
                }
            } else {
                binding.overviewEnable.visibility = View.VISIBLE
                binding.overviewDisable.visibility = View.GONE
                binding.overviewSuspend.visibility = View.GONE
                if (!loopPlugin.isDisconnected) {
                    binding.overviewPumpHeader.text = resourceHelper.gs(R.string.disconnectpump)
                    binding.overviewDisconnect15m.visibility =
                        pumpDescription.tempDurationStep15mAllowed.toVisibility()
                    binding.overviewDisconnect30m.visibility =
                        pumpDescription.tempDurationStep30mAllowed.toVisibility()
                    binding.overviewDisconnectButtons.visibility = View.VISIBLE
                    binding.overviewReconnect.visibility = View.GONE
                } else {
                    binding.overviewPumpHeader.text = resourceHelper.gs(R.string.reconnect)
                    binding.overviewDisconnectButtons.visibility = View.GONE
                    binding.overviewReconnect.visibility = View.VISIBLE
                }
                binding.overviewLoop.visibility = (!loopPlugin.isSuspended && !loopPlugin.isDisconnected).toVisibility()
>>>>>>> 4d5b699c
            }
        }


        /**************************************************************************************************
        val profile = profileFunction.getProfile()
        val profileStore = activePlugin.activeProfileSource.profile

        if (profile == null || profileStore == null) {
            ToastUtils.showToastInUiThread(ctx, resourceHelper.gs(R.string.noprofile))
            dismiss()
            return
        }
        **************************************************************************************************/

    }

    private fun onClickOkCancelEnabled(v: View): Boolean {
        var description = ""
        when (v.id) {
            R.id.overview_closeloop      -> description = resourceHelper.gs(R.string.closedloop)
            R.id.overview_lgsloop        -> description = resourceHelper.gs(R.string.lowglucosesuspend)
            R.id.overview_openloop       -> description = resourceHelper.gs(R.string.openloop)
            R.id.overview_disable        -> description = resourceHelper.gs(R.string.disableloop)
            R.id.overview_enable         -> description = resourceHelper.gs(R.string.enableloop)
            R.id.overview_resume         -> description = resourceHelper.gs(R.string.resume)
            R.id.overview_reconnect      -> description = resourceHelper.gs(R.string.reconnect)
            R.id.overview_suspend_1h     -> description = resourceHelper.gs(R.string.suspendloopfor1h)
            R.id.overview_suspend_2h     -> description = resourceHelper.gs(R.string.suspendloopfor2h)
            R.id.overview_suspend_3h     -> description = resourceHelper.gs(R.string.suspendloopfor3h)
            R.id.overview_suspend_10h    -> description = resourceHelper.gs(R.string.suspendloopfor10h)
            R.id.overview_disconnect_15m -> description = resourceHelper.gs(R.string.disconnectpumpfor15m)
            R.id.overview_disconnect_30m -> description = resourceHelper.gs(R.string.disconnectpumpfor30m)
            R.id.overview_disconnect_1h  -> description = resourceHelper.gs(R.string.disconnectpumpfor1h)
            R.id.overview_disconnect_2h  -> description = resourceHelper.gs(R.string.disconnectpumpfor2h)
            R.id.overview_disconnect_3h  -> description = resourceHelper.gs(R.string.disconnectpumpfor3h)
        }
        activity?.let { activity ->
            OKDialog.showConfirmation(activity, resourceHelper.gs(R.string.confirm), description, Runnable {
                onClick(v)
            })
        }
        return true
    }

    fun onClick(v: View): Boolean {
        when (v.id) {
            R.id.overview_closeloop                       -> {
                uel.log(Action.CLOSED_LOOP_MODE, Sources.LoopDialog)
                sp.putString(R.string.key_aps_mode, "closed")
                rxBus.send(EventPreferenceChange(resourceHelper.gs(R.string.closedloop)))
                return true
            }

            R.id.overview_lgsloop                         -> {
                uel.log(Action.LGS_LOOP_MODE, Sources.LoopDialog)
                sp.putString(R.string.key_aps_mode, "lgs")
                rxBus.send(EventPreferenceChange(resourceHelper.gs(R.string.lowglucosesuspend)))
                return true
            }

            R.id.overview_openloop                        -> {
                uel.log(Action.OPEN_LOOP_MODE, Sources.LoopDialog)
                sp.putString(R.string.key_aps_mode, "open")
                rxBus.send(EventPreferenceChange(resourceHelper.gs(R.string.lowglucosesuspend)))
                return true
            }

            R.id.overview_disable                         -> {
                uel.log(Action.LOOP_DISABLED, Sources.LoopDialog)
                loopPlugin.setPluginEnabled(PluginType.LOOP, false)
                loopPlugin.setFragmentVisible(PluginType.LOOP, false)
                configBuilder.storeSettings("DisablingLoop")
                rxBus.send(EventRefreshOverview("suspend_menu"))
                commandQueue.cancelTempBasal(true, object : Callback() {
                    override fun run() {
                        if (!result.success) {
                            ToastUtils.showToastInUiThread(ctx, resourceHelper.gs(R.string.tempbasaldeliveryerror))
                        }
                    }
                })
                disposable += repository.runTransactionForResult(InsertAndCancelCurrentOfflineEventTransaction(dateUtil.now(), T.days(365).msecs(), OfflineEvent.Reason.DISABLE_LOOP))
                    .subscribe({ result ->
                        result.updated.forEach { aapsLogger.debug(LTag.DATABASE, "Updated OfflineEvent $it") }
                        result.inserted.forEach { aapsLogger.debug(LTag.DATABASE, "Inserted OfflineEvent $it") }
                    }, {
                        aapsLogger.error(LTag.DATABASE, "Error while saving OfflineEvent", it)
                    })
                return true
            }

            R.id.overview_enable                          -> {
                uel.log(Action.LOOP_ENABLED, Sources.LoopDialog)
                loopPlugin.setPluginEnabled(PluginType.LOOP, true)
                loopPlugin.setFragmentVisible(PluginType.LOOP, true)
                configBuilder.storeSettings("EnablingLoop")
                rxBus.send(EventRefreshOverview("suspend_menu"))
                disposable += repository.runTransactionForResult(CancelCurrentOfflineEventIfAnyTransaction(dateUtil.now()))
                    .subscribe({ result ->
                        result.updated.forEach { aapsLogger.debug(LTag.DATABASE, "Updated OfflineEvent $it") }
                    }, {
                        aapsLogger.error(LTag.DATABASE, "Error while saving OfflineEvent", it)
                    })
                return true
            }

            R.id.overview_resume, R.id.overview_reconnect -> {
                uel.log(if (v.id == R.id.overview_resume) Action.RESUME else Action.RECONNECT, Sources.LoopDialog)
                disposable += repository.runTransactionForResult(CancelCurrentOfflineEventIfAnyTransaction(dateUtil.now()))
                    .subscribe({ result ->
                        result.updated.forEach { aapsLogger.debug(LTag.DATABASE, "Updated OfflineEvent $it") }
                    }, {
                        aapsLogger.error(LTag.DATABASE, "Error while saving OfflineEvent", it)
                    })
                rxBus.send(EventRefreshOverview("suspend_menu"))
                commandQueue.cancelTempBasal(true, object : Callback() {
                    override fun run() {
                        if (!result.success) {
                            ErrorHelperActivity.runAlarm(ctx, result.comment, resourceHelper.gs(R.string.tempbasaldeliveryerror), R.raw.boluserror)
                        }
                    }
                })
                sp.putBoolean(R.string.key_objectiveusereconnect, true)
                return true
            }

            R.id.overview_suspend_1h                      -> {
                uel.log(Action.SUSPEND, Sources.LoopDialog, ValueWithUnit.Hour(1))
                loopPlugin.suspendLoop(T.hours(1).mins().toInt())
                rxBus.send(EventRefreshOverview("suspend_menu"))
                return true
            }

            R.id.overview_suspend_2h                      -> {
                uel.log(Action.SUSPEND, Sources.LoopDialog, ValueWithUnit.Hour(2))
                loopPlugin.suspendLoop(T.hours(2).mins().toInt())
                rxBus.send(EventRefreshOverview("suspend_menu"))
                return true
            }

            R.id.overview_suspend_3h                      -> {
                uel.log(Action.SUSPEND, Sources.LoopDialog, ValueWithUnit.Hour(3))
                loopPlugin.suspendLoop(T.hours(3).mins().toInt())
                rxBus.send(EventRefreshOverview("suspend_menu"))
                return true
            }

            R.id.overview_suspend_10h                     -> {
                uel.log(Action.SUSPEND, Sources.LoopDialog, ValueWithUnit.Hour(10))
                loopPlugin.suspendLoop(T.hours(10).mins().toInt())
                rxBus.send(EventRefreshOverview("suspend_menu"))
                return true
            }

            R.id.overview_disconnect_15m                  -> {
                profileFunction.getProfile()?.let { profile ->
                    uel.log(Action.DISCONNECT, Sources.LoopDialog, ValueWithUnit.Minute(15))
                    loopPlugin.goToZeroTemp(T.mins(15).mins().toInt(), profile, OfflineEvent.Reason.DISCONNECT_PUMP)
                    rxBus.send(EventRefreshOverview("suspend_menu"))
                }
                return true
            }

            R.id.overview_disconnect_30m                  -> {
                profileFunction.getProfile()?.let { profile ->
                    uel.log(Action.DISCONNECT, Sources.LoopDialog, ValueWithUnit.Minute(30))
                    loopPlugin.goToZeroTemp(T.mins(30).mins().toInt(), profile, OfflineEvent.Reason.DISCONNECT_PUMP)
                    rxBus.send(EventRefreshOverview("suspend_menu"))
                }
                return true
            }

            R.id.overview_disconnect_1h                   -> {
                profileFunction.getProfile()?.let { profile ->
                    uel.log(Action.DISCONNECT, Sources.LoopDialog, ValueWithUnit.Hour(1))
                    loopPlugin.goToZeroTemp(T.hours(1).mins().toInt(), profile, OfflineEvent.Reason.DISCONNECT_PUMP)
                    rxBus.send(EventRefreshOverview("suspend_menu"))
                }
                return true
            }

            R.id.overview_disconnect_2h                   -> {
                profileFunction.getProfile()?.let { profile ->
                    uel.log(Action.DISCONNECT, Sources.LoopDialog, ValueWithUnit.Hour(2))
                    loopPlugin.goToZeroTemp(T.hours(2).mins().toInt(), profile, OfflineEvent.Reason.DISCONNECT_PUMP)
                    rxBus.send(EventRefreshOverview("suspend_menu"))
                }
                return true
            }

            R.id.overview_disconnect_3h                   -> {
                profileFunction.getProfile()?.let { profile ->
                    uel.log(Action.DISCONNECT, Sources.LoopDialog, ValueWithUnit.Hour(3))
                    loopPlugin.goToZeroTemp(T.hours(3).mins().toInt(), profile, OfflineEvent.Reason.DISCONNECT_PUMP)
                    rxBus.send(EventRefreshOverview("suspend_menu"))
                }
                return true
            }
        }
        return false
    }

    override fun show(manager: FragmentManager, tag: String?) {
        try {
            manager.beginTransaction().let {
                it.add(this, tag)
                it.commitAllowingStateLoss()
            }
        } catch (e: IllegalStateException) {
            aapsLogger.debug(e.localizedMessage ?: e.toString())
        }
    }
}<|MERGE_RESOLUTION|>--- conflicted
+++ resolved
@@ -161,7 +161,6 @@
         val closedLoopAllowed = constraintChecker.isClosedLoopAllowed(Constraint(true))
         val lgsEnabled = constraintChecker.isLgsAllowed(Constraint(true))
         val apsMode = sp.getString(R.string.key_aps_mode, "open")
-<<<<<<< HEAD
         val pump = activePlugin.activePump
 
         binding.overviewDisconnect15m.visibility = pumpDescription.tempDurationStep15mAllowed.toVisibility()
@@ -210,10 +209,6 @@
             else                                                   -> {
                 binding.overviewLoop.visibility = View.VISIBLE
                 binding.overviewEnable.visibility = View.GONE
-=======
-        if (profileFunction.isProfileValid("LoopDialogUpdateGUI")) {
-            if (loopPlugin.isEnabled()) {
->>>>>>> 4d5b699c
                 when {
                     closedLoopAllowed.value() -> {
                         binding.overviewCloseloop.visibility = (apsMode != "closed").toVisibility()
@@ -239,7 +234,6 @@
                         binding.overviewOpenloop.visibility = View.GONE
                     }
                 }
-<<<<<<< HEAD
                 binding.overviewSuspend.visibility = View.VISIBLE
                 binding.overviewSuspendHeader.text = resourceHelper.gs(R.string.suspendloop)
                 binding.overviewSuspendButtons.visibility = View.VISIBLE
@@ -250,42 +244,6 @@
                 binding.overviewDisconnectButtons.visibility = View.VISIBLE
                 binding.overviewReconnect.visibility = View.GONE
 
-=======
-                binding.overviewEnable.visibility = View.GONE
-                binding.overviewDisable.visibility = View.VISIBLE
-                if (!loopPlugin.isSuspended) {
-                    binding.overviewSuspendHeader.text = resourceHelper.gs(R.string.suspendloop)
-                    binding.overviewResume.visibility = View.GONE
-                    binding.overviewSuspendButtons.visibility = View.VISIBLE
-                    binding.overviewSuspend.visibility = View.VISIBLE
-                } else {
-                    if (!loopPlugin.isDisconnected) {
-                        binding.overviewSuspendHeader.text = resourceHelper.gs(R.string.resumeloop)
-                        binding.overviewResume.visibility = View.VISIBLE
-                        binding.overviewSuspendButtons.visibility = View.GONE
-                        binding.overviewSuspend.visibility = View.VISIBLE
-                    } else
-                        binding.overviewSuspend.visibility = View.GONE
-                }
-            } else {
-                binding.overviewEnable.visibility = View.VISIBLE
-                binding.overviewDisable.visibility = View.GONE
-                binding.overviewSuspend.visibility = View.GONE
-                if (!loopPlugin.isDisconnected) {
-                    binding.overviewPumpHeader.text = resourceHelper.gs(R.string.disconnectpump)
-                    binding.overviewDisconnect15m.visibility =
-                        pumpDescription.tempDurationStep15mAllowed.toVisibility()
-                    binding.overviewDisconnect30m.visibility =
-                        pumpDescription.tempDurationStep30mAllowed.toVisibility()
-                    binding.overviewDisconnectButtons.visibility = View.VISIBLE
-                    binding.overviewReconnect.visibility = View.GONE
-                } else {
-                    binding.overviewPumpHeader.text = resourceHelper.gs(R.string.reconnect)
-                    binding.overviewDisconnectButtons.visibility = View.GONE
-                    binding.overviewReconnect.visibility = View.VISIBLE
-                }
-                binding.overviewLoop.visibility = (!loopPlugin.isSuspended && !loopPlugin.isDisconnected).toVisibility()
->>>>>>> 4d5b699c
             }
         }
 
