package info.nightscout.androidaps.dialogs

import android.os.Bundle
import android.view.LayoutInflater
import android.view.View
import android.view.ViewGroup
import com.google.common.base.Joiner
import info.nightscout.androidaps.Constants
import info.nightscout.androidaps.R
import info.nightscout.androidaps.data.Profile
import info.nightscout.androidaps.plugins.configBuilder.ProfileFunction
import info.nightscout.androidaps.plugins.iob.iobCobCalculator.GlucoseStatus
import info.nightscout.androidaps.utils.HtmlHelper
import info.nightscout.androidaps.utils.OKDialog
import info.nightscout.androidaps.utils.XdripCalibrations
import info.nightscout.androidaps.utils.resources.ResourceHelper
import kotlinx.android.synthetic.main.dialog_calibration.*
import kotlinx.android.synthetic.main.okcancel.*
import java.text.DecimalFormat
import java.util.*
import javax.inject.Inject

class CalibrationDialog : DialogFragmentWithDate() {

    @Inject
    lateinit var resourceHelper: ResourceHelper

    @Inject
    lateinit var profileFunction: ProfileFunction

    override fun onSaveInstanceState(savedInstanceState: Bundle) {
        super.onSaveInstanceState(savedInstanceState)
        savedInstanceState.putDouble("overview_calibration_bg", overview_calibration_bg.value)
    }

    override fun onCreateView(inflater: LayoutInflater, container: ViewGroup?,
                              savedInstanceState: Bundle?): View? {
        onCreateViewGeneral()
        return inflater.inflate(R.layout.dialog_calibration, container, false)
    }

    override fun onViewCreated(view: View, savedInstanceState: Bundle?) {
        super.onViewCreated(view, savedInstanceState)

        val units = profileFunction.getUnits()
        val bg = Profile.fromMgdlToUnits(GlucoseStatus.getGlucoseStatusData()?.glucose
            ?: 0.0, units)
        if (units == Constants.MMOL)
            overview_calibration_bg.setParams(savedInstanceState?.getDouble("overview_calibration_bg")
                ?: bg, 2.0, 30.0, 0.1, DecimalFormat("0.0"), false, ok)
        else
            overview_calibration_bg.setParams(savedInstanceState?.getDouble("overview_calibration_bg")
                ?: bg, 36.0, 500.0, 1.0, DecimalFormat("0"), false, ok)
        overview_calibration_units.text = if (units == Constants.MMOL) resourceHelper.gs(R.string.mmol) else resourceHelper.gs(R.string.mgdl)
    }

    override fun submit(): Boolean {
        val units = profileFunction.getUnits()
        val unitLabel = if (units == Constants.MMOL) resourceHelper.gs(R.string.mmol) else resourceHelper.gs(R.string.mgdl)
        val actions: LinkedList<String?> = LinkedList()
        val bg = overview_calibration_bg.value
        actions.add(resourceHelper.gs(R.string.treatments_wizard_bg_label) + ": " + Profile.toCurrentUnitsString(bg) + " " + unitLabel)
        if (bg > 0) {
            activity?.let { activity ->
<<<<<<< HEAD
                OKDialog.showConfirmation(activity, resourceHelper.gs(R.string.overview_calibration), HtmlHelper.fromHtml(Joiner.on("<br/>").join(actions)), Runnable {
=======
                OKDialog.showConfirmation(activity, MainApp.gs(R.string.overview_calibration), HtmlHelper.fromHtml(Joiner.on("<br/>").join(actions)), Runnable {
                    log.debug("USER ENTRY: CALIBRATION $bg")
>>>>>>> 7b984550
                    XdripCalibrations.confirmAndSendCalibration(bg, context)
                })
            }
        } else
            activity?.let { activity ->
                OKDialog.show(activity, resourceHelper.gs(R.string.overview_calibration), resourceHelper.gs(R.string.no_action_selected))
            }
        return true
    }
}<|MERGE_RESOLUTION|>--- conflicted
+++ resolved
@@ -22,11 +22,8 @@
 
 class CalibrationDialog : DialogFragmentWithDate() {
 
-    @Inject
-    lateinit var resourceHelper: ResourceHelper
-
-    @Inject
-    lateinit var profileFunction: ProfileFunction
+    @Inject lateinit var resourceHelper: ResourceHelper
+    @Inject lateinit var profileFunction: ProfileFunction
 
     override fun onSaveInstanceState(savedInstanceState: Bundle) {
         super.onSaveInstanceState(savedInstanceState)
@@ -62,12 +59,8 @@
         actions.add(resourceHelper.gs(R.string.treatments_wizard_bg_label) + ": " + Profile.toCurrentUnitsString(bg) + " " + unitLabel)
         if (bg > 0) {
             activity?.let { activity ->
-<<<<<<< HEAD
                 OKDialog.showConfirmation(activity, resourceHelper.gs(R.string.overview_calibration), HtmlHelper.fromHtml(Joiner.on("<br/>").join(actions)), Runnable {
-=======
-                OKDialog.showConfirmation(activity, MainApp.gs(R.string.overview_calibration), HtmlHelper.fromHtml(Joiner.on("<br/>").join(actions)), Runnable {
-                    log.debug("USER ENTRY: CALIBRATION $bg")
->>>>>>> 7b984550
+                    aapsLogger.debug("USER ENTRY: CALIBRATION $bg")
                     XdripCalibrations.confirmAndSendCalibration(bg, context)
                 })
             }
