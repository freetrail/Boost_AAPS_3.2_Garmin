--- conflicted
+++ resolved
@@ -63,13 +63,8 @@
             if (key.startsWith("Monitor") && key.endsWith("total")) {
                 val v = if (value is Long) value else SafeParse.stringToLong(value as String)
                 val activity = key.split("_")[1].replace("Activity", "")
-<<<<<<< HEAD
-                val duration = DateUtil.niceTimeScalar(value as Long)
+                val duration = DateUtil.niceTimeScalar(v as Long)
                 val start = sp.getLong(key.replace("total", "start"), 0)
-=======
-                val duration = DateUtil.niceTimeScalar(v as Long)
-                val start = SP.getLong(key.replace("total", "start"), 0)
->>>>>>> ae87a6ae
                 val days = T.msecs(DateUtil.now() - start).days()
                 result += "<b><span style=\"color:yellow\">$activity:</span></b> <b>$duration</b> in <b>$days</b> days<br>"
             }
