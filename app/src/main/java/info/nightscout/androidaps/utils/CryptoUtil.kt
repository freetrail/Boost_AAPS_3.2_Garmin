--- conflicted
+++ resolved
@@ -1,171 +1,126 @@
-package info.nightscout.androidaps.utils
-
-<<<<<<< HEAD
-import info.nightscout.androidaps.utils.extensions.toHex
-=======
-import info.nightscout.androidaps.logging.AAPSLogger
->>>>>>> 61acfb8c
-import org.spongycastle.util.encoders.Base64
-import java.nio.ByteBuffer
-import java.security.MessageDigest
-import java.security.SecureRandom
-import java.security.spec.KeySpec
-import javax.crypto.Cipher
-import javax.crypto.Mac
-import javax.crypto.SecretKey
-import javax.crypto.SecretKeyFactory
-import javax.crypto.spec.GCMParameterSpec
-import javax.crypto.spec.PBEKeySpec
-import javax.crypto.spec.SecretKeySpec
-import javax.inject.Inject
-import javax.inject.Singleton
-
-<<<<<<< HEAD
-object CryptoUtil {
-
-    private const val IV_LENGTH_BYTE = 12
-    private const val TAG_LENGTH_BIT = 128
-    private const val AES_KEY_SIZE_BIT = 256
-    private const val PBKDF2_ITERATIONS = 50000 // check delays it cause on real device
-    private const val SALT_SIZE_BYTE = 32
-=======
-private val HEX_CHARS = "0123456789abcdef"
-private val HEX_CHARS_ARRAY = "0123456789abcdef".toCharArray()
-
-fun String.hexStringToByteArray() : ByteArray {
-
-    val upperCased = this.toLowerCase()
-    val result = ByteArray(length / 2)
-    for (i in 0 until length step 2) {
-        val firstIndex = HEX_CHARS.indexOf(upperCased[i]);
-        val secondIndex = HEX_CHARS.indexOf(upperCased[i + 1]);
-
-        val octet = firstIndex.shl(4).or(secondIndex)
-        result.set(i.shr(1), octet.toByte())
-    }
-
-    return result
-}
-
-fun ByteArray.toHex() : String{
-    val result = StringBuffer()
-
-    forEach {
-        val octet = it.toInt()
-        val firstIndex = (octet and 0xF0).ushr(4)
-        val secondIndex = octet and 0x0F
-        result.append(HEX_CHARS_ARRAY[firstIndex])
-        result.append(HEX_CHARS_ARRAY[secondIndex])
-    }
-
-    return result.toString()
-}
-
-@Singleton
-class CryptoUtil @Inject constructor(
-    val aapsLogger: AAPSLogger
-)  {
-
-    companion object {
-        private const val IV_LENGTH_BYTE = 12
-        private const val TAG_LENGTH_BIT = 128
-        private const val AES_KEY_SIZE_BIT = 256
-        private const val PBKDF2_ITERATIONS = 50000 // check delays it cause on real device
-        private const val SALT_SIZE_BYTE = 32
-    }
->>>>>>> 61acfb8c
-
-    private val secureRandom: SecureRandom = SecureRandom()
-    var lastException: Exception? = null
-
-    fun sha256(source: String): String {
-        val digest = MessageDigest.getInstance("SHA-256")
-        val hashRaw = digest.digest(source.toByteArray())
-        return hashRaw.toHex()
-    }
-
-    fun hmac256(str: String, secret: String): String? {
-        val sha256_HMAC = Mac.getInstance("HmacSHA256")
-        val secretKey = SecretKeySpec(secret.toByteArray(), "HmacSHA256")
-        sha256_HMAC.init(secretKey)
-        return sha256_HMAC.doFinal(str.toByteArray()).toHex()
-    }
-
-    private fun prepCipherKey(passPhrase: String, salt:ByteArray, iterationCount:Int = PBKDF2_ITERATIONS, keyStrength:Int = AES_KEY_SIZE_BIT): SecretKeySpec {
-        val factory: SecretKeyFactory = SecretKeyFactory.getInstance("PBKDF2withHmacSHA1")
-        val spec: KeySpec = PBEKeySpec(passPhrase.toCharArray(), salt, iterationCount, keyStrength)
-        val tmp: SecretKey = factory.generateSecret(spec)
-        return SecretKeySpec(tmp.getEncoded(), "AES")
-    }
-
-    fun mineSalt(len :Int = SALT_SIZE_BYTE): ByteArray {
-        val salt = ByteArray(len)
-        secureRandom.nextBytes(salt)
-        return salt
-    }
-
-    fun encrypt(passPhrase: String, salt:ByteArray, rawData: String ): String? {
-        val iv: ByteArray?
-        val encrypted: ByteArray?
-        return try {
-            lastException = null
-            iv = ByteArray(IV_LENGTH_BYTE)
-            secureRandom.nextBytes(iv)
-            val cipherEnc: Cipher = Cipher.getInstance("AES/GCM/NoPadding")
-            cipherEnc.init(Cipher.ENCRYPT_MODE, prepCipherKey(passPhrase, salt), GCMParameterSpec(TAG_LENGTH_BIT, iv))
-            encrypted = cipherEnc.doFinal(rawData.toByteArray())
-            val byteBuffer: ByteBuffer = ByteBuffer.allocate(1 + iv.size + encrypted.size)
-            byteBuffer.put(iv.size.toByte())
-            byteBuffer.put(iv)
-            byteBuffer.put(encrypted)
-            String(Base64.encode(byteBuffer.array()))
-        } catch (e: Exception) {
-            lastException = e
-            aapsLogger.error("Encryption failed due to technical exception: ${e}")
-            null
-        }
-    }
-
-    fun decrypt(passPhrase: String, salt:ByteArray, encryptedData: String): String? {
-        val iv: ByteArray?
-        val encrypted: ByteArray?
-        return try {
-            lastException = null
-            val byteBuffer = ByteBuffer.wrap(Base64.decode(encryptedData))
-            val ivLength = byteBuffer.get().toInt()
-            iv = ByteArray(ivLength)
-            byteBuffer[iv]
-            encrypted = ByteArray(byteBuffer.remaining())
-            byteBuffer[encrypted]
-            val cipherDec: Cipher = Cipher.getInstance("AES/GCM/NoPadding")
-            cipherDec.init(Cipher.DECRYPT_MODE, prepCipherKey(passPhrase, salt), GCMParameterSpec(TAG_LENGTH_BIT, iv))
-            val dec = cipherDec.doFinal(encrypted)
-            String(dec)
-        } catch (e: Exception) {
-            lastException = e
-            aapsLogger.error("Decryption failed due to technical exception: ${e}")
-            null
-        }
-    }
-
-    fun checkPassword(password: String, referenceHash: String): Boolean {
-        return if (referenceHash.startsWith("hmac:")) {
-            val hashSegments = referenceHash.split(":")
-            if (hashSegments.size != 3)
-                return false
-            return hmac256(password, hashSegments[1]) == hashSegments[2]
-        } else {
-            password == referenceHash
-        }
-    }
-
-    fun hashPassword(password: String): String {
-        return if (!password.startsWith("hmac:")) {
-            val salt = mineSalt().toHex()
-            return "hmac:${salt}:${hmac256(password, salt)}"
-        } else {
-            password
-        }
-    }
-
+package info.nightscout.androidaps.utils
+
+import info.nightscout.androidaps.logging.AAPSLogger
+import info.nightscout.androidaps.utils.extensions.toHex
+import org.spongycastle.util.encoders.Base64
+import java.nio.ByteBuffer
+import java.security.MessageDigest
+import java.security.SecureRandom
+import java.security.spec.KeySpec
+import javax.crypto.Cipher
+import javax.crypto.Mac
+import javax.crypto.SecretKey
+import javax.crypto.SecretKeyFactory
+import javax.crypto.spec.GCMParameterSpec
+import javax.crypto.spec.PBEKeySpec
+import javax.crypto.spec.SecretKeySpec
+import javax.inject.Inject
+import javax.inject.Singleton
+
+@Singleton
+class CryptoUtil @Inject constructor(
+    val aapsLogger: AAPSLogger
+) {
+
+    companion object {
+        private const val IV_LENGTH_BYTE = 12
+        private const val TAG_LENGTH_BIT = 128
+        private const val AES_KEY_SIZE_BIT = 256
+        private const val PBKDF2_ITERATIONS = 50000 // check delays it cause on real device
+        private const val SALT_SIZE_BYTE = 32
+    }
+
+    private val secureRandom: SecureRandom = SecureRandom()
+    var lastException: Exception? = null
+
+    fun sha256(source: String): String {
+        val digest = MessageDigest.getInstance("SHA-256")
+        val hashRaw = digest.digest(source.toByteArray())
+        return hashRaw.toHex()
+    }
+
+    fun hmac256(str: String, secret: String): String? {
+        val sha256HMAC = Mac.getInstance("HmacSHA256")
+        val secretKey = SecretKeySpec(secret.toByteArray(), "HmacSHA256")
+        sha256HMAC.init(secretKey)
+        return sha256HMAC.doFinal(str.toByteArray()).toHex()
+    }
+
+    private fun prepCipherKey(passPhrase: String, salt: ByteArray, iterationCount: Int = PBKDF2_ITERATIONS, keyStrength: Int = AES_KEY_SIZE_BIT): SecretKeySpec {
+        val factory: SecretKeyFactory = SecretKeyFactory.getInstance("PBKDF2withHmacSHA1")
+        val spec: KeySpec = PBEKeySpec(passPhrase.toCharArray(), salt, iterationCount, keyStrength)
+        val tmp: SecretKey = factory.generateSecret(spec)
+        return SecretKeySpec(tmp.encoded, "AES")
+    }
+
+    fun mineSalt(len: Int = SALT_SIZE_BYTE): ByteArray {
+        val salt = ByteArray(len)
+        secureRandom.nextBytes(salt)
+        return salt
+    }
+
+    fun encrypt(passPhrase: String, salt: ByteArray, rawData: String): String? {
+        val iv: ByteArray?
+        val encrypted: ByteArray?
+        return try {
+            lastException = null
+            iv = ByteArray(IV_LENGTH_BYTE)
+            secureRandom.nextBytes(iv)
+            val cipherEnc: Cipher = Cipher.getInstance("AES/GCM/NoPadding")
+            cipherEnc.init(Cipher.ENCRYPT_MODE, prepCipherKey(passPhrase, salt), GCMParameterSpec(TAG_LENGTH_BIT, iv))
+            encrypted = cipherEnc.doFinal(rawData.toByteArray())
+            val byteBuffer: ByteBuffer = ByteBuffer.allocate(1 + iv.size + encrypted.size)
+            byteBuffer.put(iv.size.toByte())
+            byteBuffer.put(iv)
+            byteBuffer.put(encrypted)
+            String(Base64.encode(byteBuffer.array()))
+        } catch (e: Exception) {
+            lastException = e
+            aapsLogger.error("Encryption failed due to technical exception: $e")
+            null
+        }
+    }
+
+    fun decrypt(passPhrase: String, salt: ByteArray, encryptedData: String): String? {
+        val iv: ByteArray?
+        val encrypted: ByteArray?
+        return try {
+            lastException = null
+            val byteBuffer = ByteBuffer.wrap(Base64.decode(encryptedData))
+            val ivLength = byteBuffer.get().toInt()
+            iv = ByteArray(ivLength)
+            byteBuffer[iv]
+            encrypted = ByteArray(byteBuffer.remaining())
+            byteBuffer[encrypted]
+            val cipherDec: Cipher = Cipher.getInstance("AES/GCM/NoPadding")
+            cipherDec.init(Cipher.DECRYPT_MODE, prepCipherKey(passPhrase, salt), GCMParameterSpec(TAG_LENGTH_BIT, iv))
+            val dec = cipherDec.doFinal(encrypted)
+            String(dec)
+        } catch (e: Exception) {
+            lastException = e
+            aapsLogger.error("Decryption failed due to technical exception: $e")
+            null
+        }
+    }
+
+    fun checkPassword(password: String, referenceHash: String): Boolean {
+        return if (referenceHash.startsWith("hmac:")) {
+            val hashSegments = referenceHash.split(":")
+            if (hashSegments.size != 3)
+                return false
+            return hmac256(password, hashSegments[1]) == hashSegments[2]
+        } else {
+            password == referenceHash
+        }
+    }
+
+    fun hashPassword(password: String): String {
+        return if (!password.startsWith("hmac:")) {
+            val salt = mineSalt().toHex()
+            return "hmac:${salt}:${hmac256(password, salt)}"
+        } else {
+            password
+        }
+    }
+
 }