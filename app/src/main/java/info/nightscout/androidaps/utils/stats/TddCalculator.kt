package info.nightscout.androidaps.utils.stats

import android.content.Context
import android.graphics.Typeface
import android.util.LongSparseArray
import android.view.Gravity
import android.view.ViewGroup
import android.widget.TableLayout
import android.widget.TableRow
import android.widget.TextView
import info.nightscout.androidaps.R
import info.nightscout.androidaps.database.AppRepository
import info.nightscout.androidaps.database.ValueWrapper
import info.nightscout.androidaps.database.embedments.InterfaceIDs
import info.nightscout.androidaps.database.entities.Bolus
import info.nightscout.androidaps.database.entities.TotalDailyDose
import info.nightscout.androidaps.extensions.convertedToAbsolute
import info.nightscout.androidaps.extensions.toTableRow
import info.nightscout.androidaps.extensions.toTableRowHeader
import info.nightscout.androidaps.interfaces.ActivePlugin
import info.nightscout.androidaps.interfaces.IobCobCalculator
import info.nightscout.androidaps.interfaces.ProfileFunction
import info.nightscout.androidaps.interfaces.ResourceHelper
import info.nightscout.androidaps.utils.DateUtil
import info.nightscout.androidaps.utils.MidnightTime
import info.nightscout.androidaps.utils.T
import info.nightscout.shared.logging.AAPSLogger
import info.nightscout.shared.logging.LTag
import javax.inject.Inject

class TddCalculator @Inject constructor(
    private val aapsLogger: AAPSLogger,
    private val rh: ResourceHelper,
    private val activePlugin: ActivePlugin,
    private val profileFunction: ProfileFunction,
    private val dateUtil: DateUtil,
    private val iobCobCalculator: IobCobCalculator,
    private val repository: AppRepository
) {

    fun calculate(days: Long): LongSparseArray<TotalDailyDose> {
        var startTime = MidnightTime.calc(dateUtil.now() - T.days(days).msecs())
        val endTime = MidnightTime.calc(dateUtil.now())

        val result = LongSparseArray<TotalDailyDose>()
        // Try to load cached values
        while (startTime < endTime) {
            val tdd = repository.getCalculatedTotalDailyDose(startTime).blockingGet()
            if (tdd is ValueWrapper.Existing) result.put(startTime, tdd.value)
            else break
            startTime += T.hours(24).msecs()
        }

        if (endTime > startTime) {
            repository.getBolusesDataFromTimeToTime(startTime, endTime, true).blockingGet()
                .filter { it.type != Bolus.Type.PRIMING }
                .forEach { t ->
                    val midnight = MidnightTime.calc(t.timestamp)
                    val tdd = result[midnight] ?: TotalDailyDose(timestamp = midnight)
                    tdd.bolusAmount += t.amount
                    result.put(midnight, tdd)
                }
            repository.getCarbsDataFromTimeToTimeExpanded(startTime, endTime, true).blockingGet().forEach { t ->
                val midnight = MidnightTime.calc(t.timestamp)
                val tdd = result[midnight] ?: TotalDailyDose(timestamp = midnight)
                tdd.carbs += t.amount
                result.put(midnight, tdd)
            }

            val calculationStep = T.mins(5).msecs()
            val tempBasals = iobCobCalculator.getTempBasalIncludingConvertedExtendedForRange(startTime, endTime, calculationStep)
            for (t in startTime until endTime step calculationStep) {
                val midnight = MidnightTime.calc(t)
                val tdd = result[midnight] ?: TotalDailyDose(timestamp = midnight)
                val tbr = tempBasals[t]
                val profile = profileFunction.getProfile(t) ?: continue
                val absoluteRate = tbr?.convertedToAbsolute(t, profile) ?: profile.getBasal(t)
                tdd.basalAmount += absoluteRate / T.mins(60).msecs().toDouble() * calculationStep.toDouble()

                if (!activePlugin.activePump.isFakingTempsByExtendedBoluses) {
                    // they are not included in TBRs
                    val eb = iobCobCalculator.getExtendedBolus(t)
                    val absoluteEbRate = eb?.rate ?: 0.0
                    tdd.bolusAmount += absoluteEbRate / T.mins(60).msecs().toDouble() * calculationStep.toDouble()
                }
                result.put(midnight, tdd)
            }
        }
        for (i in 0 until result.size()) {
            val tdd = result.valueAt(i)
            tdd.totalAmount = tdd.bolusAmount + tdd.basalAmount
            if (tdd.interfaceIDs.pumpType != InterfaceIDs.PumpType.CACHE) {
                tdd.interfaceIDs.pumpType = InterfaceIDs.PumpType.CACHE
                aapsLogger.debug(LTag.CORE, "Storing TDD $tdd")
                repository.createTotalDailyDose(tdd)
            }
        }
        return result
    }

    fun calculateToday(): TotalDailyDose {
        var startTime = MidnightTime.calc(dateUtil.now())
        val endTime = dateUtil.now()
        return calculate(startTime, endTime)
    }

    fun calculateDaily(startHours: Long, endHours: Long): TotalDailyDose {
        val startTime = dateUtil.now() + T.hours(hour = startHours).msecs()
        val endTime = dateUtil.now() + T.hours(hour = endHours).msecs()
<<<<<<< HEAD
        return calculateForRange(startTime, endTime)
    }

    private fun calculateForRange(startTime: Long, endTime: Long) :TotalDailyDose
    {
=======
        return calculate(startTime, endTime)
    }

    fun calculate(startTime: Long, endTime: Long): TotalDailyDose {
>>>>>>> 49f88e82
        val tdd = TotalDailyDose(timestamp = startTime)
        repository.getBolusesDataFromTimeToTime(startTime, endTime, true).blockingGet()
            .filter { it.type != Bolus.Type.PRIMING }
            .forEach { t ->
                tdd.bolusAmount += t.amount
            }
        repository.getCarbsDataFromTimeToTimeExpanded(startTime, endTime, true).blockingGet().forEach { t ->
            tdd.carbs += t.amount
        }
        val calculationStep = T.mins(5).msecs()
        for (t in startTime until endTime step calculationStep) {

            val tbr = iobCobCalculator.getTempBasalIncludingConvertedExtended(t)
            val profile = profileFunction.getProfile(t) ?: continue
            val absoluteRate = tbr?.convertedToAbsolute(t, profile) ?: profile.getBasal(t)
            tdd.basalAmount += absoluteRate / 60.0 * 5.0

            if (!activePlugin.activePump.isFakingTempsByExtendedBoluses) {
                val eb = iobCobCalculator.getExtendedBolus(t)
                val absoluteEbRate = eb?.rate ?: 0.0
                tdd.bolusAmount += absoluteEbRate / 60.0 * 5.0
            }
        }
        tdd.totalAmount = tdd.bolusAmount + tdd.basalAmount
        aapsLogger.debug(LTag.CORE, tdd.toString())
        return tdd
    }

    fun calculate4Daily():TotalDailyDose {
        val  startTime = dateUtil.now() - T.hours(hour = 4).msecs()
        val endTime = dateUtil.now()
        return calculateForRange(startTime, endTime)
    }

    fun calculate8Daily():TotalDailyDose {
        val startTime = dateUtil.now() - T.hours(hour = 8).msecs()
        val endTime = dateUtil.now()
        return calculateForRange(startTime, endTime)
    }

    fun calculate8Gap():TotalDailyDose {
        val startTime = dateUtil.now() - T.hours(hour = 8).msecs()
        val endTime = dateUtil.now() - T.hours(hour = 4).msecs()
        return calculateForRange(startTime, endTime)
    }

    fun averageTDD(tdds: LongSparseArray<TotalDailyDose>): TotalDailyDose? {
        val totalTdd = TotalDailyDose(timestamp = dateUtil.now())
        if (tdds.size() == 0) return null
        for (i in 0 until tdds.size()) {
            val tdd = tdds.valueAt(i)
            totalTdd.basalAmount += tdd.basalAmount
            totalTdd.bolusAmount += tdd.bolusAmount
            totalTdd.totalAmount += tdd.totalAmount
            totalTdd.carbs += tdd.carbs
        }
        totalTdd.basalAmount /= tdds.size().toDouble()
        totalTdd.bolusAmount /= tdds.size().toDouble()
        totalTdd.totalAmount /= tdds.size().toDouble()
        totalTdd.carbs /= tdds.size().toDouble()
        return totalTdd
    }

    fun stats(context: Context): TableLayout {
        val tdds = calculate(7)
        val averageTdd = averageTDD(tdds)
        val todayTdd = calculateToday()
        val lp = TableRow.LayoutParams(TableRow.LayoutParams.WRAP_CONTENT, TableRow.LayoutParams.WRAP_CONTENT)
        return TableLayout(context).also { layout ->
            layout.layoutParams = TableLayout.LayoutParams(0, ViewGroup.LayoutParams.WRAP_CONTENT, 1f)
            layout.addView(TextView(context).apply {
                text = rh.gs(R.string.tdd)
                setTypeface(typeface, Typeface.BOLD)
                gravity = Gravity.CENTER_HORIZONTAL
                setTextAppearance(android.R.style.TextAppearance_Material_Medium)
            })
            layout.addView(TotalDailyDose.toTableRowHeader(context, rh, includeCarbs = true))
            for (i in 0 until tdds.size()) layout.addView(tdds.valueAt(i).toTableRow(context, rh, dateUtil, includeCarbs = true))
            averageTdd?.let { averageTdd ->
                layout.addView(TextView(context).apply {
                    layoutParams = lp
                    text = rh.gs(R.string.average)
                    setTypeface(typeface, Typeface.BOLD)
                    gravity = Gravity.CENTER_HORIZONTAL
                    setTextAppearance(android.R.style.TextAppearance_Material_Medium)
                })
                layout.addView(averageTdd.toTableRow(context, rh, tdds.size(), includeCarbs = true))
            }
            layout.addView(TextView(context).apply {
                text = rh.gs(R.string.today)
                setTypeface(typeface, Typeface.BOLD)
                gravity = Gravity.CENTER_HORIZONTAL
                setTextAppearance(android.R.style.TextAppearance_Material_Medium)
            })
            layout.addView(todayTdd.toTableRow(context, rh, dateUtil, includeCarbs = true))
        }
    }
}<|MERGE_RESOLUTION|>--- conflicted
+++ resolved
@@ -107,18 +107,10 @@
     fun calculateDaily(startHours: Long, endHours: Long): TotalDailyDose {
         val startTime = dateUtil.now() + T.hours(hour = startHours).msecs()
         val endTime = dateUtil.now() + T.hours(hour = endHours).msecs()
-<<<<<<< HEAD
-        return calculateForRange(startTime, endTime)
-    }
-
-    private fun calculateForRange(startTime: Long, endTime: Long) :TotalDailyDose
-    {
-=======
         return calculate(startTime, endTime)
     }
 
     fun calculate(startTime: Long, endTime: Long): TotalDailyDose {
->>>>>>> 49f88e82
         val tdd = TotalDailyDose(timestamp = startTime)
         repository.getBolusesDataFromTimeToTime(startTime, endTime, true).blockingGet()
             .filter { it.type != Bolus.Type.PRIMING }
@@ -150,19 +142,19 @@
     fun calculate4Daily():TotalDailyDose {
         val  startTime = dateUtil.now() - T.hours(hour = 4).msecs()
         val endTime = dateUtil.now()
-        return calculateForRange(startTime, endTime)
+        return calculate(startTime, endTime)
     }
 
     fun calculate8Daily():TotalDailyDose {
         val startTime = dateUtil.now() - T.hours(hour = 8).msecs()
         val endTime = dateUtil.now()
-        return calculateForRange(startTime, endTime)
+        return calculate(startTime, endTime)
     }
 
     fun calculate8Gap():TotalDailyDose {
         val startTime = dateUtil.now() - T.hours(hour = 8).msecs()
         val endTime = dateUtil.now() - T.hours(hour = 4).msecs()
-        return calculateForRange(startTime, endTime)
+        return calculate(startTime, endTime)
     }
 
     fun averageTDD(tdds: LongSparseArray<TotalDailyDose>): TotalDailyDose? {
