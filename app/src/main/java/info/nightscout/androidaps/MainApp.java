package info.nightscout.androidaps;

import android.app.Application;
import android.content.BroadcastReceiver;
import android.content.IntentFilter;
import android.content.res.Resources;
import android.os.SystemClock;

import androidx.annotation.PluralsRes;
import androidx.localbroadcastmanager.content.LocalBroadcastManager;

import com.crashlytics.android.Crashlytics;
import com.google.firebase.analytics.FirebaseAnalytics;
import com.j256.ormlite.android.apptools.OpenHelperManager;

import net.danlew.android.joda.JodaTimeAndroid;

import org.slf4j.Logger;
import org.slf4j.LoggerFactory;

import java.io.File;
import java.util.ArrayList;

import info.nightscout.androidaps.data.ConstraintChecker;
import info.nightscout.androidaps.db.DatabaseHelper;
import info.nightscout.androidaps.interfaces.PluginBase;
import info.nightscout.androidaps.interfaces.PluginType;
import info.nightscout.androidaps.interfaces.PumpInterface;
import info.nightscout.androidaps.logging.L;
import info.nightscout.androidaps.plugins.aps.loop.LoopPlugin;
import info.nightscout.androidaps.plugins.aps.openAPSAMA.OpenAPSAMAPlugin;
import info.nightscout.androidaps.plugins.aps.openAPSMA.OpenAPSMAPlugin;
import info.nightscout.androidaps.plugins.aps.openAPSSMB.OpenAPSSMBPlugin;
import info.nightscout.androidaps.plugins.configBuilder.ConfigBuilderPlugin;
import info.nightscout.androidaps.plugins.constraints.dstHelper.DstHelperPlugin;
import info.nightscout.androidaps.plugins.constraints.objectives.ObjectivesPlugin;
import info.nightscout.androidaps.plugins.constraints.safety.SafetyPlugin;
import info.nightscout.androidaps.plugins.constraints.signatureVerifier.SignatureVerifierPlugin;
import info.nightscout.androidaps.plugins.constraints.storage.StorageConstraintPlugin;
import info.nightscout.androidaps.plugins.constraints.versionChecker.VersionCheckerPlugin;
import info.nightscout.androidaps.plugins.general.actions.ActionsPlugin;
import info.nightscout.androidaps.plugins.general.automation.AutomationPlugin;
import info.nightscout.androidaps.plugins.general.careportal.CareportalPlugin;
import info.nightscout.androidaps.plugins.general.food.FoodPlugin;
import info.nightscout.androidaps.plugins.general.maintenance.LoggerUtils;
import info.nightscout.androidaps.plugins.general.maintenance.MaintenancePlugin;
import info.nightscout.androidaps.plugins.general.nsclient.NSClientPlugin;
import info.nightscout.androidaps.plugins.general.nsclient.NSUpload;
import info.nightscout.androidaps.plugins.general.nsclient.receivers.AckAlarmReceiver;
import info.nightscout.androidaps.plugins.general.nsclient.receivers.DBAccessReceiver;
import info.nightscout.androidaps.plugins.general.overview.OverviewPlugin;
import info.nightscout.androidaps.plugins.general.persistentNotification.PersistentNotificationPlugin;
import info.nightscout.androidaps.plugins.general.smsCommunicator.SmsCommunicatorPlugin;
import info.nightscout.androidaps.plugins.general.wear.WearPlugin;
import info.nightscout.androidaps.plugins.general.xdripStatusline.StatuslinePlugin;
import info.nightscout.androidaps.plugins.insulin.InsulinOrefFreePeakPlugin;
import info.nightscout.androidaps.plugins.insulin.InsulinOrefRapidActingPlugin;
import info.nightscout.androidaps.plugins.insulin.InsulinOrefUltraRapidActingPlugin;
import info.nightscout.androidaps.plugins.iob.iobCobCalculator.IobCobCalculatorPlugin;
import info.nightscout.androidaps.plugins.profile.local.LocalProfilePlugin;
import info.nightscout.androidaps.plugins.profile.ns.NSProfilePlugin;
import info.nightscout.androidaps.plugins.profile.simple.SimpleProfilePlugin;
import info.nightscout.androidaps.plugins.pump.combo.ComboPlugin;
import info.nightscout.androidaps.plugins.pump.danaR.DanaRPlugin;
import info.nightscout.androidaps.plugins.pump.danaRKorean.DanaRKoreanPlugin;
import info.nightscout.androidaps.plugins.pump.danaRS.DanaRSPlugin;
import info.nightscout.androidaps.plugins.pump.danaRv2.DanaRv2Plugin;
import info.nightscout.androidaps.plugins.pump.insight.LocalInsightPlugin;
import info.nightscout.androidaps.plugins.pump.mdi.MDIPlugin;
import info.nightscout.androidaps.plugins.pump.medtronic.MedtronicPumpPlugin;
import info.nightscout.androidaps.plugins.pump.omnipod.OmnipodPumpPlugin;
import info.nightscout.androidaps.plugins.pump.virtual.VirtualPumpPlugin;
import info.nightscout.androidaps.plugins.sensitivity.SensitivityAAPSPlugin;
import info.nightscout.androidaps.plugins.sensitivity.SensitivityOref0Plugin;
import info.nightscout.androidaps.plugins.sensitivity.SensitivityOref1Plugin;
import info.nightscout.androidaps.plugins.sensitivity.SensitivityWeightedAveragePlugin;
import info.nightscout.androidaps.plugins.source.SourceDexcomPlugin;
import info.nightscout.androidaps.plugins.source.SourceEversensePlugin;
import info.nightscout.androidaps.plugins.source.SourceGlimpPlugin;
import info.nightscout.androidaps.plugins.source.SourceMM640gPlugin;
import info.nightscout.androidaps.plugins.source.SourceNSClientPlugin;
import info.nightscout.androidaps.plugins.source.SourcePoctechPlugin;
import info.nightscout.androidaps.plugins.source.SourceTomatoPlugin;
import info.nightscout.androidaps.plugins.source.SourceXdripPlugin;
import info.nightscout.androidaps.plugins.treatments.TreatmentsPlugin;
import info.nightscout.androidaps.receivers.DataReceiver;
import info.nightscout.androidaps.receivers.KeepAliveReceiver;
import info.nightscout.androidaps.receivers.NSAlarmReceiver;
import info.nightscout.androidaps.receivers.TimeDateOrTZChangeReceiver;
import info.nightscout.androidaps.services.Intents;
import info.nightscout.androidaps.utils.FabricPrivacy;
import info.nightscout.androidaps.utils.LocaleHelper;
import io.fabric.sdk.android.Fabric;

import static info.nightscout.androidaps.plugins.constraints.versionChecker.VersionCheckerUtilsKt.triggerCheckVersion;


public class MainApp extends Application {
    private static Logger log = LoggerFactory.getLogger(L.CORE);
    private static KeepAliveReceiver keepAliveReceiver;

    private static MainApp sInstance;
    public static Resources sResources;

    private static FirebaseAnalytics mFirebaseAnalytics;

    private static DatabaseHelper sDatabaseHelper = null;
    private static ConstraintChecker sConstraintsChecker = null;

    private static ArrayList<PluginBase> pluginsList = null;

    private static DataReceiver dataReceiver = new DataReceiver();
    private static NSAlarmReceiver alarmReciever = new NSAlarmReceiver();
    private static AckAlarmReceiver ackAlarmReciever = new AckAlarmReceiver();
    private static DBAccessReceiver dbAccessReciever = new DBAccessReceiver();
    private LocalBroadcastManager lbm;
    BroadcastReceiver btReceiver;
    TimeDateOrTZChangeReceiver timeDateOrTZChangeReceiver;

    public static boolean devBranch;
    public static boolean engineeringMode;

    @Override
    public void onCreate() {
        super.onCreate();
        log.debug("onCreate");
        sInstance = this;
        sResources = getResources();
        LocaleHelper.INSTANCE.update(this);
        sConstraintsChecker = new ConstraintChecker();
        sDatabaseHelper = OpenHelperManager.getHelper(sInstance, DatabaseHelper.class);

        Thread.setDefaultUncaughtExceptionHandler((thread, ex) -> log.error("Uncaught exception crashing app", ex));

        try {
            if (FabricPrivacy.fabricEnabled()) {
                Fabric.with(this, new Crashlytics());
            }
        } catch (Exception e) {
            log.error("Error with Fabric init! " + e);
        }

        mFirebaseAnalytics = FirebaseAnalytics.getInstance(this);
        mFirebaseAnalytics.setAnalyticsCollectionEnabled(!Boolean.getBoolean("disableFirebase"));

        JodaTimeAndroid.init(this);

        log.info("Version: " + BuildConfig.VERSION_NAME);
        log.info("BuildVersion: " + BuildConfig.BUILDVERSION);
        log.info("Remote: " + BuildConfig.REMOTE);

        String extFilesDir = LoggerUtils.getLogDirectory();
        File engineeringModeSemaphore = new File(extFilesDir, "engineering_mode");

        engineeringMode = engineeringModeSemaphore.exists() && engineeringModeSemaphore.isFile();
        devBranch = BuildConfig.VERSION.contains("-") || BuildConfig.VERSION.matches(".*[a-zA-Z]+.*");

        registerLocalBroadcastReceiver();

        //trigger here to see the new version on app start after an update
        triggerCheckVersion();
        //setBTReceiver();

        if (pluginsList == null) {
            pluginsList = new ArrayList<>();
            // Register all tabs in app here
            pluginsList.add(OverviewPlugin.INSTANCE);
            pluginsList.add(IobCobCalculatorPlugin.getPlugin());
            if (!Config.NSCLIENT) pluginsList.add(ActionsPlugin.INSTANCE);
            pluginsList.add(InsulinOrefRapidActingPlugin.getPlugin());
            pluginsList.add(InsulinOrefUltraRapidActingPlugin.getPlugin());
            pluginsList.add(InsulinOrefFreePeakPlugin.getPlugin());
            pluginsList.add(SensitivityOref0Plugin.getPlugin());
            pluginsList.add(SensitivityAAPSPlugin.getPlugin());
            pluginsList.add(SensitivityWeightedAveragePlugin.getPlugin());
            pluginsList.add(SensitivityOref1Plugin.getPlugin());
            if (Config.PUMPDRIVERS) pluginsList.add(DanaRPlugin.getPlugin());
            if (Config.PUMPDRIVERS) pluginsList.add(DanaRKoreanPlugin.getPlugin());
            if (Config.PUMPDRIVERS) pluginsList.add(DanaRv2Plugin.getPlugin());
            if (Config.PUMPDRIVERS) pluginsList.add(DanaRSPlugin.getPlugin());
            if (Config.PUMPDRIVERS) pluginsList.add(LocalInsightPlugin.getPlugin());
            if (Config.PUMPDRIVERS) pluginsList.add(ComboPlugin.getPlugin());
<<<<<<< HEAD
            if (Config.PUMPDRIVERS && engineeringMode)
                pluginsList.add(MedtronicPumpPlugin.getPlugin());
            if (Config.PUMPDRIVERS && engineeringMode)
                pluginsList.add(OmnipodPumpPlugin.getPlugin());
            if (Config.MDI) pluginsList.add(MDIPlugin.getPlugin());
=======
            if (Config.PUMPDRIVERS) pluginsList.add(MedtronicPumpPlugin.getPlugin());
            if (!Config.NSCLIENT) pluginsList.add(MDIPlugin.getPlugin());
>>>>>>> 99e31cad
            pluginsList.add(VirtualPumpPlugin.getPlugin());
            pluginsList.add(CareportalPlugin.getPlugin());
            if (Config.APS) pluginsList.add(LoopPlugin.getPlugin());
            if (Config.APS) pluginsList.add(OpenAPSMAPlugin.getPlugin());
            if (Config.APS) pluginsList.add(OpenAPSAMAPlugin.getPlugin());
            if (Config.APS) pluginsList.add(OpenAPSSMBPlugin.getPlugin());
            pluginsList.add(NSProfilePlugin.getPlugin());
            if (!Config.NSCLIENT) pluginsList.add(SimpleProfilePlugin.getPlugin());
            if (!Config.NSCLIENT) pluginsList.add(LocalProfilePlugin.getPlugin());
            pluginsList.add(TreatmentsPlugin.getPlugin());
            if (!Config.NSCLIENT) pluginsList.add(SafetyPlugin.getPlugin());
            if (!Config.NSCLIENT) pluginsList.add(VersionCheckerPlugin.INSTANCE);
            if (Config.APS) pluginsList.add(StorageConstraintPlugin.getPlugin());
            if (Config.APS) pluginsList.add(SignatureVerifierPlugin.getPlugin());
            if (Config.APS) pluginsList.add(ObjectivesPlugin.INSTANCE);
            pluginsList.add(SourceXdripPlugin.getPlugin());
            pluginsList.add(SourceNSClientPlugin.getPlugin());
            pluginsList.add(SourceMM640gPlugin.getPlugin());
            pluginsList.add(SourceGlimpPlugin.getPlugin());
            pluginsList.add(SourceDexcomPlugin.INSTANCE);
            pluginsList.add(SourcePoctechPlugin.getPlugin());
            pluginsList.add(SourceTomatoPlugin.getPlugin());
            pluginsList.add(SourceEversensePlugin.getPlugin());
            if (!Config.NSCLIENT) pluginsList.add(SmsCommunicatorPlugin.getPlugin());
            pluginsList.add(FoodPlugin.getPlugin());

            pluginsList.add(WearPlugin.initPlugin(this));
            pluginsList.add(StatuslinePlugin.initPlugin(this));
            pluginsList.add(PersistentNotificationPlugin.getPlugin());
            pluginsList.add(NSClientPlugin.getPlugin());
//            if (engineeringMode) pluginsList.add(TidepoolPlugin.INSTANCE);
            pluginsList.add(MaintenancePlugin.initPlugin(this));
            pluginsList.add(AutomationPlugin.INSTANCE);

            pluginsList.add(ConfigBuilderPlugin.getPlugin());

            pluginsList.add(DstHelperPlugin.getPlugin());


            ConfigBuilderPlugin.getPlugin().initialize();
        }

        NSUpload.uploadAppStart();

        final PumpInterface pump = ConfigBuilderPlugin.getPlugin().getActivePump();
        if (pump != null) {
            new Thread(() -> {
                SystemClock.sleep(5000);
                ConfigBuilderPlugin.getPlugin().getCommandQueue().readStatus("Initialization", null);
                startKeepAliveService();
            }).start();
        }
    }

    private void registerLocalBroadcastReceiver() {
        lbm = LocalBroadcastManager.getInstance(this);
        lbm.registerReceiver(dataReceiver, new IntentFilter(Intents.ACTION_NEW_TREATMENT));
        lbm.registerReceiver(dataReceiver, new IntentFilter(Intents.ACTION_CHANGED_TREATMENT));
        lbm.registerReceiver(dataReceiver, new IntentFilter(Intents.ACTION_REMOVED_TREATMENT));
        lbm.registerReceiver(dataReceiver, new IntentFilter(Intents.ACTION_NEW_FOOD));
        lbm.registerReceiver(dataReceiver, new IntentFilter(Intents.ACTION_CHANGED_FOOD));
        lbm.registerReceiver(dataReceiver, new IntentFilter(Intents.ACTION_REMOVED_FOOD));
        lbm.registerReceiver(dataReceiver, new IntentFilter(Intents.ACTION_NEW_SGV));
        lbm.registerReceiver(dataReceiver, new IntentFilter(Intents.ACTION_NEW_PROFILE));
        lbm.registerReceiver(dataReceiver, new IntentFilter(Intents.ACTION_NEW_STATUS));
        lbm.registerReceiver(dataReceiver, new IntentFilter(Intents.ACTION_NEW_MBG));
        lbm.registerReceiver(dataReceiver, new IntentFilter(Intents.ACTION_NEW_DEVICESTATUS));
        lbm.registerReceiver(dataReceiver, new IntentFilter(Intents.ACTION_NEW_CAL));

        //register alarms
        lbm.registerReceiver(alarmReciever, new IntentFilter(Intents.ACTION_ALARM));
        lbm.registerReceiver(alarmReciever, new IntentFilter(Intents.ACTION_ANNOUNCEMENT));
        lbm.registerReceiver(alarmReciever, new IntentFilter(Intents.ACTION_CLEAR_ALARM));
        lbm.registerReceiver(alarmReciever, new IntentFilter(Intents.ACTION_URGENT_ALARM));

        //register ack alarm
        lbm.registerReceiver(ackAlarmReciever, new IntentFilter(Intents.ACTION_ACK_ALARM));

        //register dbaccess
        lbm.registerReceiver(dbAccessReciever, new IntentFilter(Intents.ACTION_DATABASE));

        this.timeDateOrTZChangeReceiver = new TimeDateOrTZChangeReceiver();
        this.timeDateOrTZChangeReceiver.registerBroadcasts(this);

    }

    private void startKeepAliveService() {
        if (keepAliveReceiver == null) {
            keepAliveReceiver = new KeepAliveReceiver();
            keepAliveReceiver.setAlarm(this);
        }
    }

    public void stopKeepAliveService() {
        if (keepAliveReceiver != null)
            KeepAliveReceiver.cancelAlarm(this);
    }

    public static String gs(int id) {
        return sResources.getString(id);
    }

    public static String gs(int id, Object... args) {
        return sResources.getString(id, args);
    }

    public static String gq(@PluralsRes int id, int quantity, Object... args) {
        return sResources.getQuantityString(id, quantity, args);
    }

    public static int gc(int id) {
        return sResources.getColor(id);
    }

    public static MainApp instance() {
        return sInstance;
    }

    public static DatabaseHelper getDbHelper() {
        return sDatabaseHelper;
    }

    public static void closeDbHelper() {
        if (sDatabaseHelper != null) {
            sDatabaseHelper.close();
            sDatabaseHelper = null;
        }
    }

    public static FirebaseAnalytics getFirebaseAnalytics() {
        return mFirebaseAnalytics;
    }

    public static ConstraintChecker getConstraintChecker() {
        return sConstraintsChecker;
    }

    public static ArrayList<PluginBase> getPluginsList() {
        return pluginsList;
    }

    public static ArrayList<PluginBase> getSpecificPluginsList(PluginType type) {
        ArrayList<PluginBase> newList = new ArrayList<>();

        if (pluginsList != null) {
            for (PluginBase p : pluginsList) {
                if (p.getType() == type)
                    newList.add(p);
            }
        } else {
            log.error("pluginsList=null");
        }
        return newList;
    }

    public static ArrayList<PluginBase> getSpecificPluginsVisibleInList(PluginType type) {
        ArrayList<PluginBase> newList = new ArrayList<>();

        if (pluginsList != null) {
            for (PluginBase p : pluginsList) {
                if (p.getType() == type)
                    if (p.showInList(type))
                        newList.add(p);
            }
        } else {
            log.error("pluginsList=null");
        }
        return newList;
    }

    public static ArrayList<PluginBase> getSpecificPluginsListByInterface(Class interfaceClass) {
        ArrayList<PluginBase> newList = new ArrayList<>();

        if (pluginsList != null) {
            for (PluginBase p : pluginsList) {
                if (p.getClass() != ConfigBuilderPlugin.class && interfaceClass.isAssignableFrom(p.getClass()))
                    newList.add(p);
            }
        } else {
            log.error("pluginsList=null");
        }
        return newList;
    }

    public static ArrayList<PluginBase> getSpecificPluginsVisibleInListByInterface(Class interfaceClass, PluginType type) {
        ArrayList<PluginBase> newList = new ArrayList<>();

        if (pluginsList != null) {
            for (PluginBase p : pluginsList) {
                if (p.getClass() != ConfigBuilderPlugin.class && interfaceClass.isAssignableFrom(p.getClass()))
                    if (p.showInList(type))
                        newList.add(p);
            }
        } else {
            log.error("pluginsList=null");
        }
        return newList;
    }

    public static boolean isEngineeringModeOrRelease() {
        if (!Config.APS)
            return true;
        return engineeringMode || !devBranch;
    }

    public static boolean isDev() {
        return devBranch;
    }

    public static int getIcon() {
        if (Config.NSCLIENT)
            return R.mipmap.ic_yellowowl;
        else if (Config.PUMPCONTROL)
            return R.mipmap.ic_pumpcontrol;
        else
            return R.mipmap.ic_launcher;
    }

    public static int getNotificationIcon() {
        if (Config.NSCLIENT)
            return R.drawable.ic_notif_nsclient;
        else if (Config.PUMPCONTROL)
            return R.drawable.ic_notif_pumpcontrol;
        else
            return R.drawable.ic_notif_aaps;
    }

    @Override
    public void onTerminate() {
        if (L.isEnabled(L.CORE))
            log.debug("onTerminate");
        super.onTerminate();
        if (sDatabaseHelper != null) {
            sDatabaseHelper.close();
            sDatabaseHelper = null;
        }

        if (btReceiver != null) {
            unregisterReceiver(btReceiver);
        }

        if (timeDateOrTZChangeReceiver != null) {
            unregisterReceiver(timeDateOrTZChangeReceiver);
        }

    }

    public static int dpToPx(int dp) {
        float scale = sResources.getDisplayMetrics().density;
        return (int) (dp * scale + 0.5f);
    }
}<|MERGE_RESOLUTION|>--- conflicted
+++ resolved
@@ -68,7 +68,6 @@
 import info.nightscout.androidaps.plugins.pump.insight.LocalInsightPlugin;
 import info.nightscout.androidaps.plugins.pump.mdi.MDIPlugin;
 import info.nightscout.androidaps.plugins.pump.medtronic.MedtronicPumpPlugin;
-import info.nightscout.androidaps.plugins.pump.omnipod.OmnipodPumpPlugin;
 import info.nightscout.androidaps.plugins.pump.virtual.VirtualPumpPlugin;
 import info.nightscout.androidaps.plugins.sensitivity.SensitivityAAPSPlugin;
 import info.nightscout.androidaps.plugins.sensitivity.SensitivityOref0Plugin;
@@ -180,16 +179,10 @@
             if (Config.PUMPDRIVERS) pluginsList.add(DanaRSPlugin.getPlugin());
             if (Config.PUMPDRIVERS) pluginsList.add(LocalInsightPlugin.getPlugin());
             if (Config.PUMPDRIVERS) pluginsList.add(ComboPlugin.getPlugin());
-<<<<<<< HEAD
-            if (Config.PUMPDRIVERS && engineeringMode)
-                pluginsList.add(MedtronicPumpPlugin.getPlugin());
+            if (Config.PUMPDRIVERS) pluginsList.add(MedtronicPumpPlugin.getPlugin());
             if (Config.PUMPDRIVERS && engineeringMode)
                 pluginsList.add(OmnipodPumpPlugin.getPlugin());
-            if (Config.MDI) pluginsList.add(MDIPlugin.getPlugin());
-=======
-            if (Config.PUMPDRIVERS) pluginsList.add(MedtronicPumpPlugin.getPlugin());
             if (!Config.NSCLIENT) pluginsList.add(MDIPlugin.getPlugin());
->>>>>>> 99e31cad
             pluginsList.add(VirtualPumpPlugin.getPlugin());
             pluginsList.add(CareportalPlugin.getPlugin());
             if (Config.APS) pluginsList.add(LoopPlugin.getPlugin());
