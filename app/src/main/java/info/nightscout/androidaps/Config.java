package info.nightscout.androidaps;

/**
 * Created by mike on 07.06.2016.
 */
public class Config {
    public static int SUPPORTEDNSVERSION = 1002; // 0.10.00

    // MAIN FUCTIONALITY
    public static final boolean APS = BuildConfig.APS;
    // PLUGINS
    public static final boolean NSCLIENT = BuildConfig.NSCLIENTOLNY;
    public static final boolean G5UPLOADER = BuildConfig.G5UPLOADER;
    public static final boolean PUMPCONTROL = BuildConfig.PUMPCONTROL;

    public static final boolean DANAR = BuildConfig.PUMPDRIVERS;

    public static final boolean ACTION = !BuildConfig.NSCLIENTOLNY && !BuildConfig.G5UPLOADER;
    public static final boolean VIRTUALPUMP = !BuildConfig.NSCLIENTOLNY && !BuildConfig.G5UPLOADER;
    public static final boolean MDI = !BuildConfig.NSCLIENTOLNY && !BuildConfig.G5UPLOADER;
    public static final boolean OTHERPROFILES = !BuildConfig.NSCLIENTOLNY && !BuildConfig.G5UPLOADER;
    public static final boolean SAFETY = !BuildConfig.NSCLIENTOLNY && !BuildConfig.G5UPLOADER;

    public static final boolean SMSCOMMUNICATORENABLED = !BuildConfig.NSCLIENTOLNY && !BuildConfig.G5UPLOADER;


<<<<<<< HEAD
    public static final boolean displayDeviationSlope = true;
=======
    public static final boolean displayDeviationSlope = false;
>>>>>>> e088b4df

    public static final boolean detailedLog = true;
    public static final boolean logFunctionCalls = true;
    public static final boolean logIncommingData = true;
    public static final boolean logAPSResult = true;
    public static final boolean logPumpComm = true;
    public static final boolean logPrefsChange = true;
    public static final boolean logConfigBuilder = true;
    public static final boolean logConstraintsChanges = true;
    public static final boolean logNSUpload = true;
    public static final boolean logPumpActions = true;
    public static final boolean logCongigBuilderActions = true;
    public static final boolean logAutosensData = false;
    public static final boolean logEvents = false;

    // DanaR specific
    public static final boolean logDanaBTComm = true;
    public static boolean logDanaMessageDetail = true;
    public static final boolean logDanaSerialEngine = true;
}<|MERGE_RESOLUTION|>--- conflicted
+++ resolved
@@ -24,11 +24,7 @@
     public static final boolean SMSCOMMUNICATORENABLED = !BuildConfig.NSCLIENTOLNY && !BuildConfig.G5UPLOADER;
 
 
-<<<<<<< HEAD
-    public static final boolean displayDeviationSlope = true;
-=======
     public static final boolean displayDeviationSlope = false;
->>>>>>> e088b4df
 
     public static final boolean detailedLog = true;
     public static final boolean logFunctionCalls = true;
