package info.nightscout.androidaps.plugins.pump.medtronic.data

import com.google.gson.Gson
import com.google.gson.internal.LinkedTreeMap
import com.google.gson.reflect.TypeToken
import dagger.android.AndroidInjector
import dagger.android.HasAndroidInjector
import info.nightscout.androidaps.TestBase
import info.nightscout.androidaps.interfaces.ActivePlugin
import info.nightscout.androidaps.interfaces.PumpSync
import info.nightscout.androidaps.interfaces.ResourceHelper
import info.nightscout.androidaps.plugins.bus.RxBus
import info.nightscout.androidaps.plugins.pump.common.sync.PumpSyncStorage
import info.nightscout.androidaps.plugins.pump.medtronic.comm.history.pump.MedtronicPumpHistoryDecoder
import info.nightscout.androidaps.plugins.pump.medtronic.comm.history.pump.PumpHistoryEntry
import info.nightscout.androidaps.plugins.pump.medtronic.data.dto.TempBasalPair
import info.nightscout.androidaps.plugins.pump.medtronic.driver.MedtronicPumpStatus
import info.nightscout.androidaps.plugins.pump.medtronic.util.MedtronicUtil
import info.nightscout.shared.sharedPreferences.SP
<<<<<<< HEAD
import org.junit.Before
import org.junit.Ignore

=======
>>>>>>> c8ab2ecd
import org.junit.Test
import org.mockito.Mock
import java.lang.reflect.Type

@Suppress("UNCHECKED_CAST") class MedtronicHistoryDataUTest : TestBase() {

    //@Mock lateinit var activePlugin: ActivePlugin
    //@Mock lateinit var medtronicUtil: MedtronicUtil
    //@Mock lateinit var medtronicPumpHistoryDecoder: MedtronicPumpHistoryDecoder
    @Mock lateinit var medtronicPumpStatus: MedtronicPumpStatus
    // @Mock lateinit var pumpSync: PumpSync
    // @Mock lateinit var pumpSyncStorage: PumpSyncStorage

    //@Mock lateinit var rxBus: RxBus

    // val packetInjector = HasAndroidInjector {
    //     AndroidInjector {
    //
    //     }
    // }

<<<<<<< HEAD
    @Before
    fun setUp() {
        medtronicUtil = MedtronicUtil(
            aapsLogger, rxBus, rileyLinkUtil,
            medtronicPumpStatus
        )

        decoder = MedtronicPumpHistoryDecoder(
            aapsLogger,
            medtronicUtil, byteUtil
        )
    }



=======
>>>>>>> c8ab2ecd
    @Test
    fun createTBRProcessList() {

        val unitToTest = MedtronicHistoryData(
            packetInjector, aapsLogger, sp, rh, rxBus, activePlugin,
            medtronicUtil, decoder,
            medtronicPumpStatus,
            pumpSync,
            pumpSyncStorage
        )

        val gson = Gson()

        val fileText = ClassLoader.getSystemResource("tbr_data.json").readText()

        val listType: Type = object : TypeToken<MutableList<PumpHistoryEntry?>?>() {}.type
        val yourClassList: MutableList<PumpHistoryEntry> = gson.fromJson(fileText, listType)

        for (pumpHistoryEntry in yourClassList) {
            val stringObject = pumpHistoryEntry.decodedData["Object"] as LinkedTreeMap<String, Any>

            val rate: Double = stringObject["insulinRate"] as Double
            val durationMinutes: Double = stringObject["durationMinutes"] as Double
            val durationMinutesInt: Int = durationMinutes.toInt()

            val tmbPair = TempBasalPair(rate, false, durationMinutesInt)

            pumpHistoryEntry.decodedData.remove("Object")
            pumpHistoryEntry.addDecodedData("Object", tmbPair)
        }

        println("TBR Pre-Process List: " + gson.toJson(yourClassList))

        val createTBRProcessList = unitToTest.createTBRProcessList(yourClassList, mutableListOf())

        println("TBR Process List: " + createTBRProcessList.size)

        for (tempBasalProcessDTO in createTBRProcessList) {
            println(tempBasalProcessDTO.toTreatmentString())
        }

    }

    @Test
    fun createTBRProcessList_SpecialCase() {

        val unitToTest = MedtronicHistoryData(
            packetInjector, aapsLogger, sp, rh, rxBus, activePlugin,
            medtronicUtil, decoder,
            medtronicPumpStatus,
            pumpSync,
            pumpSyncStorage
        )

        val gson = Gson()

        val fileText = ClassLoader.getSystemResource("tbr_data_special.json").readText()

        val listType: Type = object : TypeToken<MutableList<PumpHistoryEntry?>?>() {}.type
        val yourClassList: MutableList<PumpHistoryEntry> = gson.fromJson(fileText, listType)

        for (pumpHistoryEntry in yourClassList) {
            val stringObject = pumpHistoryEntry.decodedData["Object"] as LinkedTreeMap<String, Any>

            val rate: Double = stringObject["insulinRate"] as Double
            val durationMinutes: Double = stringObject["durationMinutes"] as Double
            val durationMinutesInt: Int = durationMinutes.toInt()

            val tmbPair = TempBasalPair(rate, false, durationMinutesInt)

            pumpHistoryEntry.decodedData.remove("Object")
            pumpHistoryEntry.addDecodedData("Object", tmbPair)
        }

        println("TBR Pre-Process List (Special): " + gson.toJson(yourClassList))

        val createTBRProcessList = unitToTest.createTBRProcessList(yourClassList, mutableListOf())

        println("TBR Process List (Special): " + createTBRProcessList.size)

        for (tempBasalProcessDTO in createTBRProcessList) {
            println(tempBasalProcessDTO.toTreatmentString())
        }

    }

}<|MERGE_RESOLUTION|>--- conflicted
+++ resolved
@@ -1,14 +1,14 @@
 package info.nightscout.androidaps.plugins.pump.medtronic.data
 
+import java.lang.reflect.Type
+import com.google.gson.reflect.TypeToken
 import com.google.gson.Gson
 import com.google.gson.internal.LinkedTreeMap
-import com.google.gson.reflect.TypeToken
-import dagger.android.AndroidInjector
-import dagger.android.HasAndroidInjector
+// import dagger.android.AndroidInjector
+// import dagger.android.HasAndroidInjector
 import info.nightscout.androidaps.TestBase
 import info.nightscout.androidaps.interfaces.ActivePlugin
 import info.nightscout.androidaps.interfaces.PumpSync
-import info.nightscout.androidaps.interfaces.ResourceHelper
 import info.nightscout.androidaps.plugins.bus.RxBus
 import info.nightscout.androidaps.plugins.pump.common.sync.PumpSyncStorage
 import info.nightscout.androidaps.plugins.pump.medtronic.comm.history.pump.MedtronicPumpHistoryDecoder
@@ -16,18 +16,16 @@
 import info.nightscout.androidaps.plugins.pump.medtronic.data.dto.TempBasalPair
 import info.nightscout.androidaps.plugins.pump.medtronic.driver.MedtronicPumpStatus
 import info.nightscout.androidaps.plugins.pump.medtronic.util.MedtronicUtil
+import info.nightscout.androidaps.interfaces.ResourceHelper
 import info.nightscout.shared.sharedPreferences.SP
-<<<<<<< HEAD
 import org.junit.Before
 import org.junit.Ignore
 
-=======
->>>>>>> c8ab2ecd
 import org.junit.Test
 import org.mockito.Mock
-import java.lang.reflect.Type
 
-@Suppress("UNCHECKED_CAST") class MedtronicHistoryDataUTest : TestBase() {
+@Suppress("UNCHECKED_CAST") 
+class MedtronicHistoryDataUTest : TestBase() {
 
     //@Mock lateinit var activePlugin: ActivePlugin
     //@Mock lateinit var medtronicUtil: MedtronicUtil
@@ -44,7 +42,6 @@
     //     }
     // }
 
-<<<<<<< HEAD
     @Before
     fun setUp() {
         medtronicUtil = MedtronicUtil(
@@ -60,18 +57,14 @@
 
 
 
-=======
->>>>>>> c8ab2ecd
     @Test
     fun createTBRProcessList() {
 
-        val unitToTest = MedtronicHistoryData(
-            packetInjector, aapsLogger, sp, rh, rxBus, activePlugin,
-            medtronicUtil, decoder,
-            medtronicPumpStatus,
-            pumpSync,
-            pumpSyncStorage
-        )
+        var unitToTest = MedtronicHistoryData(packetInjector, aapsLogger, sp, rh, rxBus, activePlugin,
+        medtronicUtil,   decoder,
+        medtronicPumpStatus,
+        pumpSync,
+        pumpSyncStorage)
 
         val gson = Gson()
 
@@ -81,26 +74,26 @@
         val yourClassList: MutableList<PumpHistoryEntry> = gson.fromJson(fileText, listType)
 
         for (pumpHistoryEntry in yourClassList) {
-            val stringObject = pumpHistoryEntry.decodedData["Object"] as LinkedTreeMap<String, Any>
+            val stringObject = pumpHistoryEntry.decodedData["Object"] as LinkedTreeMap<String,Object>
 
-            val rate: Double = stringObject["insulinRate"] as Double
-            val durationMinutes: Double = stringObject["durationMinutes"] as Double
-            val durationMinutesInt: Int = durationMinutes.toInt()
+            val rate : Double = stringObject.get("insulinRate") as Double
+            val durationMinutes: Double = stringObject.get("durationMinutes") as Double
+            val durationMinutesInt : Int = durationMinutes.toInt()
 
-            val tmbPair = TempBasalPair(rate, false, durationMinutesInt)
+            var  tmbPair = TempBasalPair(rate, false, durationMinutesInt)
 
             pumpHistoryEntry.decodedData.remove("Object")
             pumpHistoryEntry.addDecodedData("Object", tmbPair)
         }
 
-        println("TBR Pre-Process List: " + gson.toJson(yourClassList))
+        System.out.println("TBR Pre-Process List: " + gson.toJson(yourClassList))
 
         val createTBRProcessList = unitToTest.createTBRProcessList(yourClassList, mutableListOf())
 
-        println("TBR Process List: " + createTBRProcessList.size)
+        System.out.println("TBR Process List: " + createTBRProcessList.size)
 
         for (tempBasalProcessDTO in createTBRProcessList) {
-            println(tempBasalProcessDTO.toTreatmentString())
+            System.out.println(tempBasalProcessDTO.toTreatmentString())
         }
 
     }
@@ -108,13 +101,11 @@
     @Test
     fun createTBRProcessList_SpecialCase() {
 
-        val unitToTest = MedtronicHistoryData(
-            packetInjector, aapsLogger, sp, rh, rxBus, activePlugin,
-            medtronicUtil, decoder,
-            medtronicPumpStatus,
-            pumpSync,
-            pumpSyncStorage
-        )
+        var unitToTest = MedtronicHistoryData(packetInjector, aapsLogger, sp, rh, rxBus, activePlugin,
+                                              medtronicUtil,   decoder,
+                                              medtronicPumpStatus,
+                                              pumpSync,
+                                              pumpSyncStorage)
 
         val gson = Gson()
 
@@ -124,26 +115,26 @@
         val yourClassList: MutableList<PumpHistoryEntry> = gson.fromJson(fileText, listType)
 
         for (pumpHistoryEntry in yourClassList) {
-            val stringObject = pumpHistoryEntry.decodedData["Object"] as LinkedTreeMap<String, Any>
+            val stringObject = pumpHistoryEntry.decodedData["Object"] as LinkedTreeMap<String,Object>
 
-            val rate: Double = stringObject["insulinRate"] as Double
-            val durationMinutes: Double = stringObject["durationMinutes"] as Double
-            val durationMinutesInt: Int = durationMinutes.toInt()
+            val rate : Double = stringObject.get("insulinRate") as Double
+            val durationMinutes: Double = stringObject.get("durationMinutes") as Double
+            val durationMinutesInt : Int = durationMinutes.toInt()
 
-            val tmbPair = TempBasalPair(rate, false, durationMinutesInt)
+            var  tmbPair = TempBasalPair(rate, false, durationMinutesInt)
 
             pumpHistoryEntry.decodedData.remove("Object")
             pumpHistoryEntry.addDecodedData("Object", tmbPair)
         }
 
-        println("TBR Pre-Process List (Special): " + gson.toJson(yourClassList))
+        System.out.println("TBR Pre-Process List (Special): " + gson.toJson(yourClassList))
 
         val createTBRProcessList = unitToTest.createTBRProcessList(yourClassList, mutableListOf())
 
-        println("TBR Process List (Special): " + createTBRProcessList.size)
+        System.out.println("TBR Process List (Special): " + createTBRProcessList.size)
 
         for (tempBasalProcessDTO in createTBRProcessList) {
-            println(tempBasalProcessDTO.toTreatmentString())
+            System.out.println(tempBasalProcessDTO.toTreatmentString())
         }
 
     }
