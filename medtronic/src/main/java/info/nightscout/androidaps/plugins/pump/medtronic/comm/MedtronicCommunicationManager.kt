package info.nightscout.androidaps.plugins.pump.medtronic.comm

import android.os.SystemClock
import info.nightscout.androidaps.logging.LTag
import info.nightscout.androidaps.plugins.pump.common.defs.PumpDeviceState
import info.nightscout.androidaps.plugins.pump.common.defs.PumpType
import info.nightscout.androidaps.plugins.pump.common.hw.rileylink.RileyLinkCommunicationManager
import info.nightscout.androidaps.plugins.pump.common.hw.rileylink.RileyLinkConst
import info.nightscout.androidaps.plugins.pump.common.hw.rileylink.ble.RileyLinkCommunicationException
import info.nightscout.androidaps.plugins.pump.common.hw.rileylink.ble.data.RadioPacket
import info.nightscout.androidaps.plugins.pump.common.hw.rileylink.ble.data.RadioResponse
import info.nightscout.androidaps.plugins.pump.common.hw.rileylink.ble.defs.RLMessageType
import info.nightscout.androidaps.plugins.pump.common.hw.rileylink.service.tasks.WakeAndTuneTask
import info.nightscout.androidaps.plugins.pump.common.utils.ByteUtil
import info.nightscout.androidaps.plugins.pump.common.utils.DateTimeUtil
import info.nightscout.androidaps.plugins.pump.medtronic.MedtronicPumpPlugin
import info.nightscout.androidaps.plugins.pump.medtronic.comm.history.RawHistoryPage
import info.nightscout.androidaps.plugins.pump.medtronic.comm.history.pump.MedtronicPumpHistoryDecoder
import info.nightscout.androidaps.plugins.pump.medtronic.comm.history.pump.PumpHistoryEntry
import info.nightscout.androidaps.plugins.pump.medtronic.comm.history.pump.PumpHistoryResult
import info.nightscout.androidaps.plugins.pump.medtronic.comm.message.*
import info.nightscout.androidaps.plugins.pump.medtronic.data.dto.BasalProfile
import info.nightscout.androidaps.plugins.pump.medtronic.data.dto.BatteryStatusDTO
import info.nightscout.androidaps.plugins.pump.medtronic.data.dto.ClockDTO
import info.nightscout.androidaps.plugins.pump.medtronic.data.dto.PumpSettingDTO
import info.nightscout.androidaps.plugins.pump.medtronic.data.dto.TempBasalPair
import info.nightscout.androidaps.plugins.pump.medtronic.defs.MedtronicCommandType
import info.nightscout.androidaps.plugins.pump.medtronic.defs.MedtronicCommandType.Companion.getSettings
import info.nightscout.androidaps.plugins.pump.medtronic.defs.MedtronicDeviceType
import info.nightscout.androidaps.plugins.pump.medtronic.driver.MedtronicPumpStatus
import info.nightscout.androidaps.plugins.pump.medtronic.util.MedtronicUtil
import info.nightscout.androidaps.plugins.pump.medtronic.util.MedtronicUtil.Companion.createByteArray
import info.nightscout.androidaps.plugins.pump.medtronic.util.MedtronicUtil.Companion.getByteArrayFromUnsignedShort
import org.joda.time.LocalDateTime
import java.util.*
import javax.inject.Inject
import javax.inject.Singleton

/**
 * Original file created by geoff on 5/30/16.
 *
 *
 * Split into 2 implementations, so that we can split it by target device. - Andy
 * This was mostly rewritten from Original version, and lots of commands and
 * functionality added.
 */
@Singleton
class MedtronicCommunicationManager  // This empty constructor must be kept, otherwise dagger injection might break!
@Inject constructor() : RileyLinkCommunicationManager<PumpMessage?>() {

    @Inject lateinit var medtronicPumpStatus: MedtronicPumpStatus
    @Inject lateinit var medtronicPumpPlugin: MedtronicPumpPlugin
    @Inject lateinit var medtronicConverter: MedtronicConverter
    @Inject lateinit var medtronicUtil: MedtronicUtil
    @Inject lateinit var medtronicPumpHistoryDecoder: MedtronicPumpHistoryDecoder

<<<<<<< HEAD
    private val MAX_COMMAND_TRIES = 3
    private val DEFAULT_TIMEOUT = 2000
    private val RILEYLINK_TIMEOUT: Long = 15 * 60 * 1000L // 15 min
=======
    companion object {

        private const val MAX_COMMAND_TRIES = 3
        private const val DEFAULT_TIMEOUT = 2000
        private const val RILEYLINK_TIMEOUT: Long = 15 * 60 * 1000L // 15 min
    }
>>>>>>> a20c2424

    var errorResponse: String? = null
        private set
    private val debugSetCommands = false
    private var doWakeUpBeforeCommand = true

    @Inject
    fun onInit() {
        // we can't do this in the constructor, as sp only gets injected after the constructor has returned
        medtronicPumpStatus.previousConnection = sp.getLong(
            RileyLinkConst.Prefs.LastGoodDeviceCommunicationTime, 0L)
    }

    override fun createResponseMessage(payload: ByteArray): PumpMessage {
        return PumpMessage(aapsLogger, payload)
    }

    override fun setPumpDeviceState(pumpDeviceState: PumpDeviceState) {
        medtronicPumpStatus.pumpDeviceState = pumpDeviceState
    }

    fun setDoWakeUpBeforeCommand(doWakeUp: Boolean) {
        doWakeUpBeforeCommand = doWakeUp
    }

    override fun isDeviceReachable(): Boolean {
        return isDeviceReachable(false)
    }

    /**
     * We do actual wakeUp and compare PumpModel with currently selected one. If returned model is
     * not Unknown, pump is reachable.
     *
     * @return
     */
    private fun isDeviceReachable(canPreventTuneUp: Boolean): Boolean {
        val state = medtronicPumpStatus.pumpDeviceState
        if (state !== PumpDeviceState.PumpUnreachable) medtronicPumpStatus.pumpDeviceState = PumpDeviceState.WakingUp
        for (retry in 0..4) {
            aapsLogger.debug(LTag.PUMPCOMM, "isDeviceReachable. Waking pump... " + if (retry != 0) " (retry $retry)" else "")
            val connected = connectToDevice()
            if (connected) return true
            SystemClock.sleep(1000)
        }
        if (state !== PumpDeviceState.PumpUnreachable) medtronicPumpStatus.pumpDeviceState = PumpDeviceState.PumpUnreachable
        if (!canPreventTuneUp) {
            val diff = System.currentTimeMillis() - medtronicPumpStatus.lastConnection
            if (diff > RILEYLINK_TIMEOUT) {
                serviceTaskExecutor.startTask(WakeAndTuneTask(injector))
            }
        }
        return false
    }

    private fun connectToDevice(): Boolean {
        val state = medtronicPumpStatus.pumpDeviceState

        // check connection
        val pumpMsgContent = createPumpMessageContent(RLMessageType.ReadSimpleData) // simple
        val rfSpyResponse = rfspy.transmitThenReceive(RadioPacket(injector, pumpMsgContent), 0.toByte(), 200.toByte(),
            0.toByte(), 0.toByte(), 25000, 0.toByte())
        aapsLogger.info(LTag.PUMPCOMM, "wakeup: raw response is " + ByteUtil.shortHexString(rfSpyResponse.raw))
        if (rfSpyResponse.wasTimeout()) {
            aapsLogger.error(LTag.PUMPCOMM, "isDeviceReachable. Failed to find pump (timeout).")
        } else if (rfSpyResponse.looksLikeRadioPacket()) {
            val radioResponse = RadioResponse(injector)
            try {
                radioResponse.init(rfSpyResponse.raw)
                if (radioResponse.isValid) {
                    val pumpResponse = createResponseMessage(radioResponse.payload)
                    if (!pumpResponse.isValid) {
                        aapsLogger.warn(LTag.PUMPCOMM, String.format(Locale.ENGLISH, "Response is invalid ! [interrupted=%b, timeout=%b]", rfSpyResponse.wasInterrupted(),
                            rfSpyResponse.wasTimeout()))
                    } else {

                        // radioResponse.rssi;
                        val dataResponse = medtronicConverter.decodeModel(pumpResponse.rawContent)
                        val pumpModel = dataResponse as MedtronicDeviceType?
                        val valid = pumpModel !== MedtronicDeviceType.Unknown_Device
                        if (!medtronicUtil.isModelSet && valid) {
                            medtronicUtil.medtronicPumpModel = pumpModel!!
                            medtronicUtil.isModelSet = true
                        }
                        aapsLogger.debug(LTag.PUMPCOMM, String.format(Locale.ENGLISH, "isDeviceReachable. PumpModel is %s - Valid: %b (rssi=%d)", medtronicUtil.medtronicPumpModel, valid,
                            radioResponse.rssi))
                        if (valid) {
                            if (state === PumpDeviceState.PumpUnreachable)
                                medtronicPumpStatus.pumpDeviceState = PumpDeviceState.WakingUp
                            else
                                medtronicPumpStatus.pumpDeviceState = PumpDeviceState.Sleeping
                            rememberLastGoodDeviceCommunicationTime()
                            return true
                        } else {
                            if (state !== PumpDeviceState.PumpUnreachable) medtronicPumpStatus.pumpDeviceState = PumpDeviceState.PumpUnreachable
                        }
                    }
                } else {
                    aapsLogger.warn(LTag.PUMPCOMM, "isDeviceReachable. Failed to parse radio response: "
                        + ByteUtil.shortHexString(rfSpyResponse.raw))
                }
            } catch (e: RileyLinkCommunicationException) {
                aapsLogger.warn(LTag.PUMPCOMM, "isDeviceReachable. Failed to decode radio response: "
                    + ByteUtil.shortHexString(rfSpyResponse.raw))
            }
        } else {
            aapsLogger.warn(LTag.PUMPCOMM, "isDeviceReachable. Unknown response: " + ByteUtil.shortHexString(rfSpyResponse.raw))
        }
        return false
    }

    override fun tryToConnectToDevice(): Boolean {
        return isDeviceReachable(true)
    }

    @Throws(RileyLinkCommunicationException::class)
    private fun runCommandWithArgs(msg: PumpMessage): PumpMessage {
        if (debugSetCommands) aapsLogger.debug(LTag.PUMPCOMM, "Run command with Args: ")
        val rval: PumpMessage
        val shortMessage = makePumpMessage(msg.commandType, CarelinkShortMessageBody(byteArrayOf(0)))
        // look for ack from short message
        val shortResponse = sendAndListen(shortMessage)
        return if (shortResponse.commandType === MedtronicCommandType.CommandACK) {
            if (debugSetCommands) aapsLogger.debug(LTag.PUMPCOMM, "Run command with Args: Got ACK response")
            rval = sendAndListen(msg)
            if (debugSetCommands) aapsLogger.debug(LTag.PUMPCOMM, "2nd Response: $rval")
            rval
        } else {
            aapsLogger.error(LTag.PUMPCOMM, "runCommandWithArgs: Pump did not ack Attention packet")
            PumpMessage(aapsLogger, "No ACK after Attention packet.")
        }
    }

    @Suppress("SameParameterValue")
    @Throws(RileyLinkCommunicationException::class)
    private fun runCommandWithFrames(commandType: MedtronicCommandType, frames: List<List<Byte>>): PumpMessage? {
        aapsLogger.debug(LTag.PUMPCOMM, "Run command with Frames: " + commandType.name)
        var rval: PumpMessage? = null
        val shortMessage = makePumpMessage(commandType, CarelinkShortMessageBody(byteArrayOf(0)))
        // look for ack from short message
        val shortResponse = sendAndListen(shortMessage)
        if (shortResponse.commandType !== MedtronicCommandType.CommandACK) {
            aapsLogger.error(LTag.PUMPCOMM, "runCommandWithFrames: Pump did not ack Attention packet")
            return PumpMessage(aapsLogger, "No ACK after start message.")
        } else {
            aapsLogger.debug(LTag.PUMPCOMM, "Run command with Frames: Got ACK response for Attention packet")
        }
        var frameNr = 1
        for (frame in frames) {
            val frameData = createByteArray(frame)

            // aapsLogger.debug(LTag.PUMPCOMM,"Frame {} data:\n{}", frameNr, ByteUtil.getCompactString(frameData));
            val msg = makePumpMessage(commandType, CarelinkLongMessageBody(frameData))
            rval = sendAndListen(msg)

            // aapsLogger.debug(LTag.PUMPCOMM,"PumpResponse: " + rval);
            if (rval.commandType !== MedtronicCommandType.CommandACK) {
                aapsLogger.error(LTag.PUMPCOMM, "runCommandWithFrames: Pump did not ACK frame #$frameNr")
                aapsLogger.error(LTag.PUMPCOMM, String.format(Locale.ENGLISH, "Run command with Frames FAILED (command=%s, response=%s)", commandType.name,
                    rval.toString()))
                return PumpMessage(aapsLogger, "No ACK after frame #$frameNr")
            } else {
                aapsLogger.debug(LTag.PUMPCOMM, "Run command with Frames: Got ACK response for frame #$frameNr")
            }
            frameNr++
        }
        return rval
    }

    fun getPumpHistory(lastEntry: PumpHistoryEntry?, targetDate: LocalDateTime?): PumpHistoryResult {
        val pumpTotalResult = PumpHistoryResult(aapsLogger, lastEntry, if (targetDate == null) null else DateTimeUtil.toATechDate(targetDate))
        if (doWakeUpBeforeCommand) wakeUp(receiverDeviceAwakeForMinutes, false)
        aapsLogger.debug(LTag.PUMPCOMM, "Current command: " + medtronicUtil.getCurrentCommand())
        medtronicPumpStatus.pumpDeviceState = PumpDeviceState.Active
        var doneWithError = false
        for (pageNumber in 0..4) {
            val rawHistoryPage = RawHistoryPage(aapsLogger)
            // wakeUp(receiverDeviceAwakeForMinutes, false);
            val getHistoryMsg = makePumpMessage(MedtronicCommandType.GetHistoryData,
                GetHistoryPageCarelinkMessageBody(pageNumber))
            aapsLogger.info(LTag.PUMPCOMM, "getPumpHistory: Page $pageNumber")
            // aapsLogger.info(LTag.PUMPCOMM,"getPumpHistoryPage("+pageNumber+"): "+ByteUtil.shortHexString(getHistoryMsg.getTxData()));
            // Ask the pump to transfer history (we get first frame?)
            var firstResponse: PumpMessage? = null
            var failed = false
            medtronicUtil.setCurrentCommand(MedtronicCommandType.GetHistoryData, pageNumber, null)
            for (retries in 0 until MAX_COMMAND_TRIES) {
                try {
                    firstResponse = runCommandWithArgs(getHistoryMsg)
                    failed = false
                    break
                } catch (e: RileyLinkCommunicationException) {
                    aapsLogger.error(LTag.PUMPCOMM, String.format(Locale.ENGLISH, "First call for PumpHistory failed (retry=%d)", retries))
                    failed = true
                }
            }
            if (failed) {
                medtronicPumpStatus.pumpDeviceState = PumpDeviceState.Sleeping
                return pumpTotalResult
            }

            // aapsLogger.info(LTag.PUMPCOMM,"getPumpHistoryPage("+pageNumber+"): " + ByteUtil.shortHexString(firstResponse.getContents()));
            val ackMsg = makePumpMessage(MedtronicCommandType.CommandACK, PumpAckMessageBody())
            var currentResponse = GetHistoryPageCarelinkMessageBody(firstResponse!!.messageBody!!.txData)
            var expectedFrameNum = 1
            var done = false
            // while (expectedFrameNum == currentResponse.getFrameNumber()) {
            var failures = 0
            while (!done) {
                // examine current response for problems.
                val frameData = currentResponse.frameData
                if (frameData.isNotEmpty() && currentResponse.frameNumber == expectedFrameNum) {
                    // success! got a frame.
                    if (frameData.size != 64) {
                        aapsLogger.warn(LTag.PUMPCOMM, "Expected frame of length 64, got frame of length " + frameData.size)
                        // but append it anyway?
                    }
                    // handle successful frame data
                    rawHistoryPage.appendData(currentResponse.frameData)
                    // RileyLinkMedtronicService.getInstance().announceProgress(((100 / 16) *
                    // currentResponse.getFrameNumber() + 1));
                    medtronicUtil.setCurrentCommand(MedtronicCommandType.GetHistoryData, pageNumber,
                        currentResponse.frameNumber)
                    aapsLogger.info(LTag.PUMPCOMM, String.format(Locale.ENGLISH, "getPumpHistory: Got frame %d of Page %d", currentResponse.frameNumber, pageNumber))
                    // Do we need to ask for the next frame?
                    if (expectedFrameNum < 16) { // This number may not be correct for pumps other than 522/722
                        expectedFrameNum++
                    } else {
                        done = true // successful completion
                    }
                } else {
                    if (frameData.isEmpty()) {
                        aapsLogger.error(LTag.PUMPCOMM, "null frame data, retrying")
                    } else if (currentResponse.frameNumber != expectedFrameNum) {
                        aapsLogger.warn(LTag.PUMPCOMM, String.format(Locale.ENGLISH, "Expected frame number %d, received %d (retrying)", expectedFrameNum,
                            currentResponse.frameNumber))
                    } else if (frameData.isEmpty()) {
                        aapsLogger.warn(LTag.PUMPCOMM, "Frame has zero length, retrying")
                    }
                    failures++
                    if (failures == 6) {
                        aapsLogger.error(LTag.PUMPCOMM, String.format(Locale.ENGLISH, "getPumpHistory: 6 failures in attempting to download frame %d of page %d, giving up.",
                            expectedFrameNum, pageNumber))
                        done = true // failure completion.
                        doneWithError = true
                    }
                }
                if (!done) {
                    // ask for next frame
                    var nextMsg: PumpMessage? = null
                    for (retries in 0 until MAX_COMMAND_TRIES) {
                        try {
                            nextMsg = sendAndListen(ackMsg)
                            break
                        } catch (e: RileyLinkCommunicationException) {
                            aapsLogger.error(LTag.PUMPCOMM, String.format(Locale.ENGLISH, "Problem acknowledging frame response. (retry=%d)", retries))
                        }
                    }
                    if (nextMsg != null)
                        currentResponse = GetHistoryPageCarelinkMessageBody(nextMsg.messageBody!!.txData)
                    else {
                        aapsLogger.error(LTag.PUMPCOMM, "We couldn't acknowledge frame from pump, aborting operation.")
                    }
                }
            }
            if (rawHistoryPage.length != 1024) {
                aapsLogger.warn(LTag.PUMPCOMM, "getPumpHistory: short page.  Expected length of 1024, found length of "
                    + rawHistoryPage.length)
                doneWithError = true
            }
            if (!rawHistoryPage.isChecksumOK) {
                aapsLogger.error(LTag.PUMPCOMM, "getPumpHistory: checksum is wrong")
                doneWithError = true
            }
            if (doneWithError) {
                medtronicPumpStatus.pumpDeviceState = PumpDeviceState.Sleeping
                return pumpTotalResult
            }
            rawHistoryPage.dumpToDebug()
            val medtronicHistoryEntries = medtronicPumpHistoryDecoder.processPageAndCreateRecords(rawHistoryPage)
            aapsLogger.debug(LTag.PUMPCOMM, String.format(Locale.ENGLISH, "getPumpHistory: Found %d history entries.", medtronicHistoryEntries.size))
            pumpTotalResult.addHistoryEntries(medtronicHistoryEntries) //, pageNumber)
            aapsLogger.debug(LTag.PUMPCOMM, String.format(Locale.ENGLISH, "getPumpHistory: Search status: Search finished: %b", pumpTotalResult.isSearchFinished))
            if (pumpTotalResult.isSearchFinished) {
                medtronicPumpStatus.pumpDeviceState = PumpDeviceState.Sleeping
                return pumpTotalResult
            }
        }
        medtronicPumpStatus.pumpDeviceState = PumpDeviceState.Sleeping
        return pumpTotalResult
    }

    override fun createPumpMessageContent(type: RLMessageType): ByteArray {
        return when (type) {
            RLMessageType.PowerOn        -> medtronicUtil.buildCommandPayload(rileyLinkServiceData, MedtronicCommandType.RFPowerOn, byteArrayOf(2, 1, receiverDeviceAwakeForMinutes.toByte()))
            RLMessageType.ReadSimpleData -> medtronicUtil.buildCommandPayload(rileyLinkServiceData, MedtronicCommandType.PumpModel, null)
            else                         -> ByteArray(0)
        }
    }

    private fun makePumpMessage(messageType: MedtronicCommandType, body: ByteArray? = null): PumpMessage {
        return makePumpMessage(messageType, body?.let { CarelinkShortMessageBody(it) }
            ?: CarelinkShortMessageBody())
    }

    private fun makePumpMessage(messageType: MedtronicCommandType?, messageBody: MessageBody): PumpMessage {
        val msg = PumpMessage(aapsLogger)
        msg.init(PacketType.Carelink, rileyLinkServiceData.pumpIDBytes, messageType, messageBody)
        return msg
    }

    /**
     * Main wrapper method for sending data - (for getting responses)
     *
     * @param commandType
     * @param bodyData
     * @param timeoutMs
     * @return
     */
    @Throws(RileyLinkCommunicationException::class)
    private fun sendAndGetResponse(commandType: MedtronicCommandType, bodyData: ByteArray? = null, timeoutMs: Int = DEFAULT_TIMEOUT): PumpMessage {
        // wakeUp
        if (doWakeUpBeforeCommand) wakeUp(receiverDeviceAwakeForMinutes, false)
        medtronicPumpStatus.pumpDeviceState = PumpDeviceState.Active

        // create message
        val msg: PumpMessage = bodyData?.let { makePumpMessage(commandType, it) } ?: makePumpMessage(commandType)

        // send and wait for response
        val response = sendAndListen(msg, timeoutMs)
        medtronicPumpStatus.pumpDeviceState = PumpDeviceState.Sleeping
        return response
    }

    @Throws(RileyLinkCommunicationException::class)
    private fun sendAndListen(msg: PumpMessage): PumpMessage {
        return sendAndListen(msg, 4000) // 2000
    }

    // All pump communications go through this function.
    @Throws(RileyLinkCommunicationException::class) private /*override*/ fun sendAndListen(msg: PumpMessage, timeout_ms: Int): PumpMessage {
        return super.sendAndListen(msg, timeout_ms)!!
    }

    private inline fun <reified T> sendAndGetResponseWithCheck(
        commandType: MedtronicCommandType,
        bodyData: ByteArray? = null,
        decode: (pumpType: PumpType, commandType: MedtronicCommandType, rawContent: ByteArray) -> T
    ): T? {
        aapsLogger.debug(LTag.PUMPCOMM, "getDataFromPump: $commandType")
        for (retries in 0 until MAX_COMMAND_TRIES) {
            try {
                val response = sendAndGetResponse(commandType, bodyData, DEFAULT_TIMEOUT + DEFAULT_TIMEOUT * retries)
                val check = checkResponseContent(response, commandType.commandDescription, commandType.expectedLength)
                if (check == null) {

                    checkResponseRawContent(response.rawContent, commandType) { return@sendAndGetResponseWithCheck null }

                    val dataResponse = decode(medtronicPumpStatus.pumpType, commandType, response.rawContent)
                    if (dataResponse != null) {
                        errorResponse = null
                        aapsLogger.debug(LTag.PUMPCOMM, String.format(Locale.ENGLISH, "Converted response for %s is %s.", commandType.name, dataResponse))
                        return dataResponse
                    } else {
                        errorResponse = "Error decoding response."
                    }
                } else {
                    errorResponse = check
                    // return null;
                }
            } catch (e: RileyLinkCommunicationException) {
                aapsLogger.warn(LTag.PUMPCOMM, String.format(Locale.ENGLISH, "Error getting response from RileyLink (error=%s, retry=%d)", e.message, retries + 1))
            }
        }
        return null
    }

    private inline fun checkResponseRawContent(rawContent: ByteArray?, commandType: MedtronicCommandType, errorCase: () -> Unit) {
        if (rawContent?.isEmpty() != false && commandType != MedtronicCommandType.PumpModel) {
            aapsLogger.warn(LTag.PUMPCOMM, String.format(Locale.ENGLISH, "Content is empty or too short, no data to convert (type=%s,isNull=%b,length=%s)",
                commandType.name, rawContent == null, rawContent?.size ?: "-"))
            errorCase.invoke()
        } else {
            aapsLogger.debug(LTag.PUMPCOMM, "Raw response before convert: " + ByteUtil.shortHexString(rawContent))
        }
    }

    private fun checkResponseContent(response: PumpMessage, method: String, expectedLength: Int): String? {
        if (!response.isValid) {
            val responseData = String.format("%s: Invalid response.", method)
            aapsLogger.warn(LTag.PUMPCOMM, responseData)
            return responseData
        }
        val contents = response.rawContent
        return if (contents.isNotEmpty()) {
            if (contents.size >= expectedLength) {
                aapsLogger.debug(LTag.PUMPCOMM, String.format(Locale.ENGLISH, "%s: Content: %s", method, ByteUtil.shortHexString(contents)))
                null
            } else {
                val responseData = String.format(
                    "%s: Cannot return data. Data is too short [expected=%s, received=%s].", method, ""
                    + expectedLength, "" + contents.size)
                aapsLogger.warn(LTag.PUMPCOMM, responseData)
                responseData
            }
        } else {
            val responseData = String.format("%s: Cannot return data. Zero length response.", method)
            aapsLogger.warn(LTag.PUMPCOMM, responseData)
            responseData
        }
    }

    // PUMP SPECIFIC COMMANDS
    fun getRemainingInsulin(): Double? {
        return sendAndGetResponseWithCheck(MedtronicCommandType.GetRemainingInsulin) { _, _, rawContent ->
            medtronicConverter.decodeRemainingInsulin(rawContent)
        }
    }

    fun getPumpModel(): MedtronicDeviceType? {
        return sendAndGetResponseWithCheck(MedtronicCommandType.PumpModel) { _, _, rawContent ->
            medtronicConverter.decodeModel(rawContent)
        }
    }

    fun getBasalProfile(): BasalProfile? {

        // wakeUp
        if (doWakeUpBeforeCommand) wakeUp(receiverDeviceAwakeForMinutes, false)
        val commandType = MedtronicCommandType.GetBasalProfileSTD
        aapsLogger.debug(LTag.PUMPCOMM, "getDataFromPump: $commandType")
        medtronicUtil.setCurrentCommand(commandType)
        medtronicPumpStatus.pumpDeviceState = PumpDeviceState.Active
        for (retries in 0..MAX_COMMAND_TRIES) {
            try {
                // create message
                val msg: PumpMessage = makePumpMessage(commandType)

                // send and wait for response
                var response = sendAndListen(msg, DEFAULT_TIMEOUT + DEFAULT_TIMEOUT * retries)

//                aapsLogger.debug(LTag.PUMPCOMM,"1st Response: " + HexDump.toHexStringDisplayable(response.getRawContent()));
//                aapsLogger.debug(LTag.PUMPCOMM,"1st Response: " + HexDump.toHexStringDisplayable(response.getMessageBody().getTxData()));
                val check = checkResponseContent(response, commandType.commandDescription, 1)
                var data: ByteArray = byteArrayOf()
                if (check == null) {
                    data = response.rawContentOfFrame
                    val ackMsg = makePumpMessage(MedtronicCommandType.CommandACK, PumpAckMessageBody())
                    while (checkIfWeHaveMoreData(commandType, response, data)) {
                        response = sendAndListen(ackMsg, DEFAULT_TIMEOUT + DEFAULT_TIMEOUT * retries)

//                        aapsLogger.debug(LTag.PUMPCOMM,"{} Response: {}", runs, HexDump.toHexStringDisplayable(response2.getRawContent()));
//                        aapsLogger.debug(LTag.PUMPCOMM,"{} Response: {}", runs,
//                            HexDump.toHexStringDisplayable(response2.getMessageBody().getTxData()));
                        val check2 = checkResponseContent(response, commandType.commandDescription, 1)
                        if (check2 == null) {
                            data = ByteUtil.concat(data, response.rawContentOfFrame)
                        } else {
                            errorResponse = check2
                            aapsLogger.error(LTag.PUMPCOMM, "Error with response got GetProfile: $check2")
                        }
                    }
                } else {
                    errorResponse = check
                }


                aapsLogger.debug(LTag.PUMPCOMM, "End Response: {}", ByteUtil.getHex(data))

                val basalProfile: BasalProfile? = medtronicConverter.decodeBasalProfile(medtronicPumpPlugin.pumpDescription.pumpType, data)
                // checkResponseRawContent(data, commandType) {
                //     basalProfile = medtronicConverter.decodeBasalProfile(medtronicPumpPlugin.pumpDescription.pumpType, data)
                // }

                if (basalProfile != null) {
                    aapsLogger.debug(LTag.PUMPCOMM, String.format(Locale.ENGLISH, "Converted response for %s is %s.", commandType.name, basalProfile))
                    medtronicUtil.setCurrentCommand(null)
                    medtronicPumpStatus.pumpDeviceState = PumpDeviceState.Sleeping
                    return basalProfile
                }
            } catch (e: RileyLinkCommunicationException) {
                aapsLogger.error(LTag.PUMPCOMM, String.format(Locale.ENGLISH, "Error getting response from RileyLink (error=%s, retry=%d)", e.message, retries + 1))
            }
        }
        aapsLogger.warn(LTag.PUMPCOMM, "Error reading profile in max retries.")
        medtronicUtil.setCurrentCommand(null)
        medtronicPumpStatus.pumpDeviceState = PumpDeviceState.Sleeping
        return null
    }

    private fun checkIfWeHaveMoreData(commandType: MedtronicCommandType, response: PumpMessage, data: ByteArray): Boolean {
        if (commandType === MedtronicCommandType.GetBasalProfileSTD || //
            commandType === MedtronicCommandType.GetBasalProfileA || //
            commandType === MedtronicCommandType.GetBasalProfileB) {
            val responseRaw = response.rawContentOfFrame
            val last = responseRaw.size - 1
            aapsLogger.debug(LTag.PUMPCOMM, "Length: " + data.size)
            if (data.size >= BasalProfile.MAX_RAW_DATA_SIZE) {
                return false
            }
            return if (responseRaw.size < 2) {
                false
            } else !(responseRaw[last] == 0x00.toByte() && responseRaw[last - 1] == 0x00.toByte() && responseRaw[last - 2] == 0x00.toByte())
        }
        return false
    }

    fun getPumpTime(): ClockDTO? {
        val localTime = LocalDateTime()
        val responseObject = sendAndGetResponseWithCheck(MedtronicCommandType.GetRealTimeClock) { _, _, rawContent ->
            medtronicConverter.decodeTime(rawContent)
        }
        if (responseObject != null) {
            return ClockDTO(localDeviceTime = localTime, pumpTime = responseObject)
        }
        return null
    }

    fun getTemporaryBasal(): TempBasalPair? {
        return sendAndGetResponseWithCheck(MedtronicCommandType.ReadTemporaryBasal) { _, _, rawContent ->
            TempBasalPair(aapsLogger, rawContent)
        }
    }

    fun getPumpSettings(): Map<String, PumpSettingDTO>? {
        return sendAndGetResponseWithCheck(getSettings(medtronicUtil.medtronicPumpModel)) { _, _, rawContent ->
            medtronicConverter.decodeSettingsLoop(rawContent)
        }
    }

    fun setBolus(units: Double): Boolean {
        aapsLogger.info(LTag.PUMPCOMM, "setBolus: $units")
        return setCommand(MedtronicCommandType.SetBolus, medtronicUtil.getBolusStrokes(units))
    }

    fun setTemporaryBasal(tbr: TempBasalPair): Boolean {
        aapsLogger.info(LTag.PUMPCOMM, "setTBR: " + tbr.description)
        return setCommand(MedtronicCommandType.SetTemporaryBasal, tbr.asRawData)
    }

    fun setPumpTime(): Boolean {
        val gc = GregorianCalendar()
        gc.add(Calendar.SECOND, 5)
        aapsLogger.info(LTag.PUMPCOMM, "setPumpTime: " + DateTimeUtil.toString(gc))
        val yearByte = getByteArrayFromUnsignedShort(gc[Calendar.YEAR], true)
        // val i = 1
        // val data = ByteArray(8)
        // data[0] = 7
        // data[i] = gc[Calendar.HOUR_OF_DAY].toByte()
        // data[i + 1] = gc[Calendar.MINUTE].toByte()
        // data[i + 2] = gc[Calendar.SECOND].toByte()
        // val yearByte = getByteArrayFromUnsignedShort(gc[Calendar.YEAR], true)
        // data[i + 3] = yearByte[0]
        // data[i + 4] = yearByte[1]
        // data[i + 5] = (gc[Calendar.MONTH] + 1).toByte()
        // data[i + 6] = gc[Calendar.DAY_OF_MONTH].toByte()

        val timeData = byteArrayOf(
            7,
            gc[Calendar.HOUR_OF_DAY].toByte(),
            gc[Calendar.MINUTE].toByte(),
            gc[Calendar.SECOND].toByte(),
            yearByte[0],
            yearByte[1],
            (gc[Calendar.MONTH] + 1).toByte(),
            gc[Calendar.DAY_OF_MONTH].toByte()
        )

        //aapsLogger.info(LTag.PUMPCOMM,"setPumpTime: Body:  " + ByteUtil.getHex(data));
        return setCommand(MedtronicCommandType.SetRealTimeClock, timeData)
    }

    private fun setCommand(commandType: MedtronicCommandType, body: ByteArray): Boolean {
        for (retries in 0..MAX_COMMAND_TRIES) {
            try {
                if (doWakeUpBeforeCommand) wakeUp(false)
                if (debugSetCommands) aapsLogger.debug(LTag.PUMPCOMM, String.format(Locale.ENGLISH, "%s: Body - %s", commandType.commandDescription,
                    ByteUtil.getHex(body)))
                val msg = makePumpMessage(commandType, CarelinkLongMessageBody(body))
                val pumpMessage = runCommandWithArgs(msg)
                if (debugSetCommands) aapsLogger.debug(LTag.PUMPCOMM, String.format(Locale.ENGLISH, "%s: %s", commandType.commandDescription, pumpMessage.responseContent))
                if (pumpMessage.commandType === MedtronicCommandType.CommandACK) {
                    return true
                } else {
                    aapsLogger.warn(LTag.PUMPCOMM, "We received non-ACK response from pump: " + pumpMessage.responseContent)
                }
            } catch (e: RileyLinkCommunicationException) {
                aapsLogger.warn(LTag.PUMPCOMM, String.format(Locale.ENGLISH, "Error getting response from RileyLink (error=%s, retry=%d)", e.message, retries + 1))
            }
        }
        return false
    }

    fun cancelTBR(): Boolean {
        return setTemporaryBasal(TempBasalPair(0.0, false, 0))
    }

    fun getRemainingBattery(): BatteryStatusDTO? {
        return sendAndGetResponseWithCheck(MedtronicCommandType.GetBatteryStatus) { _, _, rawContent ->
            medtronicConverter.decodeBatteryStatus(rawContent)
        }
    }

    fun setBasalProfile(basalProfile: BasalProfile): Boolean {
        val basalProfileFrames = medtronicUtil.getBasalProfileFrames(basalProfile.rawData)
        for (retries in 0..MAX_COMMAND_TRIES) {
            var responseMessage: PumpMessage? = null
            try {
                responseMessage = runCommandWithFrames(MedtronicCommandType.SetBasalProfileSTD,
                    basalProfileFrames)
                if (responseMessage!!.commandType === MedtronicCommandType.CommandACK) return true
            } catch (e: RileyLinkCommunicationException) {
                aapsLogger.warn(LTag.PUMPCOMM, String.format(Locale.ENGLISH, "Error getting response from RileyLink (error=%s, retry=%d)", e.message, retries + 1))
            }
            if (responseMessage != null) aapsLogger.warn(LTag.PUMPCOMM, String.format(Locale.ENGLISH, "Set Basal Profile: Invalid response: commandType=%s,rawData=%s", responseMessage.commandType, ByteUtil.shortHexString(responseMessage.rawContent))) else aapsLogger.warn(LTag.PUMPCOMM, "Set Basal Profile: Null response.")
        }
        return false
    }
}<|MERGE_RESOLUTION|>--- conflicted
+++ resolved
@@ -54,18 +54,12 @@
     @Inject lateinit var medtronicUtil: MedtronicUtil
     @Inject lateinit var medtronicPumpHistoryDecoder: MedtronicPumpHistoryDecoder
 
-<<<<<<< HEAD
-    private val MAX_COMMAND_TRIES = 3
-    private val DEFAULT_TIMEOUT = 2000
-    private val RILEYLINK_TIMEOUT: Long = 15 * 60 * 1000L // 15 min
-=======
     companion object {
 
         private const val MAX_COMMAND_TRIES = 3
         private const val DEFAULT_TIMEOUT = 2000
         private const val RILEYLINK_TIMEOUT: Long = 15 * 60 * 1000L // 15 min
     }
->>>>>>> a20c2424
 
     var errorResponse: String? = null
         private set
