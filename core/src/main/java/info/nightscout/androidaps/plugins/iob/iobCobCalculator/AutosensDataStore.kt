package info.nightscout.androidaps.plugins.iob.iobCobCalculator

import androidx.collection.LongSparseArray
import androidx.collection.size
import info.nightscout.androidaps.annotations.OpenForTesting
import info.nightscout.androidaps.core.BuildConfig
import info.nightscout.androidaps.core.R
import info.nightscout.androidaps.data.InMemoryGlucoseValue
import info.nightscout.androidaps.database.AppRepository
import info.nightscout.androidaps.database.entities.GlucoseValue
import info.nightscout.androidaps.extensions.rawOrSmoothed
import info.nightscout.shared.logging.AAPSLogger
import info.nightscout.shared.logging.LTag
import info.nightscout.androidaps.plugins.bus.RxBus
import info.nightscout.androidaps.plugins.iob.iobCobCalculator.data.AutosensData
import info.nightscout.androidaps.plugins.iob.iobCobCalculator.events.EventBucketedDataCreated
import info.nightscout.androidaps.utils.DateUtil
import info.nightscout.androidaps.utils.T
import info.nightscout.shared.sharedPreferences.SP
import javax.inject.Inject
import kotlin.math.abs
import kotlin.math.roundToLong

@OpenForTesting
class AutosensDataStore @Inject constructor(val sp: SP) {

    private val dataLock = Any()
    var lastUsed5minCalculation: Boolean? = null // true if used 5min bucketed data

    // we need to make sure that bucketed_data will always have the same timestamp for correct use of cached values
    // once referenceTime != null all bucketed data should be (x * 5min) from referenceTime
    var referenceTime: Long = -1

    var bgReadings: List<GlucoseValue> = listOf() // newest at index 0
        @Synchronized set
        @Synchronized get

    var autosensDataTable = LongSparseArray<AutosensData>() // oldest at index 0
        @Synchronized set
        @Synchronized get

    var bucketedData: MutableList<InMemoryGlucoseValue>? = null
        @Synchronized set
        @Synchronized get

    fun clone(): AutosensDataStore =
        AutosensDataStore(sp).also {
            synchronized(dataLock) {
                it.bgReadings = this.bgReadings.toMutableList()
                it.autosensDataTable = LongSparseArray<AutosensData>(this.autosensDataTable.size).apply { putAll(this@AutosensDataStore.autosensDataTable) }
                it.bucketedData = this.bucketedData?.toMutableList()
            }
        }

    fun getBucketedDataTableCopy(): MutableList<InMemoryGlucoseValue>? = synchronized(dataLock) { bucketedData?.toMutableList() }
    fun getBgReadingsDataTableCopy(): List<GlucoseValue> = synchronized(dataLock) { bgReadings.toMutableList() }

    fun reset() {
        synchronized(autosensDataTable) { autosensDataTable = LongSparseArray() }
    }

    fun newHistoryData(time: Long, aapsLogger: AAPSLogger, dateUtil: DateUtil) {
        synchronized(autosensDataTable) {
            for (index in autosensDataTable.size() - 1 downTo 0) {
                if (autosensDataTable.keyAt(index) > time) {
<<<<<<< HEAD
                    aapsLogger.debug(LTag.AUTOSENS) { "Removing from autosensDataTable: ${dateUtil.dateAndTimeAndSecondsString(autosensDataTable.keyAt(index))}" }
=======
                    aapsLogger.debug(LTag.AUTOSENS, {"Removing from autosensDataTable: " + dateUtil.dateAndTimeAndSecondsString(autosensDataTable.keyAt(index))})
>>>>>>> 0740f129
                    autosensDataTable.removeAt(index)
                } else {
                    break
                }
            }
        }
    }

    // roundup to whole minute
    fun roundUpTime(time: Long): Long {
        return if (time % 60000 == 0L) time else (time / 60000 + 1) * 60000
    }

    /**
     * Return last valid (>39) GlucoseValue from database or null if db is empty
     *
     * @return GlucoseValue or null
     */
    fun lastBg(): GlucoseValue? =
        synchronized(dataLock) {
            if (bgReadings.isNotEmpty()) bgReadings[0]
            else null
        }

    /**
     * Provide last GlucoseValue or null if none exists withing last 9 minutes
     *
     * @return GlucoseValue or null
     */
    fun actualBg(): GlucoseValue? {
        val lastBg = lastBg() ?: return null
        return if (lastBg.timestamp > System.currentTimeMillis() - T.mins(9).msecs()) lastBg else null
    }

    fun lastDataTime(dateUtil: DateUtil): String =
        synchronized(dataLock) {
            if (autosensDataTable.size() > 0) dateUtil.dateAndTimeAndSecondsString(autosensDataTable.valueAt(autosensDataTable.size() - 1).time)
            else "autosensDataTable empty"
        }

    fun findPreviousTimeFromBucketedData(time: Long): Long? {
        val bData = bucketedData ?: return null
        for (index in bData.indices) {
            if (bData[index].timestamp <= time) return bData[index].timestamp
        }
        return null
    }

    fun getAutosensDataAtTime(fromTime: Long): AutosensData? {
        synchronized(dataLock) {
            val now = System.currentTimeMillis()
            if (fromTime > now) return null
            val previous = findPreviousTimeFromBucketedData(fromTime) ?: return null
            return autosensDataTable[roundUpTime(previous)]
        }
    }

    fun getLastAutosensData(reason: String, aapsLogger: AAPSLogger, dateUtil: DateUtil): AutosensData? {
        synchronized(dataLock) {
            if (autosensDataTable.size() < 1) {
                aapsLogger.debug(LTag.AUTOSENS, "AUTOSENSDATA null: autosensDataTable empty ($reason)")
                return null
            }
            val data: AutosensData? = try {
                autosensDataTable.valueAt(autosensDataTable.size() - 1)
            } catch (e: Exception) {
                // data can be processed on the background
                // in this rare case better return null and do not block UI
                // APS plugin should use getLastAutosensDataSynchronized where the blocking is not an issue
                aapsLogger.error("AUTOSENSDATA null: Exception caught ($reason)")
                return null
            }
            if (data == null) {
                aapsLogger.error("AUTOSENSDATA null: data==null")
                return null
            }
            return if (data.time < System.currentTimeMillis() - 11 * 60 * 1000) {
<<<<<<< HEAD
                aapsLogger.debug(LTag.AUTOSENS) { "AUTOSENSDATA null: data is old ($reason) size()=${autosensDataTable.size()} lastData=${dateUtil.dateAndTimeAndSecondsString(data.time)}" }
                null
            } else {
                aapsLogger.debug(LTag.AUTOSENS) { "AUTOSENSDATA ($reason) $data" }
=======
                aapsLogger.debug(LTag.AUTOSENS, {"AUTOSENSDATA null: data is old (" + reason + ") size()=" + autosensDataTable.size() + " lastData=" + dateUtil.dateAndTimeAndSecondsString(data.time)})
                null
            } else {
                aapsLogger.debug(LTag.AUTOSENS, {"AUTOSENSDATA ($reason) $data"})
>>>>>>> 0740f129
                data
            }
        }
    }

    private fun adjustToReferenceTime(someTime: Long): Long {
        if (referenceTime == -1L) {
            referenceTime = someTime
            return someTime
        }
        var diff = abs(someTime - referenceTime)
        diff %= T.mins(5).msecs()
        if (diff > T.mins(2).plus(T.secs(30)).msecs()) diff -= T.mins(5).msecs()
        return someTime + diff
    }

    fun loadBgData(to: Long, repository: AppRepository, aapsLogger: AAPSLogger, dateUtil: DateUtil, rxBus: RxBus) {
        synchronized(dataLock) {
            val start = to - T.hours((24 + 10 /* max dia */).toLong()).msecs()
            // there can be some readings with time in close future (caused by wrong time setting on sensor)
            // so add 2 minutes
            bgReadings = repository
                .compatGetBgReadingsDataFromTime(start, to + T.mins(2).msecs(), false)
                .blockingGet()
                .filter { it.value >= 39 }
<<<<<<< HEAD
            aapsLogger.debug(LTag.AUTOSENS) { "BG data loaded. Size: ${bgReadings.size} Start date: ${dateUtil.dateAndTimeString(start)} End date: ${dateUtil.dateAndTimeString(to)}" }
=======
            aapsLogger.debug(LTag.AUTOSENS, {"BG data loaded. Size: " + bgReadings.size + " Start date: " + dateUtil.dateAndTimeString(start) + " End date: " + dateUtil.dateAndTimeString(to)})
>>>>>>> 0740f129
            createBucketedData(aapsLogger, dateUtil)
            rxBus.send(EventBucketedDataCreated())
        }
    }

    fun isAbout5minData(aapsLogger: AAPSLogger): Boolean {
        synchronized(dataLock) {
            if (bgReadings.size < 3) return true

            var totalDiff: Long = 0
            for (i in 1 until bgReadings.size) {
                val bgTime = bgReadings[i].timestamp
                val lastBgTime = bgReadings[i - 1].timestamp
                var diff = lastBgTime - bgTime
                diff %= T.mins(5).msecs()
                if (diff > T.mins(2).plus(T.secs(30)).msecs()) diff -= T.mins(5).msecs()
                totalDiff += diff
                diff = abs(diff)
                if (diff > T.secs(30).msecs()) {
                    aapsLogger.debug(LTag.AUTOSENS, "Interval detection: values: ${bgReadings.size} diff: ${diff / 1000}[s] is5minData: false")
                    return false
                }
            }
            val averageDiff = totalDiff / bgReadings.size / 1000
            val is5minData = averageDiff < 1
            aapsLogger.debug(LTag.AUTOSENS, "Interval detection: values: ${bgReadings.size} averageDiff: $averageDiff[s] is5minData: $is5minData")
            return is5minData
        }
    }

    fun createBucketedData(aapsLogger: AAPSLogger, dateUtil: DateUtil) {
        val fiveMinData = isAbout5minData(aapsLogger)
        if (lastUsed5minCalculation != null && lastUsed5minCalculation != fiveMinData) {
            // changing mode => clear cache
            aapsLogger.debug("Invalidating cached data because of changed mode.")
            reset()
        }
        lastUsed5minCalculation = fiveMinData
        if (fiveMinData) createBucketedData5min(aapsLogger, dateUtil) else createBucketedDataRecalculated(aapsLogger, dateUtil)
    }

    fun findNewer(time: Long): GlucoseValue? {
        var lastFound = bgReadings[0]
        if (lastFound.timestamp < time) return null
        for (i in 1 until bgReadings.size) {
            if (bgReadings[i].timestamp == time) return bgReadings[i]
            if (bgReadings[i].timestamp > time) continue
            lastFound = bgReadings[i - 1]
            if (bgReadings[i].timestamp < time) break
        }
        return lastFound
    }

    fun findOlder(time: Long): GlucoseValue? {
        var lastFound = bgReadings[bgReadings.size - 1]
        if (lastFound.timestamp > time) return null
        for (i in bgReadings.size - 2 downTo 0) {
            if (bgReadings[i].timestamp == time) return bgReadings[i]
            if (bgReadings[i].timestamp < time) continue
            lastFound = bgReadings[i + 1]
            if (bgReadings[i].timestamp > time) break
        }
        return lastFound
    }

    private fun createBucketedDataRecalculated(aapsLogger: AAPSLogger, dateUtil: DateUtil) {
        if (bgReadings.size < 3) {
            bucketedData = null
            return
        }
        val  useBgSmoothing = sp.getBoolean(R.string.key_use_data_smoothing, false)
        val newBucketedData = ArrayList<InMemoryGlucoseValue>()
        var currentTime = bgReadings[0].timestamp - bgReadings[0].timestamp % T.mins(5).msecs()
        val adjustedTime = adjustToReferenceTime(currentTime)
        // after adjusting time may be newer. In this case use T-5min
        currentTime = if (adjustedTime > currentTime) adjustedTime - T.mins(5).msecs() else adjustedTime
        aapsLogger.debug("Adjusted time " + dateUtil.dateAndTimeAndSecondsString(currentTime))
        //log.debug("First reading: " + new Date(currentTime).toLocaleString());
        while (true) {
            // test if current value is older than current time
            val newer = findNewer(currentTime)
            val older = findOlder(currentTime)
            if (newer == null || older == null) break
            if (older.timestamp == newer.timestamp) { // direct hit
                newBucketedData.add(InMemoryGlucoseValue(newer))
            } else {
                val bgDeltaRaw = newer.value - older.value
                val bgDeltaSmoothed = newer.rawOrSmoothed(useBgSmoothing) - older.rawOrSmoothed(useBgSmoothing)
                val timeDiffToNew = newer.timestamp - currentTime
                val currentBgRaw = newer.value - timeDiffToNew.toDouble() / (newer.timestamp - older.timestamp) * bgDeltaRaw
                val currentBgSmoothed = newer.rawOrSmoothed(useBgSmoothing) - timeDiffToNew.toDouble() / (newer.timestamp - older.timestamp) * bgDeltaSmoothed

                val newBgReading = InMemoryGlucoseValue(currentTime, currentBgRaw.roundToLong().toDouble(), currentBgSmoothed.roundToLong().toDouble(),true)
                newBucketedData.add(newBgReading)
                //log.debug("BG: " + newBgReading.value + " (" + new Date(newBgReading.date).toLocaleString() + ") Prev: " + older.value + " (" + new Date(older.date).toLocaleString() + ") Newer: " + newer.value + " (" + new Date(newer.date).toLocaleString() + ")");
            }
            currentTime -= T.mins(5).msecs()
        }
        bucketedData = newBucketedData
    }

    private fun createBucketedData5min(aapsLogger: AAPSLogger, dateUtil: DateUtil) {
        if (bgReadings.size < 3) {
            bucketedData = null
            return
        }
        val bData: MutableList<InMemoryGlucoseValue> = ArrayList()
        val useBgSmoothing = sp.getBoolean(R.string.key_use_data_smoothing, false)
        bData.add(InMemoryGlucoseValue(bgReadings[0]))
<<<<<<< HEAD
        aapsLogger.debug(LTag.AUTOSENS) { "Adding. bgTime: ${dateUtil.toISOString(bgReadings[0].timestamp)} lastBgTime: none-first-value ${bgReadings[0]}" }
=======
        aapsLogger.debug(LTag.AUTOSENS, {"Adding. bgTime: " + dateUtil.toISOString(bgReadings[0].timestamp) + " lastBgTime: " + "none-first-value" + " " + bgReadings[0].toString()})
>>>>>>> 0740f129
        var j = 0
        for (i in 1 until bgReadings.size) {
            val bgTime = bgReadings[i].timestamp
            var lastBgTime = bgReadings[i - 1].timestamp
            //log.error("Processing " + i + ": " + new Date(bgTime).toString() + " " + bgReadings.get(i).value + "   Previous: " + new Date(lastBgTime).toString() + " " + bgReadings.get(i - 1).value);
            var elapsedMinutes = (bgTime - lastBgTime) / (60 * 1000)
            when {
                abs(elapsedMinutes) > 8 -> {
                    // interpolate missing data points
                    var lastBgRaw = bgReadings[i - 1].value
                    var lastBgSmoothed = bgReadings[i - 1].rawOrSmoothed(useBgSmoothing)
                    elapsedMinutes = abs(elapsedMinutes)
                    //console.error(elapsed_minutes);
                    var nextBgTime: Long
                    while (elapsedMinutes > 5) {
                        nextBgTime = lastBgTime - 5 * 60 * 1000
                        j++
                        val gapDeltaRaw = bgReadings[i].value - lastBgRaw
                        val gapDeltaSmoothed = bgReadings[i].value - lastBgSmoothed
                        //console.error(gapDelta, lastBg, elapsed_minutes);
                        val nextBgRaw = lastBgRaw + 5.0 / elapsedMinutes * gapDeltaRaw
                        val nextBgSmoothed = lastBgSmoothed + 5.0 / elapsedMinutes * gapDeltaSmoothed
                        val newBgReading = InMemoryGlucoseValue(nextBgTime, nextBgRaw.roundToLong().toDouble(), nextBgSmoothed.roundToLong().toDouble(), true)
                        //console.error("Interpolated", bData[j]);
                        bData.add(newBgReading)
<<<<<<< HEAD
                        aapsLogger.debug(LTag.AUTOSENS) { "Adding. bgTime: ${dateUtil.toISOString(bgTime)} lastBgTime: ${dateUtil.toISOString(lastBgTime)} $newBgReading" }
=======
                        aapsLogger.debug(LTag.AUTOSENS, {"Adding. bgTime: " + dateUtil.toISOString(bgTime) + " lastBgTime: " + dateUtil.toISOString(lastBgTime) + " " + newBgReading.toString()})
>>>>>>> 0740f129
                        elapsedMinutes -= 5
                        lastBgRaw = nextBgRaw
                        lastBgSmoothed = nextBgSmoothed
                        lastBgTime = nextBgTime
                    }
                    j++
                    val newBgReading = InMemoryGlucoseValue(bgTime, bgReadings[i].value, bgReadings[i].smoothed)
                    bData.add(newBgReading)
<<<<<<< HEAD
                    aapsLogger.debug(LTag.AUTOSENS) { "Adding. bgTime: ${dateUtil.toISOString(bgTime)} lastBgTime: ${dateUtil.toISOString(lastBgTime)} $newBgReading" }
=======
                    aapsLogger.debug(LTag.AUTOSENS, {"Adding. bgTime: " + dateUtil.toISOString(bgTime) + " lastBgTime: " + dateUtil.toISOString(lastBgTime) + " " + newBgReading.toString()})
>>>>>>> 0740f129
                }

                abs(elapsedMinutes) > 2 -> {
                    j++
                    val newBgReading = InMemoryGlucoseValue(bgTime, bgReadings[i].value, bgReadings[i].smoothed)
                    bData.add(newBgReading)
<<<<<<< HEAD
                    aapsLogger.debug(LTag.AUTOSENS) { "Adding. bgTime: ${dateUtil.toISOString(bgTime)} lastBgTime: ${dateUtil.toISOString(lastBgTime)} $newBgReading" }
=======
                    aapsLogger.debug(LTag.AUTOSENS, {"Adding. bgTime: " + dateUtil.toISOString(bgTime) + " lastBgTime: " + dateUtil.toISOString(lastBgTime) + " " + newBgReading.toString()})
>>>>>>> 0740f129
                }

                else                    -> {
                    bData[j].value = (bData[j].value + bgReadings[i].value) / 2
                    bData[j].smoothed = (bData[j].rawOrSmoothed(sp) + bgReadings[i].rawOrSmoothed(useBgSmoothing)) / 2
                    //log.error("***** Average");
                }
            }
        }

        // Normalize bucketed data
        val oldest = bData[bData.size - 1]
        oldest.timestamp = adjustToReferenceTime(oldest.timestamp)
        aapsLogger.debug("Adjusted time " + dateUtil.dateAndTimeAndSecondsString(oldest.timestamp))
        for (i in bData.size - 2 downTo 0) {
            val current = bData[i]
            val previous = bData[i + 1]
            val mSecDiff = current.timestamp - previous.timestamp
            val adjusted = (mSecDiff - T.mins(5).msecs()) / 1000
<<<<<<< HEAD
            aapsLogger.debug(LTag.AUTOSENS) { "Adjusting bucketed data time. Current: ${dateUtil.dateAndTimeAndSecondsString(current.timestamp)} to: ${dateUtil.dateAndTimeAndSecondsString(previous.timestamp + T.mins(5).msecs())} by $adjusted sec" }
=======
            aapsLogger.debug(LTag.AUTOSENS, {"Adjusting bucketed data time. Current: " + dateUtil.dateAndTimeAndSecondsString(current.timestamp) + " to: " + dateUtil.dateAndTimeAndSecondsString(previous.timestamp + T.mins(5).msecs()) + " by " + adjusted + " sec"})
>>>>>>> 0740f129
            if (abs(adjusted) > 90) {
                // too big adjustment, fallback to non 5 min data
                aapsLogger.debug(LTag.AUTOSENS, "Fallback to non 5 min data")
                createBucketedDataRecalculated(aapsLogger, dateUtil)
                return
            }
            current.timestamp = previous.timestamp + T.mins(5).msecs()
        }
        aapsLogger.debug(LTag.AUTOSENS, "Bucketed data created. Size: " + bData.size)
        bucketedData = bData
    }

    fun slowAbsorptionPercentage(timeInMinutes: Int): Double {
        var sum = 0.0
        var count = 0
        val valuesToProcess = timeInMinutes / 5
        synchronized(dataLock) {
            var i = autosensDataTable.size() - 1
            while (i >= 0 && count < valuesToProcess) {
                if (autosensDataTable.valueAt(i).failOverToMinAbsorptionRate) sum++
                count++
                i--
            }
        }
        return if (count != 0) sum / count else 0.0
    }
}<|MERGE_RESOLUTION|>--- conflicted
+++ resolved
@@ -63,11 +63,7 @@
         synchronized(autosensDataTable) {
             for (index in autosensDataTable.size() - 1 downTo 0) {
                 if (autosensDataTable.keyAt(index) > time) {
-<<<<<<< HEAD
                     aapsLogger.debug(LTag.AUTOSENS) { "Removing from autosensDataTable: ${dateUtil.dateAndTimeAndSecondsString(autosensDataTable.keyAt(index))}" }
-=======
-                    aapsLogger.debug(LTag.AUTOSENS, {"Removing from autosensDataTable: " + dateUtil.dateAndTimeAndSecondsString(autosensDataTable.keyAt(index))})
->>>>>>> 0740f129
                     autosensDataTable.removeAt(index)
                 } else {
                     break
@@ -145,17 +141,10 @@
                 return null
             }
             return if (data.time < System.currentTimeMillis() - 11 * 60 * 1000) {
-<<<<<<< HEAD
                 aapsLogger.debug(LTag.AUTOSENS) { "AUTOSENSDATA null: data is old ($reason) size()=${autosensDataTable.size()} lastData=${dateUtil.dateAndTimeAndSecondsString(data.time)}" }
                 null
             } else {
                 aapsLogger.debug(LTag.AUTOSENS) { "AUTOSENSDATA ($reason) $data" }
-=======
-                aapsLogger.debug(LTag.AUTOSENS, {"AUTOSENSDATA null: data is old (" + reason + ") size()=" + autosensDataTable.size() + " lastData=" + dateUtil.dateAndTimeAndSecondsString(data.time)})
-                null
-            } else {
-                aapsLogger.debug(LTag.AUTOSENS, {"AUTOSENSDATA ($reason) $data"})
->>>>>>> 0740f129
                 data
             }
         }
@@ -181,11 +170,7 @@
                 .compatGetBgReadingsDataFromTime(start, to + T.mins(2).msecs(), false)
                 .blockingGet()
                 .filter { it.value >= 39 }
-<<<<<<< HEAD
             aapsLogger.debug(LTag.AUTOSENS) { "BG data loaded. Size: ${bgReadings.size} Start date: ${dateUtil.dateAndTimeString(start)} End date: ${dateUtil.dateAndTimeString(to)}" }
-=======
-            aapsLogger.debug(LTag.AUTOSENS, {"BG data loaded. Size: " + bgReadings.size + " Start date: " + dateUtil.dateAndTimeString(start) + " End date: " + dateUtil.dateAndTimeString(to)})
->>>>>>> 0740f129
             createBucketedData(aapsLogger, dateUtil)
             rxBus.send(EventBucketedDataCreated())
         }
@@ -295,11 +280,7 @@
         val bData: MutableList<InMemoryGlucoseValue> = ArrayList()
         val useBgSmoothing = sp.getBoolean(R.string.key_use_data_smoothing, false)
         bData.add(InMemoryGlucoseValue(bgReadings[0]))
-<<<<<<< HEAD
         aapsLogger.debug(LTag.AUTOSENS) { "Adding. bgTime: ${dateUtil.toISOString(bgReadings[0].timestamp)} lastBgTime: none-first-value ${bgReadings[0]}" }
-=======
-        aapsLogger.debug(LTag.AUTOSENS, {"Adding. bgTime: " + dateUtil.toISOString(bgReadings[0].timestamp) + " lastBgTime: " + "none-first-value" + " " + bgReadings[0].toString()})
->>>>>>> 0740f129
         var j = 0
         for (i in 1 until bgReadings.size) {
             val bgTime = bgReadings[i].timestamp
@@ -325,11 +306,7 @@
                         val newBgReading = InMemoryGlucoseValue(nextBgTime, nextBgRaw.roundToLong().toDouble(), nextBgSmoothed.roundToLong().toDouble(), true)
                         //console.error("Interpolated", bData[j]);
                         bData.add(newBgReading)
-<<<<<<< HEAD
                         aapsLogger.debug(LTag.AUTOSENS) { "Adding. bgTime: ${dateUtil.toISOString(bgTime)} lastBgTime: ${dateUtil.toISOString(lastBgTime)} $newBgReading" }
-=======
-                        aapsLogger.debug(LTag.AUTOSENS, {"Adding. bgTime: " + dateUtil.toISOString(bgTime) + " lastBgTime: " + dateUtil.toISOString(lastBgTime) + " " + newBgReading.toString()})
->>>>>>> 0740f129
                         elapsedMinutes -= 5
                         lastBgRaw = nextBgRaw
                         lastBgSmoothed = nextBgSmoothed
@@ -338,22 +315,14 @@
                     j++
                     val newBgReading = InMemoryGlucoseValue(bgTime, bgReadings[i].value, bgReadings[i].smoothed)
                     bData.add(newBgReading)
-<<<<<<< HEAD
                     aapsLogger.debug(LTag.AUTOSENS) { "Adding. bgTime: ${dateUtil.toISOString(bgTime)} lastBgTime: ${dateUtil.toISOString(lastBgTime)} $newBgReading" }
-=======
-                    aapsLogger.debug(LTag.AUTOSENS, {"Adding. bgTime: " + dateUtil.toISOString(bgTime) + " lastBgTime: " + dateUtil.toISOString(lastBgTime) + " " + newBgReading.toString()})
->>>>>>> 0740f129
                 }
 
                 abs(elapsedMinutes) > 2 -> {
                     j++
                     val newBgReading = InMemoryGlucoseValue(bgTime, bgReadings[i].value, bgReadings[i].smoothed)
                     bData.add(newBgReading)
-<<<<<<< HEAD
                     aapsLogger.debug(LTag.AUTOSENS) { "Adding. bgTime: ${dateUtil.toISOString(bgTime)} lastBgTime: ${dateUtil.toISOString(lastBgTime)} $newBgReading" }
-=======
-                    aapsLogger.debug(LTag.AUTOSENS, {"Adding. bgTime: " + dateUtil.toISOString(bgTime) + " lastBgTime: " + dateUtil.toISOString(lastBgTime) + " " + newBgReading.toString()})
->>>>>>> 0740f129
                 }
 
                 else                    -> {
@@ -373,11 +342,7 @@
             val previous = bData[i + 1]
             val mSecDiff = current.timestamp - previous.timestamp
             val adjusted = (mSecDiff - T.mins(5).msecs()) / 1000
-<<<<<<< HEAD
             aapsLogger.debug(LTag.AUTOSENS) { "Adjusting bucketed data time. Current: ${dateUtil.dateAndTimeAndSecondsString(current.timestamp)} to: ${dateUtil.dateAndTimeAndSecondsString(previous.timestamp + T.mins(5).msecs())} by $adjusted sec" }
-=======
-            aapsLogger.debug(LTag.AUTOSENS, {"Adjusting bucketed data time. Current: " + dateUtil.dateAndTimeAndSecondsString(current.timestamp) + " to: " + dateUtil.dateAndTimeAndSecondsString(previous.timestamp + T.mins(5).msecs()) + " by " + adjusted + " sec"})
->>>>>>> 0740f129
             if (abs(adjusted) > 90) {
                 // too big adjustment, fallback to non 5 min data
                 aapsLogger.debug(LTag.AUTOSENS, "Fallback to non 5 min data")
