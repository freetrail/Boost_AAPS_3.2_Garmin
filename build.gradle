// Top-level build file where you can add configuration options common to all sub-projects/modules.

buildscript {
    ext.kotlin_version = '1.3.71'
    repositories {
        google()
        jcenter()
        maven { url 'https://maven.fabric.io/public' }
    }
    dependencies {
<<<<<<< HEAD
        classpath 'com.android.tools.build:gradle:3.6.2'
=======
        classpath 'com.android.tools.build:gradle:3.6.3'
>>>>>>> 1c0ba4ae
        classpath 'com.google.gms:google-services:4.3.3'
        classpath 'io.fabric.tools:gradle:1.31.2'

        // NOTE: Do not place your application dependencies here; they belong
        // in the individual module build.gradle files

        classpath "org.jetbrains.kotlin:kotlin-gradle-plugin:$kotlin_version"
    }
}

allprojects {
    repositories {
        google()
        jcenter()

        maven {
            url "https://maven.google.com"
        }
        ivy {
            url 'https://github.com/'
            layout 'pattern', {
                artifact '/[organisation]/[module]/archive/[revision].[ext]'
            }
        }
    }
    //Support @JvmDefault
    tasks.withType(org.jetbrains.kotlin.gradle.tasks.KotlinCompile).all {
        kotlinOptions {
            freeCompilerArgs = ['-Xjvm-default=enable'] //enable or compatibility
            jvmTarget = "1.8"
        }
    }
}

task clean(type: Delete) {
    delete rootProject.buildDir
}<|MERGE_RESOLUTION|>--- conflicted
+++ resolved
@@ -8,11 +8,7 @@
         maven { url 'https://maven.fabric.io/public' }
     }
     dependencies {
-<<<<<<< HEAD
-        classpath 'com.android.tools.build:gradle:3.6.2'
-=======
         classpath 'com.android.tools.build:gradle:3.6.3'
->>>>>>> 1c0ba4ae
         classpath 'com.google.gms:google-services:4.3.3'
         classpath 'io.fabric.tools:gradle:1.31.2'
 
