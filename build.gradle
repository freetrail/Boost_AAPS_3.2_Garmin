// Top-level build file where you can add configuration options common to all sub-projects/modules.

buildscript {
    ext {
        kotlin_version = '1.7.10'
        core_version = '1.8.0'
        rxjava_version = '3.1.5'
        rxandroid_version = '3.0.0'
        rxkotlin_version = '3.0.1'
        room_version = '2.4.2'
        lifecycle_version = '2.5.0'
        dagger_version = '2.42'
        coroutines_version = '1.6.4'
        activity_version = '1.4.0'
        fragmentktx_version = '1.4.1'
        ormLite_version = '4.46'
        gson_version = '2.9.0'
        nav_version = '2.4.2'
        appcompat_version = '1.4.2'
        material_version = '1.6.1'
        constraintlayout_version = '2.1.4'
        preferencektx_version = '1.2.0'
        commonslang3_version = '3.12.0'
        commonscodec_version = '1.15'
        jodatime_version = '2.10.14'
        work_version = '2.7.1'
        tink_version = '1.5.0'
        json_version = '20220320'
        joga_version = '2.10.14'

        junit_version = '4.13.2'
        mockito_version = '4.4.0'
        dexmaker_version = '1.2'
        retrofit2_version = '2.9.0'
        okhttp3_version = '4.9.0'
        byteBuddy_version = '1.12.8'

        androidx_junit_version = '1.1.3'
        androidx_rules_version = '1.4.0'

<<<<<<< HEAD
        rxandroidble_version = '1.12.1'
        replayshare_version = '2.2.0'
=======
        wearable_version = '2.9.0'
        play_services_wearable_version = '17.1.0'
        play_services_location_version = '20.0.0'
>>>>>>> bc2cd2c5
    }
    repositories {
        google()
        mavenCentral()
        maven { url "https://plugins.gradle.org/m2/" } // jacoco 0.2
    }
    dependencies {
        classpath 'com.android.tools.build:gradle:7.2.1'
        classpath 'com.google.gms:google-services:4.3.10'
        classpath 'com.google.firebase:firebase-crashlytics-gradle:2.9.1'

        // NOTE: Do not place your application dependencies here; they belong
        // in the individual module build.gradle files

        classpath "org.jetbrains.kotlin:kotlin-gradle-plugin:$kotlin_version"
        classpath "org.jetbrains.kotlin:kotlin-allopen:$kotlin_version"
        classpath "org.jetbrains.kotlin:kotlin-serialization:$kotlin_version"
        classpath 'com.hiya:jacoco-android:0.2'
    }
}

plugins {
    id "io.gitlab.arturbosch.detekt" version "1.21.0"
    id "org.jlleitschuh.gradle.ktlint" version "10.3.0"
    id 'org.barfuin.gradle.jacocolog' version '2.0.0'
    id 'org.jetbrains.kotlin.android' version '1.7.10' apply false
}

allprojects {
    repositories {
        google()
        mavenCentral()
        maven { url "https://maven.google.com" }
        maven { url 'https://jitpack.io' }
    }
    tasks.withType(org.jetbrains.kotlin.gradle.tasks.KotlinCompile).all {
        kotlinOptions {
            freeCompilerArgs = [
                    '-opt-in=kotlin.RequiresOptIn',
                    '-Xjvm-default=all'     //Support @JvmDefault
            ]
            jvmTarget = "11"
        }
    }
    gradle.projectsEvaluated {
        tasks.withType(JavaCompile) {
            options.compilerArgs << "-Xlint:unchecked" << "-Xlint:deprecation"
        }
    }
}

apply from: 'jacoco_project.gradle'

task clean(type: Delete) {
    delete rootProject.buildDir
}

subprojects {
    tasks.withType(Test) {
        maxParallelForks = Runtime.runtime.availableProcessors().intdiv(2) ?: 1
    }
}<|MERGE_RESOLUTION|>--- conflicted
+++ resolved
@@ -38,14 +38,12 @@
         androidx_junit_version = '1.1.3'
         androidx_rules_version = '1.4.0'
 
-<<<<<<< HEAD
         rxandroidble_version = '1.12.1'
         replayshare_version = '2.2.0'
-=======
+
         wearable_version = '2.9.0'
         play_services_wearable_version = '17.1.0'
         play_services_location_version = '20.0.0'
->>>>>>> bc2cd2c5
     }
     repositories {
         google()
