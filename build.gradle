--- conflicted
+++ resolved
@@ -18,11 +18,6 @@
 allprojects {
     repositories {
         jcenter()
-<<<<<<< HEAD
-        maven {
-            url "https://maven.google.com"
-        }
-=======
         google()
 
         maven {
@@ -34,7 +29,6 @@
                 artifact '/[organisation]/[module]/archive/[revision].[ext]'
             }
         }
->>>>>>> e088b4df
     }
 }
 
