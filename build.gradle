--- conflicted
+++ resolved
@@ -46,14 +46,10 @@
 
         wearable_version = '2.9.0'
         play_services_wearable_version = '17.1.0'
-<<<<<<< HEAD
-        play_services_location_version = '20.0.0'
+        play_services_location_version = '21.0.1'
 
         kotlinx_datetime_version = '0.3.2'
         kotlinx_serialization_core_version = '1.3.2'
-=======
-        play_services_location_version = '21.0.1'
->>>>>>> 7725812e
     }
     repositories {
         google()
