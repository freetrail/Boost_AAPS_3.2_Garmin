--- conflicted
+++ resolved
@@ -12,10 +12,7 @@
 import info.nightscout.androidaps.interaction.utils.WearUtil
 import info.nightscout.rx.AapsSchedulers
 import info.nightscout.rx.bus.RxBus
-<<<<<<< HEAD
-=======
 import info.nightscout.rx.events.EventWearDataToMobile
->>>>>>> ab74947c
 import info.nightscout.rx.events.EventWearToMobile
 import info.nightscout.rx.logging.AAPSLogger
 import info.nightscout.rx.logging.LTag
@@ -48,12 +45,8 @@
     private val disposable = CompositeDisposable()
 
     private val rxPath get() = getString(info.nightscout.shared.R.string.path_rx_bridge)
-<<<<<<< HEAD
-
-=======
     private val rxDataPath get() = getString(info.nightscout.shared.R.string.path_rx_data_bridge)
     @ExperimentalSerializationApi
->>>>>>> ab74947c
     override fun onCreate() {
         AndroidInjection.inject(this)
         super.onCreate()
@@ -64,15 +57,12 @@
             .subscribe {
                 sendMessage(rxPath, it.payload.serialize())
             }
-<<<<<<< HEAD
-=======
         disposable += rxBus
             .toObservable(EventWearDataToMobile::class.java)
             .observeOn(aapsSchedulers.io)
             .subscribe {
                 sendMessage(rxDataPath, it.payload.serializeByte())
             }
->>>>>>> ab74947c
     }
 
     override fun onCapabilityChanged(p0: CapabilityInfo) {
