package info.nightscout.androidaps.watchfaces.utils

import androidx.viewbinding.ViewBinding
import info.nightscout.androidaps.databinding.ActivityHomeLargeBinding
import info.nightscout.androidaps.databinding.ActivityHome2Binding
import info.nightscout.androidaps.databinding.ActivityHomeBinding
import info.nightscout.androidaps.databinding.ActivityBigchartBinding
import info.nightscout.androidaps.databinding.ActivityCockpitBinding
import info.nightscout.androidaps.databinding.ActivityCustomBinding
import info.nightscout.androidaps.databinding.ActivityDigitalstyleBinding
import info.nightscout.androidaps.databinding.ActivityNochartBinding
import info.nightscout.androidaps.databinding.ActivitySteampunkBinding

/**
 * WatchfaceViewAdapter binds all WatchFace variants shared attributes to one common view adapter.
 * Requires at least one of the ViewBinding as a parameter. Recommended to use the factory object to create the binding.
 */
class WatchfaceViewAdapter(
    aL: ActivityHomeLargeBinding? = null,
    a2: ActivityHome2Binding? = null,
    aa: ActivityHomeBinding? = null,
    bC: ActivityBigchartBinding? = null,
    cp: ActivityCockpitBinding? = null,
    ds: ActivityDigitalstyleBinding? = null,
    nC: ActivityNochartBinding? = null,
    sP: ActivitySteampunkBinding? = null,
    cU: ActivityCustomBinding? = null
) {

    init {
<<<<<<< HEAD
        if (aL == null && a2 == null && aa == null && bC == null && cp == null && ds == null && nC == null && sP == null) {
=======
        if (aL == null && a2 == null && aa == null && bC == null && cp == null && ds == null && nC == null && sP == null && cU == null) {
>>>>>>> ab74947c
            throw IllegalArgumentException("Require at least on Binding parameter")
        }
    }

    private val errorMessage = "Missing require View Binding parameter"
    // Required attributes
    val mainLayout =
        aL?.mainLayout ?: a2?.mainLayout ?: aa?.mainLayout ?: bC?.mainLayout ?: bC?.mainLayout ?: cp?.mainLayout ?: ds?.mainLayout ?: nC?.mainLayout ?: sP?.mainLayout ?: cU?.mainLayout
        ?: throw IllegalArgumentException(errorMessage)
    val timestamp =
        aL?.timestamp ?: a2?.timestamp ?: aa?.timestamp ?: bC?.timestamp ?: bC?.timestamp ?: cp?.timestamp ?: ds?.timestamp ?: nC?.timestamp ?: sP?.timestamp ?: cU?.timestamp
        ?: throw IllegalArgumentException(errorMessage)
    val root =
        aL?.root ?: a2?.root ?: aa?.root ?: bC?.root ?: bC?.root ?: cp?.root ?: ds?.root ?: nC?.root ?: sP?.root ?: cU?.root
        ?: throw IllegalArgumentException(errorMessage)

    // Optional attributes
    val sgv = aL?.sgv ?: a2?.sgv ?: aa?.sgv ?: bC?.sgv ?: bC?.sgv ?: cp?.sgv ?: ds?.sgv ?: nC?.sgv ?: cU?.sgv
    val direction = aL?.direction ?: a2?.direction ?: aa?.direction ?: cp?.direction ?: ds?.direction
    val loop = a2?.loop ?: cp?.loop ?: sP?.loop ?: cU?.loop
    val delta = aL?.delta ?: a2?.delta ?: aa?.delta ?: bC?.delta ?: bC?.delta ?: cp?.delta ?: ds?.delta ?: nC?.delta ?: cU?.delta
    val avgDelta = a2?.avgDelta ?: bC?.avgDelta ?: bC?.avgDelta ?: cp?.avgDelta ?: ds?.avgDelta ?: nC?.avgDelta ?: cU?.avgDelta
    val uploaderBattery = aL?.uploaderBattery ?: a2?.uploaderBattery ?: aa?.uploaderBattery ?: cp?.uploaderBattery ?: ds?.uploaderBattery ?: sP?.uploaderBattery ?: cU?.uploaderBattery
    val rigBattery = a2?.rigBattery ?: cp?.rigBattery ?: ds?.rigBattery ?: sP?.rigBattery ?: cU?.rigBattery
    val basalRate = a2?.basalRate ?: cp?.basalRate ?: ds?.basalRate ?: sP?.basalRate ?: cU?.basalRate
    val bgi = a2?.bgi ?: ds?.bgi ?: cU?.bgi
    val AAPSv2 = a2?.AAPSv2 ?: cp?.AAPSv2 ?: ds?.AAPSv2 ?: sP?.AAPSv2 ?: cU?.AAPSv2
    val cob1 = a2?.cob1 ?: ds?.cob1 ?: cU?.cob1
    val cob2 = a2?.cob2 ?: cp?.cob2 ?: ds?.cob2 ?: sP?.cob2 ?: cU?.cob2
    val time = aL?.time ?: a2?.time ?: aa?.time ?: bC?.time ?: bC?.time ?: cp?.time ?: nC?.time ?: cU?.time
    val second = cU?.second
    val minute = ds?.minute ?: cU?.minute
    val hour = ds?.hour ?: cU?.hour
    val day = a2?.day ?: ds?.day ?: cU?.day
    val month = a2?.month ?: ds?.month ?: cU?.month
    val iob1 = a2?.iob1 ?: ds?.iob1 ?: cU?.iob1
    val iob2 = a2?.iob2 ?: cp?.iob2 ?: ds?.iob2 ?: sP?.iob2 ?: cU?.iob2
    val chart = a2?.chart ?: aa?.chart ?: bC?.chart ?: bC?.chart ?: ds?.chart ?: sP?.chart ?: cU?.chart
    val status = aL?.status ?: aa?.status ?: bC?.status ?: bC?.status ?: nC?.status
<<<<<<< HEAD
    val timePeriod = ds?.timePeriod ?: aL?.timePeriod ?: nC?.timePeriod ?: bC?.timePeriod
    val dayName = ds?.dayName
=======
    val timePeriod = ds?.timePeriod ?: aL?.timePeriod ?: nC?.timePeriod ?: bC?.timePeriod ?: cU?.timePeriod
    val dayName = ds?.dayName ?: cU?.dayName
>>>>>>> ab74947c
    val mainMenuTap = ds?.mainMenuTap ?: sP?.mainMenuTap
    val chartZoomTap = ds?.chartZoomTap ?: sP?.chartZoomTap
    val dateTime = ds?.dateTime ?: a2?.dateTime
    // val minuteHand = sP?.minuteHand
    // val secondaryLayout = aL?.secondaryLayout ?: a2?.secondaryLayout ?: aa?.secondaryLayout ?: ds?.secondaryLayout ?: sP?.secondaryLayout
    // val tertiaryLayout = a2?.tertiaryLayout ?: sP?.tertiaryLayout
    // val highLight = cp?.highLight
    // val lowLight = cp?.lowLight
    // val deltaGauge = sP?.deltaPointer
    // val hourHand = sP?.hourHand
    // val glucoseDial = sP?.glucoseDial

    companion object {

        fun getBinding(bindLayout: ViewBinding): WatchfaceViewAdapter {
            return when (bindLayout) {
                is ActivityHomeLargeBinding     -> WatchfaceViewAdapter(bindLayout)
                is ActivityHome2Binding         -> WatchfaceViewAdapter(null, bindLayout)
                is ActivityHomeBinding          -> WatchfaceViewAdapter(null, null, bindLayout)
                is ActivityBigchartBinding      -> WatchfaceViewAdapter(null, null, null, bindLayout)
                is ActivityCockpitBinding       -> WatchfaceViewAdapter(null, null, null, null, bindLayout)
                is ActivityDigitalstyleBinding  -> WatchfaceViewAdapter(null, null, null, null, null,  bindLayout)
                is ActivityNochartBinding       -> WatchfaceViewAdapter(null, null, null, null, null,  null, bindLayout)
                is ActivitySteampunkBinding     -> WatchfaceViewAdapter(null, null, null, null, null, null, null, bindLayout)
<<<<<<< HEAD
=======
                is ActivityCustomBinding        -> WatchfaceViewAdapter(null, null, null, null, null, null, null, null, bindLayout)
>>>>>>> ab74947c
                else                            -> throw IllegalArgumentException("ViewBinding is not implement in WatchfaceViewAdapter")
            }
        }
    }

}
<|MERGE_RESOLUTION|>--- conflicted
+++ resolved
@@ -1,115 +1,103 @@
-package info.nightscout.androidaps.watchfaces.utils
-
-import androidx.viewbinding.ViewBinding
-import info.nightscout.androidaps.databinding.ActivityHomeLargeBinding
-import info.nightscout.androidaps.databinding.ActivityHome2Binding
-import info.nightscout.androidaps.databinding.ActivityHomeBinding
-import info.nightscout.androidaps.databinding.ActivityBigchartBinding
-import info.nightscout.androidaps.databinding.ActivityCockpitBinding
-import info.nightscout.androidaps.databinding.ActivityCustomBinding
-import info.nightscout.androidaps.databinding.ActivityDigitalstyleBinding
-import info.nightscout.androidaps.databinding.ActivityNochartBinding
-import info.nightscout.androidaps.databinding.ActivitySteampunkBinding
-
-/**
- * WatchfaceViewAdapter binds all WatchFace variants shared attributes to one common view adapter.
- * Requires at least one of the ViewBinding as a parameter. Recommended to use the factory object to create the binding.
- */
-class WatchfaceViewAdapter(
-    aL: ActivityHomeLargeBinding? = null,
-    a2: ActivityHome2Binding? = null,
-    aa: ActivityHomeBinding? = null,
-    bC: ActivityBigchartBinding? = null,
-    cp: ActivityCockpitBinding? = null,
-    ds: ActivityDigitalstyleBinding? = null,
-    nC: ActivityNochartBinding? = null,
-    sP: ActivitySteampunkBinding? = null,
-    cU: ActivityCustomBinding? = null
-) {
-
-    init {
-<<<<<<< HEAD
-        if (aL == null && a2 == null && aa == null && bC == null && cp == null && ds == null && nC == null && sP == null) {
-=======
-        if (aL == null && a2 == null && aa == null && bC == null && cp == null && ds == null && nC == null && sP == null && cU == null) {
->>>>>>> ab74947c
-            throw IllegalArgumentException("Require at least on Binding parameter")
-        }
-    }
-
-    private val errorMessage = "Missing require View Binding parameter"
-    // Required attributes
-    val mainLayout =
-        aL?.mainLayout ?: a2?.mainLayout ?: aa?.mainLayout ?: bC?.mainLayout ?: bC?.mainLayout ?: cp?.mainLayout ?: ds?.mainLayout ?: nC?.mainLayout ?: sP?.mainLayout ?: cU?.mainLayout
-        ?: throw IllegalArgumentException(errorMessage)
-    val timestamp =
-        aL?.timestamp ?: a2?.timestamp ?: aa?.timestamp ?: bC?.timestamp ?: bC?.timestamp ?: cp?.timestamp ?: ds?.timestamp ?: nC?.timestamp ?: sP?.timestamp ?: cU?.timestamp
-        ?: throw IllegalArgumentException(errorMessage)
-    val root =
-        aL?.root ?: a2?.root ?: aa?.root ?: bC?.root ?: bC?.root ?: cp?.root ?: ds?.root ?: nC?.root ?: sP?.root ?: cU?.root
-        ?: throw IllegalArgumentException(errorMessage)
-
-    // Optional attributes
-    val sgv = aL?.sgv ?: a2?.sgv ?: aa?.sgv ?: bC?.sgv ?: bC?.sgv ?: cp?.sgv ?: ds?.sgv ?: nC?.sgv ?: cU?.sgv
-    val direction = aL?.direction ?: a2?.direction ?: aa?.direction ?: cp?.direction ?: ds?.direction
-    val loop = a2?.loop ?: cp?.loop ?: sP?.loop ?: cU?.loop
-    val delta = aL?.delta ?: a2?.delta ?: aa?.delta ?: bC?.delta ?: bC?.delta ?: cp?.delta ?: ds?.delta ?: nC?.delta ?: cU?.delta
-    val avgDelta = a2?.avgDelta ?: bC?.avgDelta ?: bC?.avgDelta ?: cp?.avgDelta ?: ds?.avgDelta ?: nC?.avgDelta ?: cU?.avgDelta
-    val uploaderBattery = aL?.uploaderBattery ?: a2?.uploaderBattery ?: aa?.uploaderBattery ?: cp?.uploaderBattery ?: ds?.uploaderBattery ?: sP?.uploaderBattery ?: cU?.uploaderBattery
-    val rigBattery = a2?.rigBattery ?: cp?.rigBattery ?: ds?.rigBattery ?: sP?.rigBattery ?: cU?.rigBattery
-    val basalRate = a2?.basalRate ?: cp?.basalRate ?: ds?.basalRate ?: sP?.basalRate ?: cU?.basalRate
-    val bgi = a2?.bgi ?: ds?.bgi ?: cU?.bgi
-    val AAPSv2 = a2?.AAPSv2 ?: cp?.AAPSv2 ?: ds?.AAPSv2 ?: sP?.AAPSv2 ?: cU?.AAPSv2
-    val cob1 = a2?.cob1 ?: ds?.cob1 ?: cU?.cob1
-    val cob2 = a2?.cob2 ?: cp?.cob2 ?: ds?.cob2 ?: sP?.cob2 ?: cU?.cob2
-    val time = aL?.time ?: a2?.time ?: aa?.time ?: bC?.time ?: bC?.time ?: cp?.time ?: nC?.time ?: cU?.time
-    val second = cU?.second
-    val minute = ds?.minute ?: cU?.minute
-    val hour = ds?.hour ?: cU?.hour
-    val day = a2?.day ?: ds?.day ?: cU?.day
-    val month = a2?.month ?: ds?.month ?: cU?.month
-    val iob1 = a2?.iob1 ?: ds?.iob1 ?: cU?.iob1
-    val iob2 = a2?.iob2 ?: cp?.iob2 ?: ds?.iob2 ?: sP?.iob2 ?: cU?.iob2
-    val chart = a2?.chart ?: aa?.chart ?: bC?.chart ?: bC?.chart ?: ds?.chart ?: sP?.chart ?: cU?.chart
-    val status = aL?.status ?: aa?.status ?: bC?.status ?: bC?.status ?: nC?.status
-<<<<<<< HEAD
-    val timePeriod = ds?.timePeriod ?: aL?.timePeriod ?: nC?.timePeriod ?: bC?.timePeriod
-    val dayName = ds?.dayName
-=======
-    val timePeriod = ds?.timePeriod ?: aL?.timePeriod ?: nC?.timePeriod ?: bC?.timePeriod ?: cU?.timePeriod
-    val dayName = ds?.dayName ?: cU?.dayName
->>>>>>> ab74947c
-    val mainMenuTap = ds?.mainMenuTap ?: sP?.mainMenuTap
-    val chartZoomTap = ds?.chartZoomTap ?: sP?.chartZoomTap
-    val dateTime = ds?.dateTime ?: a2?.dateTime
-    // val minuteHand = sP?.minuteHand
-    // val secondaryLayout = aL?.secondaryLayout ?: a2?.secondaryLayout ?: aa?.secondaryLayout ?: ds?.secondaryLayout ?: sP?.secondaryLayout
-    // val tertiaryLayout = a2?.tertiaryLayout ?: sP?.tertiaryLayout
-    // val highLight = cp?.highLight
-    // val lowLight = cp?.lowLight
-    // val deltaGauge = sP?.deltaPointer
-    // val hourHand = sP?.hourHand
-    // val glucoseDial = sP?.glucoseDial
-
-    companion object {
-
-        fun getBinding(bindLayout: ViewBinding): WatchfaceViewAdapter {
-            return when (bindLayout) {
-                is ActivityHomeLargeBinding     -> WatchfaceViewAdapter(bindLayout)
-                is ActivityHome2Binding         -> WatchfaceViewAdapter(null, bindLayout)
-                is ActivityHomeBinding          -> WatchfaceViewAdapter(null, null, bindLayout)
-                is ActivityBigchartBinding      -> WatchfaceViewAdapter(null, null, null, bindLayout)
-                is ActivityCockpitBinding       -> WatchfaceViewAdapter(null, null, null, null, bindLayout)
-                is ActivityDigitalstyleBinding  -> WatchfaceViewAdapter(null, null, null, null, null,  bindLayout)
-                is ActivityNochartBinding       -> WatchfaceViewAdapter(null, null, null, null, null,  null, bindLayout)
-                is ActivitySteampunkBinding     -> WatchfaceViewAdapter(null, null, null, null, null, null, null, bindLayout)
-<<<<<<< HEAD
-=======
-                is ActivityCustomBinding        -> WatchfaceViewAdapter(null, null, null, null, null, null, null, null, bindLayout)
->>>>>>> ab74947c
-                else                            -> throw IllegalArgumentException("ViewBinding is not implement in WatchfaceViewAdapter")
-            }
-        }
-    }
-
-}
+package info.nightscout.androidaps.watchfaces.utils
+
+import androidx.viewbinding.ViewBinding
+import info.nightscout.androidaps.databinding.ActivityHomeLargeBinding
+import info.nightscout.androidaps.databinding.ActivityHome2Binding
+import info.nightscout.androidaps.databinding.ActivityHomeBinding
+import info.nightscout.androidaps.databinding.ActivityBigchartBinding
+import info.nightscout.androidaps.databinding.ActivityCockpitBinding
+import info.nightscout.androidaps.databinding.ActivityCustomBinding
+import info.nightscout.androidaps.databinding.ActivityDigitalstyleBinding
+import info.nightscout.androidaps.databinding.ActivityNochartBinding
+import info.nightscout.androidaps.databinding.ActivitySteampunkBinding
+
+/**
+ * WatchfaceViewAdapter binds all WatchFace variants shared attributes to one common view adapter.
+ * Requires at least one of the ViewBinding as a parameter. Recommended to use the factory object to create the binding.
+ */
+class WatchfaceViewAdapter(
+    aL: ActivityHomeLargeBinding? = null,
+    a2: ActivityHome2Binding? = null,
+    aa: ActivityHomeBinding? = null,
+    bC: ActivityBigchartBinding? = null,
+    cp: ActivityCockpitBinding? = null,
+    ds: ActivityDigitalstyleBinding? = null,
+    nC: ActivityNochartBinding? = null,
+    sP: ActivitySteampunkBinding? = null,
+    cU: ActivityCustomBinding? = null
+) {
+
+    init {
+        if (aL == null && a2 == null && aa == null && bC == null && cp == null && ds == null && nC == null && sP == null && cU == null) {
+            throw IllegalArgumentException("Require at least on Binding parameter")
+        }
+    }
+
+    private val errorMessage = "Missing require View Binding parameter"
+    // Required attributes
+    val mainLayout =
+        aL?.mainLayout ?: a2?.mainLayout ?: aa?.mainLayout ?: bC?.mainLayout ?: bC?.mainLayout ?: cp?.mainLayout ?: ds?.mainLayout ?: nC?.mainLayout ?: sP?.mainLayout ?: cU?.mainLayout
+        ?: throw IllegalArgumentException(errorMessage)
+    val timestamp =
+        aL?.timestamp ?: a2?.timestamp ?: aa?.timestamp ?: bC?.timestamp ?: bC?.timestamp ?: cp?.timestamp ?: ds?.timestamp ?: nC?.timestamp ?: sP?.timestamp ?: cU?.timestamp
+        ?: throw IllegalArgumentException(errorMessage)
+    val root =
+        aL?.root ?: a2?.root ?: aa?.root ?: bC?.root ?: bC?.root ?: cp?.root ?: ds?.root ?: nC?.root ?: sP?.root ?: cU?.root
+        ?: throw IllegalArgumentException(errorMessage)
+
+    // Optional attributes
+    val sgv = aL?.sgv ?: a2?.sgv ?: aa?.sgv ?: bC?.sgv ?: bC?.sgv ?: cp?.sgv ?: ds?.sgv ?: nC?.sgv ?: cU?.sgv
+    val direction = aL?.direction ?: a2?.direction ?: aa?.direction ?: cp?.direction ?: ds?.direction
+    val loop = a2?.loop ?: cp?.loop ?: sP?.loop ?: cU?.loop
+    val delta = aL?.delta ?: a2?.delta ?: aa?.delta ?: bC?.delta ?: bC?.delta ?: cp?.delta ?: ds?.delta ?: nC?.delta ?: cU?.delta
+    val avgDelta = a2?.avgDelta ?: bC?.avgDelta ?: bC?.avgDelta ?: cp?.avgDelta ?: ds?.avgDelta ?: nC?.avgDelta ?: cU?.avgDelta
+    val uploaderBattery = aL?.uploaderBattery ?: a2?.uploaderBattery ?: aa?.uploaderBattery ?: cp?.uploaderBattery ?: ds?.uploaderBattery ?: sP?.uploaderBattery ?: cU?.uploaderBattery
+    val rigBattery = a2?.rigBattery ?: cp?.rigBattery ?: ds?.rigBattery ?: sP?.rigBattery ?: cU?.rigBattery
+    val basalRate = a2?.basalRate ?: cp?.basalRate ?: ds?.basalRate ?: sP?.basalRate ?: cU?.basalRate
+    val bgi = a2?.bgi ?: ds?.bgi ?: cU?.bgi
+    val AAPSv2 = a2?.AAPSv2 ?: cp?.AAPSv2 ?: ds?.AAPSv2 ?: sP?.AAPSv2 ?: cU?.AAPSv2
+    val cob1 = a2?.cob1 ?: ds?.cob1 ?: cU?.cob1
+    val cob2 = a2?.cob2 ?: cp?.cob2 ?: ds?.cob2 ?: sP?.cob2 ?: cU?.cob2
+    val time = aL?.time ?: a2?.time ?: aa?.time ?: bC?.time ?: bC?.time ?: cp?.time ?: nC?.time ?: cU?.time
+    val second = cU?.second
+    val minute = ds?.minute ?: cU?.minute
+    val hour = ds?.hour ?: cU?.hour
+    val day = a2?.day ?: ds?.day ?: cU?.day
+    val month = a2?.month ?: ds?.month ?: cU?.month
+    val iob1 = a2?.iob1 ?: ds?.iob1 ?: cU?.iob1
+    val iob2 = a2?.iob2 ?: cp?.iob2 ?: ds?.iob2 ?: sP?.iob2 ?: cU?.iob2
+    val chart = a2?.chart ?: aa?.chart ?: bC?.chart ?: bC?.chart ?: ds?.chart ?: sP?.chart ?: cU?.chart
+    val status = aL?.status ?: aa?.status ?: bC?.status ?: bC?.status ?: nC?.status
+    val timePeriod = ds?.timePeriod ?: aL?.timePeriod ?: nC?.timePeriod ?: bC?.timePeriod ?: cU?.timePeriod
+    val dayName = ds?.dayName ?: cU?.dayName
+    val mainMenuTap = ds?.mainMenuTap ?: sP?.mainMenuTap
+    val chartZoomTap = ds?.chartZoomTap ?: sP?.chartZoomTap
+    val dateTime = ds?.dateTime ?: a2?.dateTime
+    // val minuteHand = sP?.minuteHand
+    // val secondaryLayout = aL?.secondaryLayout ?: a2?.secondaryLayout ?: aa?.secondaryLayout ?: ds?.secondaryLayout ?: sP?.secondaryLayout
+    // val tertiaryLayout = a2?.tertiaryLayout ?: sP?.tertiaryLayout
+    // val highLight = cp?.highLight
+    // val lowLight = cp?.lowLight
+    // val deltaGauge = sP?.deltaPointer
+    // val hourHand = sP?.hourHand
+    // val glucoseDial = sP?.glucoseDial
+
+    companion object {
+
+        fun getBinding(bindLayout: ViewBinding): WatchfaceViewAdapter {
+            return when (bindLayout) {
+                is ActivityHomeLargeBinding     -> WatchfaceViewAdapter(bindLayout)
+                is ActivityHome2Binding         -> WatchfaceViewAdapter(null, bindLayout)
+                is ActivityHomeBinding          -> WatchfaceViewAdapter(null, null, bindLayout)
+                is ActivityBigchartBinding      -> WatchfaceViewAdapter(null, null, null, bindLayout)
+                is ActivityCockpitBinding       -> WatchfaceViewAdapter(null, null, null, null, bindLayout)
+                is ActivityDigitalstyleBinding  -> WatchfaceViewAdapter(null, null, null, null, null,  bindLayout)
+                is ActivityNochartBinding       -> WatchfaceViewAdapter(null, null, null, null, null,  null, bindLayout)
+                is ActivitySteampunkBinding     -> WatchfaceViewAdapter(null, null, null, null, null, null, null, bindLayout)
+                is ActivityCustomBinding        -> WatchfaceViewAdapter(null, null, null, null, null, null, null, null, bindLayout)
+                else                            -> throw IllegalArgumentException("ViewBinding is not implement in WatchfaceViewAdapter")
+            }
+        }
+    }
+
+}