--- conflicted
+++ resolved
@@ -90,14 +90,9 @@
             mTimestamp.setTextColor(ContextCompat.getColor(getApplicationContext(), R.color.dark_TimestampOld));
         }
 
-<<<<<<< HEAD
-        if (batteryLevel == 1) {
+        if (rawData.batteryLevel == 1) {
             mUploaderBattery.setTextColor(ContextCompat.getColor(getApplicationContext(), dividerMatchesBg ?
                     R.color.dark_midColor : R.color.dark_uploaderBattery));
-=======
-        if (rawData.batteryLevel == 1) {
-            mUploaderBattery.setTextColor(ContextCompat.getColor(getApplicationContext(), R.color.dark_uploaderBattery));
->>>>>>> 58bceb7a
         } else {
             mUploaderBattery.setTextColor(ContextCompat.getColor(getApplicationContext(), R.color.dark_uploaderBatteryEmpty));
         }
@@ -163,13 +158,8 @@
                 mTimestamp.setTextColor(Color.RED);
             }
 
-<<<<<<< HEAD
-            if (batteryLevel == 1) {
+            if (rawData.batteryLevel == 1) {
                 mUploaderBattery.setTextColor(dividerMatchesBg ? Color.BLACK : Color.WHITE);
-=======
-            if (rawData.batteryLevel == 1) {
-                mUploaderBattery.setTextColor(Color.WHITE);
->>>>>>> 58bceb7a
             } else {
                 mUploaderBattery.setTextColor(Color.RED);
             }
