@file:Suppress("DEPRECATION")

package info.nightscout.androidaps.watchfaces.utils

import android.annotation.SuppressLint
import android.content.Intent
import android.graphics.*
import android.os.Vibrator
import android.support.wearable.watchface.WatchFaceStyle
import android.view.LayoutInflater
import android.view.View
import android.view.WindowInsets
import android.view.WindowManager
import androidx.viewbinding.ViewBinding
import com.ustwo.clockwise.common.WatchFaceTime
import com.ustwo.clockwise.common.WatchMode
import com.ustwo.clockwise.common.WatchShape
import com.ustwo.clockwise.wearable.WatchFace
import dagger.android.AndroidInjection
import info.nightscout.androidaps.R
import info.nightscout.androidaps.data.RawDisplayData
import info.nightscout.androidaps.events.EventWearPreferenceChange
<<<<<<< HEAD
=======
import info.nightscout.androidaps.heartrate.HeartRateListener
>>>>>>> ab74947c
import info.nightscout.androidaps.interaction.menus.MainMenuActivity
import info.nightscout.androidaps.interaction.utils.Persistence
import info.nightscout.androidaps.interaction.utils.WearUtil
import info.nightscout.rx.AapsSchedulers
import info.nightscout.rx.bus.RxBus
import info.nightscout.rx.events.EventWearToMobile
import info.nightscout.rx.logging.AAPSLogger
import info.nightscout.rx.logging.LTag
import info.nightscout.rx.weardata.EventData
import info.nightscout.rx.weardata.EventData.ActionResendData
import info.nightscout.shared.extensions.toVisibility
import info.nightscout.shared.extensions.toVisibilityKeepSpace
import info.nightscout.shared.sharedPreferences.SP
import info.nightscout.shared.utils.DateUtil
import io.reactivex.rxjava3.disposables.CompositeDisposable
import io.reactivex.rxjava3.kotlin.plusAssign
import javax.inject.Inject
import kotlin.math.floor

/**
 * Created by emmablack on 12/29/14.
 * Updated by andrew-warrington on 02-Jan-2018.
 * Refactored by dlvoy on 2019-11-2019
 * Refactored by MilosKozak 24/04/2022
 */

abstract class BaseWatchFace : WatchFace() {

    @Inject lateinit var wearUtil: WearUtil
    @Inject lateinit var persistence: Persistence
    @Inject lateinit var aapsLogger: AAPSLogger
    @Inject lateinit var rxBus: RxBus
    @Inject lateinit var aapsSchedulers: AapsSchedulers
    @Inject lateinit var sp: SP
    @Inject lateinit var dateUtil: DateUtil
    @Inject lateinit var simpleUi: SimpleUi

    private var disposable = CompositeDisposable()
    private val rawData = RawDisplayData()

    protected val singleBg get() = rawData.singleBg
    protected val status get() = rawData.status
    private val treatmentData get() = rawData.treatmentData
    private val graphData get() = rawData.graphData

    abstract fun inflateLayout(inflater: LayoutInflater): ViewBinding

    private val displaySize = Point()

    var ageLevel = 1
    var loopLevel = -1
    var highColor = Color.YELLOW
    var lowColor = Color.RED
    var midColor = Color.WHITE
    var gridColor = Color.WHITE
    var basalBackgroundColor = Color.BLUE
    var basalCenterColor = Color.BLUE
    var carbColor = Color.GREEN
    private var bolusColor = Color.MAGENTA
    private var lowResMode = false
    private var layoutSet = false
    var bIsRound = false
    var dividerMatchesBg = false
    var pointSize = 2
    var enableSecond = false
    var detailedIob = false
    var externalStatus = ""
    val showSecond: Boolean
        get() = enableSecond && currentWatchMode == WatchMode.INTERACTIVE

    // Tapping times
    private var sgvTapTime: Long = 0
    private var chartTapTime: Long = 0
    private var mainMenuTapTime: Long = 0

    // related endTime manual layout
    var layoutView: View? = null
    private var specW = 0
    private var specH = 0
    var forceSquareCanvas = false // Set to true by the Steampunk watch face.

    private lateinit var binding: WatchfaceViewAdapter

    private var mLastSvg = ""
    private var mLastDirection = ""
<<<<<<< HEAD
=======
    private var heartRateListener: HeartRateListener? = null
>>>>>>> ab74947c

    override fun onCreate() {
        // Not derived from DaggerService, do injection here
        AndroidInjection.inject(this)
        super.onCreate()
        simpleUi.onCreate(::forceUpdate)
        @Suppress("DEPRECATION")
        (getSystemService(WINDOW_SERVICE) as WindowManager).defaultDisplay.getSize(displaySize)
        specW = View.MeasureSpec.makeMeasureSpec(displaySize.x, View.MeasureSpec.EXACTLY)
        specH = if (forceSquareCanvas) specW else View.MeasureSpec.makeMeasureSpec(displaySize.y, View.MeasureSpec.EXACTLY)
        disposable += rxBus
            .toObservable(EventWearPreferenceChange::class.java)
            .observeOn(aapsSchedulers.main)
            .subscribe { event: EventWearPreferenceChange ->
                simpleUi.updatePreferences()
                if (event.changedKey != null && event.changedKey == "delta_granularity") rxBus.send(EventWearToMobile(ActionResendData("BaseWatchFace:onSharedPreferenceChanged")))
                if (event.changedKey == getString(R.string.key_heart_rate_sampling)) updateHeartRateListener()
                if (layoutSet) setDataFields()
                invalidate()
            }
        disposable += rxBus
            .toObservable(EventData.Status::class.java)
            .observeOn(aapsSchedulers.main)
            .subscribe {
                // this event is received as last batch of data
                rawData.updateFromPersistence(persistence)
                if (!simpleUi.isEnabled(currentWatchMode) || !needUpdate()) {
                    setupCharts()
                    setDataFields()
                }
                invalidate()
            }
        rawData.updateFromPersistence(persistence)
        persistence.turnOff()

        val inflater = (getSystemService(LAYOUT_INFLATER_SERVICE) as LayoutInflater)
        val bindLayout = inflateLayout(inflater)
        binding = WatchfaceViewAdapter.getBinding(bindLayout)
        layoutView = binding.root
        performViewSetup()
        rxBus.send(EventWearToMobile(ActionResendData("BaseWatchFace::onCreate")))
        updateHeartRateListener()
    }

    private fun forceUpdate() {
        setDataFields()
        invalidate()
    }

    private fun updateHeartRateListener() {
        if (sp.getBoolean(R.string.key_heart_rate_sampling, false)) {
            if (heartRateListener == null) {
                heartRateListener = HeartRateListener(
                    this, aapsLogger, aapsSchedulers).also { hrl -> disposable += hrl }
            }
        } else {
            heartRateListener?.let { hrl ->
                disposable.remove(hrl)
                heartRateListener = null
            }
        }
    }

    private fun forceUpdate() {
        setDataFields()
        invalidate()
    }

    override fun onTapCommand(tapType: Int, x: Int, y: Int, eventTime: Long) {
        binding.chart?.let { chart ->
            if (tapType == TAP_TYPE_TAP && x >= chart.left && x <= chart.right && y >= chart.top && y <= chart.bottom) {
                if (eventTime - chartTapTime < 800) {
                    changeChartTimeframe()
                }
                chartTapTime = eventTime
                return
            }
        }
        binding.sgv?.let { mSgv ->
            val extra = (mSgv.right - mSgv.left) / 2
            if (tapType == TAP_TYPE_TAP && x + extra >= mSgv.left && x - extra <= mSgv.right && y >= mSgv.top && y <= mSgv.bottom) {
                if (eventTime - sgvTapTime < 800) {
                    startActivity(Intent(this, MainMenuActivity::class.java).also { it.addFlags(Intent.FLAG_ACTIVITY_NEW_TASK) })
                }
                sgvTapTime = eventTime
            }
        }
        binding.chartZoomTap?.let { mChartTap ->
            if (tapType == TAP_TYPE_TAP && x >= mChartTap.left && x <= mChartTap.right && y >= mChartTap.top && y <= mChartTap.bottom) {
                if (eventTime - chartTapTime < 800) {
                    changeChartTimeframe()
                }
                chartTapTime = eventTime
                return
            }
        }
        binding.mainMenuTap?.let { mMainMenuTap ->
            if (tapType == TAP_TYPE_TAP && x >= mMainMenuTap.left && x <= mMainMenuTap.right && y >= mMainMenuTap.top && y <= mMainMenuTap.bottom) {
                if (eventTime - mainMenuTapTime < 800) {
                    startActivity(Intent(this, MainMenuActivity::class.java).also { it.addFlags(Intent.FLAG_ACTIVITY_NEW_TASK) })
                }
                mainMenuTapTime = eventTime
                return
            }
        }
    }

    open fun changeChartTimeframe() {
        var timeframe = sp.getInt(R.string.key_chart_time_frame, 3)
        timeframe = timeframe % 5 + 1
        sp.putString(R.string.key_chart_time_frame, timeframe.toString())
    }

    override fun getWatchFaceStyle(): WatchFaceStyle {
        return WatchFaceStyle.Builder(this).setAcceptsTapEvents(true).build()
    }

    override fun onLayout(shape: WatchShape, screenBounds: Rect, screenInsets: WindowInsets) {
        super.onLayout(shape, screenBounds, screenInsets)
        layoutView?.onApplyWindowInsets(screenInsets)
        bIsRound = screenInsets.isRound
    }

    private fun performViewSetup() {
        layoutSet = true
        setupCharts()
        setDataFields()
        missedReadingAlert()
    }

    fun ageLevel(): Int =
        if (timeSince() <= 1000 * 60 * 12) 1 else 0

    fun timeSince(): Double {
        return (System.currentTimeMillis() - singleBg.timeStamp).toDouble()
    }

    private fun readingAge(shortString: Boolean): String {
        if (singleBg.timeStamp == 0L) {
            return if (shortString) "--" else "-- Minute ago"
        }
        val minutesAgo = floor(timeSince() / (1000 * 60)).toInt()
        return if (minutesAgo == 1) {
            minutesAgo.toString() + if (shortString) "'" else " Minute ago"
        } else minutesAgo.toString() + if (shortString) "'" else " Minutes ago"
    }

    override fun onDestroy() {
        disposable.clear()
        simpleUi.onDestroy()
        super.onDestroy()
    }

    override fun getInteractiveModeUpdateRate(): Long {
        return if (showSecond) 1000L else 60 * 1000L // Only call onTimeChanged every 60 seconds
    }

    override fun onDraw(canvas: Canvas) {
        if (simpleUi.isEnabled(currentWatchMode)) {
            simpleUi.onDraw(canvas, singleBg)
        } else {
            if (layoutSet) {
                binding.mainLayout.measure(specW, specH)
                val y = if (forceSquareCanvas) displaySize.x else displaySize.y // Square Steampunk
                binding.mainLayout.layout(0, 0, displaySize.x, y)
                binding.mainLayout.draw(canvas)
            }
        }
    }

    override fun onTimeChanged(oldTime: WatchFaceTime, newTime: WatchFaceTime) {
        if (layoutSet && (newTime.hasHourChanged(oldTime) || newTime.hasMinuteChanged(oldTime))) {
            missedReadingAlert()
            checkVibrateHourly(oldTime, newTime)
            if (!simpleUi.isEnabled(currentWatchMode)) setDataFields()
<<<<<<< HEAD
=======
        } else if (layoutSet && !simpleUi.isEnabled(currentWatchMode) && showSecond && newTime.hasSecondChanged(oldTime)) {
            setSecond()
>>>>>>> ab74947c
        }
    }

    @SuppressLint("MissingPermission")
    @Suppress("DEPRECATION")
    private fun checkVibrateHourly(oldTime: WatchFaceTime, newTime: WatchFaceTime) {
        val hourlyVibratePref = sp.getBoolean(R.string.key_vibrate_hourly, false)
        if (hourlyVibratePref && layoutSet && newTime.hasHourChanged(oldTime)) {
            aapsLogger.info(LTag.WEAR, "hourlyVibratePref", "true --> $newTime")
            val vibrator = getSystemService(VIBRATOR_SERVICE) as Vibrator
            val vibrationPattern = longArrayOf(0, 150, 125, 100)
            vibrator.vibrate(vibrationPattern, -1)
        }
    }

    @SuppressLint("SetTextI18n")
    open fun setDataFields() {
        detailedIob = sp.getBoolean(R.string.key_show_detailed_iob, false)
        val showBgi = sp.getBoolean(R.string.key_show_bgi, false)
        val detailedDelta = sp.getBoolean(R.string.key_show_detailed_delta, false)
        setDateAndTime()
        binding.sgv?.text = singleBg.sgvString
        binding.sgv?.visibility = sp.getBoolean(R.string.key_show_bg, true).toVisibilityKeepSpace()
        strikeThroughSgvIfNeeded()
        binding.direction?.text = "${singleBg.slopeArrow}\uFE0E"
        binding.direction?.visibility = sp.getBoolean(R.string.key_show_direction, true).toVisibility()
        binding.delta?.text = if (detailedDelta) singleBg.deltaDetailed else singleBg.delta
        binding.delta?.visibility = sp.getBoolean(R.string.key_show_delta, true).toVisibility()
        binding.avgDelta?.text = if (detailedDelta) singleBg.avgDeltaDetailed else singleBg.avgDelta
        binding.avgDelta?.visibility = sp.getBoolean(R.string.key_show_avg_delta, true).toVisibility()
        binding.cob1?.visibility = sp.getBoolean(R.string.key_show_cob, true).toVisibility()
        binding.cob2?.text = status.cob
        binding.cob2?.visibility = sp.getBoolean(R.string.key_show_cob, true).toVisibility()
        binding.iob1?.visibility = sp.getBoolean(R.string.key_show_iob, true).toVisibility()
        binding.iob2?.visibility = sp.getBoolean(R.string.key_show_iob, true).toVisibility()
        binding.iob1?.text = if (detailedIob) status.iobSum else getString(R.string.activity_IOB)
        binding.iob2?.text = if (detailedIob) status.iobDetail else status.iobSum
        binding.timestamp.visibility = sp.getBoolean(R.string.key_show_ago, true).toVisibility()
        binding.timestamp.text = readingAge(if (binding.AAPSv2 != null) true else sp.getBoolean(R.string.key_show_external_status, true))
        binding.uploaderBattery?.visibility = sp.getBoolean(R.string.key_show_uploader_battery, true).toVisibility()
        binding.uploaderBattery?.text =
            when {
                binding.AAPSv2 != null                                 -> status.battery + "%"
                sp.getBoolean(R.string.key_show_external_status, true) -> "U: ${status.battery}%"
                else                                                   -> "Uploader: ${status.battery}%"
            }
        binding.rigBattery?.visibility = sp.getBoolean(R.string.key_show_rig_battery, false).toVisibility()
        binding.rigBattery?.text = status.rigBattery
        binding.basalRate?.text = status.currentBasal
        binding.basalRate?.visibility = sp.getBoolean(R.string.key_show_temp_basal, true).toVisibility()
        binding.bgi?.text = status.bgi
        binding.bgi?.visibility = showBgi.toVisibility()
        val iobString =
            if (detailedIob) "${status.iobSum} ${status.iobDetail}"
            else status.iobSum + getString(R.string.units_short)
        externalStatus = if (showBgi)
            "${status.externalStatus} ${iobString} ${status.bgi}"
        else
            "${status.externalStatus} ${iobString}"
        binding.status?.text = externalStatus
        binding.status?.visibility = sp.getBoolean(R.string.key_show_external_status, true).toVisibility()
        binding.loop?.visibility = sp.getBoolean(R.string.key_show_external_status, true).toVisibility()
        if (status.openApsStatus != -1L) {
            val minutes = ((System.currentTimeMillis() - status.openApsStatus) / 1000 / 60).toInt()
            binding.loop?.text = "$minutes'"
            if (minutes > 14) {
                loopLevel = 0
                binding.loop?.setBackgroundResource(R.drawable.loop_red_25)
            } else {
                loopLevel = 1
                binding.loop?.setBackgroundResource(R.drawable.loop_green_25)
            }
        } else {
            loopLevel = -1
            binding.loop?.text = "-"
            binding.loop?.setBackgroundResource(R.drawable.loop_grey_25)
        }
        setColor()
    }

    override fun on24HourFormatChanged(is24HourFormat: Boolean) {
        if (!simpleUi.isEnabled(currentWatchMode)) {
            setDataFields()
        }
        invalidate()
    }

    private fun setDateAndTime() {
        binding.time?.text = if(binding.timePeriod == null) dateUtil.timeString() else dateUtil.hourString() + ":" + dateUtil.minuteString()
        binding.hour?.text = dateUtil.hourString()
        binding.minute?.text = dateUtil.minuteString()
        binding.dateTime?.visibility = sp.getBoolean(R.string.key_show_date, false).toVisibility()
        binding.dayName?.text = dateUtil.dayNameString()
        binding.day?.text = dateUtil.dayString()
        binding.month?.text = dateUtil.monthString()
        binding.timePeriod?.visibility = android.text.format.DateFormat.is24HourFormat(this).not().toVisibility()
        binding.timePeriod?.text = dateUtil.amPm()
        if (showSecond)
            setSecond()
    }

    open fun setSecond() {
        binding.time?.text = if(binding.timePeriod == null) dateUtil.timeString() else dateUtil.hourString() + ":" + dateUtil.minuteString() + if (showSecond) ":" + dateUtil.secondString() else ""
        binding.second?.text = dateUtil.secondString()
    }

    open fun updateSecondVisibility() {
        binding.second?.visibility = showSecond.toVisibility()
    }

    fun setColor() {
        dividerMatchesBg = sp.getBoolean(R.string.key_match_divider, false)
        when {
            lowResMode                             -> setColorLowRes()
            sp.getBoolean(R.string.key_dark, true) -> setColorDark()
            else                                   -> setColorBright()
        }
    }

    private fun strikeThroughSgvIfNeeded() {
        @Suppress("DEPRECATION")
        binding.sgv?.let { mSgv ->
            if (ageLevel() <= 0 && singleBg.timeStamp > 0) mSgv.paintFlags = mSgv.paintFlags or Paint.STRIKE_THRU_TEXT_FLAG
            else mSgv.paintFlags = mSgv.paintFlags and Paint.STRIKE_THRU_TEXT_FLAG.inv()
        }
    }

    override fun onWatchModeChanged(watchMode: WatchMode) {
        updateSecondVisibility()    // will show second if enabledSecond and Interactive mode, hide in other situation
        setSecond()                 // will remove second from main date and time if not in Interactive mode
        lowResMode = isLowRes(watchMode)
        if (simpleUi.isEnabled(currentWatchMode)) simpleUi.setAntiAlias(currentWatchMode)
<<<<<<< HEAD
        else setDataFields()
=======
        else
            setDataFields()
>>>>>>> ab74947c
        invalidate()
    }

    private fun isLowRes(watchMode: WatchMode): Boolean {
        return watchMode == WatchMode.LOW_BIT || watchMode == WatchMode.LOW_BIT_BURN_IN
    }

    protected abstract fun setColorDark()
    protected abstract fun setColorBright()
    protected abstract fun setColorLowRes()
    private fun missedReadingAlert() {
        val minutesSince = floor(timeSince() / (1000 * 60)).toInt()
        if (singleBg.timeStamp == 0L || minutesSince >= 16 && (minutesSince - 16) % 5 == 0) {
            // Attempt endTime recover missing data
            rxBus.send(EventWearToMobile(ActionResendData("BaseWatchFace:missedReadingAlert")))
        }
    }

    fun setupCharts() {
        if (simpleUi.isEnabled(currentWatchMode)) {
            return
        }
        if (binding.chart != null && graphData.entries.size > 0) {
            val timeframe = sp.getInt(R.string.key_chart_time_frame, 3)
            val bgGraphBuilder =
                if (lowResMode)
                    BgGraphBuilder(
                        sp, dateUtil, graphData.entries, treatmentData.predictions, treatmentData.temps, treatmentData.basals, treatmentData.boluses, pointSize,
                        midColor, gridColor, basalBackgroundColor, basalCenterColor, bolusColor, carbColor, timeframe
                    )
                else
                    BgGraphBuilder(
                        sp, dateUtil, graphData.entries, treatmentData.predictions, treatmentData.temps, treatmentData.basals, treatmentData.boluses,
                        pointSize, highColor, lowColor, midColor, gridColor, basalBackgroundColor, basalCenterColor, bolusColor, carbColor, timeframe
                    )
            binding.chart?.lineChartData = bgGraphBuilder.lineData()
            binding.chart?.isViewportCalculationEnabled = true
        }
    }

    private fun needUpdate(): Boolean {
        if (mLastSvg == singleBg.sgvString && mLastDirection == singleBg.sgvString) {
            return false
        }
        mLastSvg = singleBg.sgvString
        mLastDirection = singleBg.sgvString
        return true
    }

    companion object {

        const val SCREEN_SIZE_SMALL = 280
    }
}<|MERGE_RESOLUTION|>--- conflicted
+++ resolved
@@ -20,10 +20,7 @@
 import info.nightscout.androidaps.R
 import info.nightscout.androidaps.data.RawDisplayData
 import info.nightscout.androidaps.events.EventWearPreferenceChange
-<<<<<<< HEAD
-=======
 import info.nightscout.androidaps.heartrate.HeartRateListener
->>>>>>> ab74947c
 import info.nightscout.androidaps.interaction.menus.MainMenuActivity
 import info.nightscout.androidaps.interaction.utils.Persistence
 import info.nightscout.androidaps.interaction.utils.WearUtil
@@ -109,10 +106,7 @@
 
     private var mLastSvg = ""
     private var mLastDirection = ""
-<<<<<<< HEAD
-=======
     private var heartRateListener: HeartRateListener? = null
->>>>>>> ab74947c
 
     override fun onCreate() {
         // Not derived from DaggerService, do injection here
@@ -176,11 +170,6 @@
         }
     }
 
-    private fun forceUpdate() {
-        setDataFields()
-        invalidate()
-    }
-
     override fun onTapCommand(tapType: Int, x: Int, y: Int, eventTime: Long) {
         binding.chart?.let { chart ->
             if (tapType == TAP_TYPE_TAP && x >= chart.left && x <= chart.right && y >= chart.top && y <= chart.bottom) {
@@ -288,11 +277,8 @@
             missedReadingAlert()
             checkVibrateHourly(oldTime, newTime)
             if (!simpleUi.isEnabled(currentWatchMode)) setDataFields()
-<<<<<<< HEAD
-=======
         } else if (layoutSet && !simpleUi.isEnabled(currentWatchMode) && showSecond && newTime.hasSecondChanged(oldTime)) {
             setSecond()
->>>>>>> ab74947c
         }
     }
 
@@ -425,12 +411,8 @@
         setSecond()                 // will remove second from main date and time if not in Interactive mode
         lowResMode = isLowRes(watchMode)
         if (simpleUi.isEnabled(currentWatchMode)) simpleUi.setAntiAlias(currentWatchMode)
-<<<<<<< HEAD
-        else setDataFields()
-=======
         else
             setDataFields()
->>>>>>> ab74947c
         invalidate()
     }
 
