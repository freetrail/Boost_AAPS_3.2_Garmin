@file:Suppress("DEPRECATION")

package app.aaps.wear.watchfaces

import android.annotation.SuppressLint
import android.content.Context
import android.graphics.Color
import android.graphics.ColorFilter
import android.graphics.ColorMatrix
import android.graphics.ColorMatrixColorFilter
import android.graphics.Point
import android.graphics.Typeface
import android.graphics.drawable.Drawable
import android.support.wearable.watchface.WatchFaceStyle
import android.util.TypedValue
import android.view.Gravity
import android.view.LayoutInflater
import android.view.View
import android.view.WindowManager
import android.widget.FrameLayout
import android.widget.ImageView
import android.widget.TextView
import androidx.annotation.DrawableRes
import androidx.annotation.FontRes
import androidx.annotation.IdRes
import androidx.annotation.StringRes
import androidx.core.content.ContextCompat
import androidx.core.content.res.ResourcesCompat
import androidx.core.view.forEach
import androidx.viewbinding.ViewBinding
import app.aaps.core.interfaces.extensions.toVisibility
import app.aaps.core.interfaces.logging.LTag
import app.aaps.core.interfaces.rx.weardata.CUSTOM_VERSION
import app.aaps.core.interfaces.rx.weardata.CwfData
import app.aaps.core.interfaces.rx.weardata.CwfMetadataKey
import app.aaps.core.interfaces.rx.weardata.CwfMetadataMap
import app.aaps.core.interfaces.rx.weardata.CwfResDataMap
import app.aaps.core.interfaces.rx.weardata.EventData
import app.aaps.core.interfaces.rx.weardata.JsonKeyValues
import app.aaps.core.interfaces.rx.weardata.JsonKeys
import app.aaps.core.interfaces.rx.weardata.JsonKeys.*
import app.aaps.core.interfaces.rx.weardata.ResData
import app.aaps.core.interfaces.rx.weardata.ResFileMap
import app.aaps.core.interfaces.rx.weardata.ResFormat
import app.aaps.core.interfaces.rx.weardata.ViewKeys
import app.aaps.core.interfaces.rx.weardata.ZipWatchfaceFormat
import app.aaps.core.interfaces.rx.weardata.isEquals
import app.aaps.wear.R
import app.aaps.wear.databinding.ActivityCustomBinding
import app.aaps.wear.watchfaces.utils.BaseWatchFace
import org.joda.time.DateTime
import org.joda.time.TimeOfDay
import org.json.JSONObject
import java.io.ByteArrayOutputStream
import javax.inject.Inject
import kotlin.math.floor

@SuppressLint("UseCompatLoadingForDrawables")
class CustomWatchface : BaseWatchFace() {

    @Inject lateinit var context: Context
    private lateinit var binding: ActivityCustomBinding
    private var zoomFactor = 1.0
    private val displaySize = Point()
    private val TEMPLATE_RESOLUTION = 400
    private var lowBatColor = Color.RED
    private var resDataMap: CwfResDataMap = mutableMapOf()
    private var json = JSONObject()
    private var jsonString = ""
    private val bgColor: Int
        get() = when (singleBg.sgvLevel) {
            1L   -> highColor
            0L   -> midColor
            -1L  -> lowColor
            else -> midColor
        }

    @Suppress("DEPRECATION")
    override fun inflateLayout(inflater: LayoutInflater): ViewBinding {
        binding = ActivityCustomBinding.inflate(inflater)
        setDefaultColors()
        persistence.store(defaultWatchface(), true)
        (context.getSystemService(WINDOW_SERVICE) as WindowManager).defaultDisplay.getSize(displaySize)
        zoomFactor = (displaySize.x).toDouble() / TEMPLATE_RESOLUTION.toDouble()
        return binding
    }

    override fun getWatchFaceStyle(): WatchFaceStyle {
        return WatchFaceStyle.Builder(this)
            .setAcceptsTapEvents(true)
            .setHideNotificationIndicator(false)
            .setShowUnreadCountIndicator(true)
            .build()
    }

    override fun setDataFields() {
        super.setDataFields()
        binding.direction2.setImageDrawable(TrendArrowMap.drawable())
        // rotate the second hand.
        binding.secondHand.rotation = TimeOfDay().secondOfMinute * 6f
        // rotate the minute hand.
        binding.minuteHand.rotation = TimeOfDay().minuteOfHour * 6f
        // rotate the hour hand.
        binding.hourHand.rotation = TimeOfDay().hourOfDay * 30f + TimeOfDay().minuteOfHour * 0.5f
    }

    override fun setColorDark() {
        setWatchfaceStyle()
        if ((ViewMap.SGV.dynData?.stepFontColor ?: 0) == 0)
            binding.sgv.setTextColor(bgColor)
        if ((ViewMap.DIRECTION.dynData?.stepColor ?: 0) == 0)
            binding.direction2.colorFilter = changeDrawableColor(bgColor)
        if (ageLevel != 1 && (ViewMap.TIMESTAMP.dynData?.stepFontColor ?: 0) == 0)
            binding.timestamp.setTextColor(ContextCompat.getColor(this, R.color.dark_TimestampOld))
        if (status.batteryLevel != 1 && (ViewMap.UPLOADER_BATTERY.dynData?.stepFontColor ?: 0) == 0)
            binding.uploaderBattery.setTextColor(lowBatColor)
        if ((ViewMap.LOOP.dynData?.stepDraw ?: 0) == 0)     // Apply automatic background image only if no dynData or no step images
            when (loopLevel) {
                -1   -> binding.loop.setBackgroundResource(R.drawable.loop_grey_25)
                1    -> binding.loop.setBackgroundResource(R.drawable.loop_green_25)
                else -> binding.loop.setBackgroundResource(R.drawable.loop_red_25)
            }

        setupCharts()
    }

    override fun setColorBright() {
        setColorDark()
    }

    override fun setColorLowRes() {
        setColorDark()
    }

    override fun setSecond() {
        binding.time.text = if (showSecond)
            getString(R.string.hour_minute_second, dateUtil.hourString(), dateUtil.minuteString(), dateUtil.secondString())
        else
            getString(R.string.hour_minute, dateUtil.hourString(), dateUtil.minuteString())
        binding.second.text = dateUtil.secondString()
        // rotate the second hand.
        binding.secondHand.rotation = TimeOfDay().secondOfMinute * 6f
    }

    override fun updateSecondVisibility() {
        binding.second.visibility = (binding.second.visibility == View.VISIBLE && showSecond).toVisibility()
        binding.secondHand.visibility = (binding.secondHand.visibility == View.VISIBLE && showSecond).toVisibility()
    }

    private fun setWatchfaceStyle() {
        val customWatchface = persistence.readCustomWatchface() ?: persistence.readCustomWatchface(true)
        customWatchface?.let {
            updatePref(it.customWatchfaceData.metadata)
            try {
                json = JSONObject(it.customWatchfaceData.json)
                if (!resDataMap.isEquals(it.customWatchfaceData.resDatas) || jsonString != it.customWatchfaceData.json) {
                    resDataMap = it.customWatchfaceData.resDatas
                    jsonString = it.customWatchfaceData.json
                    FontMap.init(this)
                    ViewMap.init(this)
                    TrendArrowMap.init(this)
                    DynProvider.init(json.optJSONObject(DYNDATA.key))
                }
                enableSecond = json.optBoolean(ENABLESECOND.key) && sp.getBoolean(R.string.key_show_seconds, true)
                highColor = getColor(json.optString(HIGHCOLOR.key), ContextCompat.getColor(this, R.color.dark_highColor))
                midColor = getColor(json.optString(MIDCOLOR.key), ContextCompat.getColor(this, R.color.inrange))
                lowColor = getColor(json.optString(LOWCOLOR.key), ContextCompat.getColor(this, R.color.low))
                lowBatColor = getColor(json.optString(LOWBATCOLOR.key), ContextCompat.getColor(this, R.color.dark_uploaderBatteryEmpty))
                carbColor = getColor(json.optString(CARBCOLOR.key), ContextCompat.getColor(this, R.color.carbs))
                basalBackgroundColor = getColor(json.optString(BASALBACKGROUNDCOLOR.key), ContextCompat.getColor(this, R.color.basal_dark))
                basalCenterColor = getColor(json.optString(BASALCENTERCOLOR.key), ContextCompat.getColor(this, R.color.basal_light))
                gridColor = getColor(json.optString(GRIDCOLOR.key), Color.WHITE)
                pointSize = json.optInt(POINTSIZE.key, 2)
                dayNameFormat = json.optString(DAYNAMEFORMAT.key, "E").takeIf { it.matches(Regex("E{1,4}")) } ?: "E"
                monthFormat = json.optString(MONTHFORMAT.key, "MMM").takeIf { it.matches(Regex("M{1,4}")) } ?: "MMM"
                binding.dayName.text = dateUtil.dayNameString(dayNameFormat).substringBeforeLast(".") // Update daynName and month according to format on cwf loading
                binding.month.text = dateUtil.monthString(monthFormat).substringBeforeLast(".")

                binding.mainLayout.forEach { view ->
                    ViewMap.fromId(view.id)?.let { viewMap ->
                        when (view) {
                            is TextView  -> viewMap.customizeTextView(view)
                            is ImageView -> viewMap.customizeImageView(view)
                            is lecho.lib.hellocharts.view.LineChartView -> viewMap.customizeGraphView(view)
                            else         -> viewMap.customizeViewCommon(view)
                        }
                    }
                }
                manageSpecificViews()
            } catch (e: Exception) {
                aapsLogger.debug(LTag.WEAR, "Crash during Custom watch load")
                persistence.store(defaultWatchface(), false) // relaod correct values to avoid crash of watchface
            }
        }
    }

    private fun updatePref(metadata: CwfMetadataMap) {
        val cwfAuthorization = metadata[CwfMetadataKey.CWF_AUTHORIZATION]?.toBooleanStrictOrNull()
        cwfAuthorization?.let { authorization ->
            if (authorization) {
                PrefMap.values().forEach { pref ->
                    metadata[CwfMetadataKey.fromKey(pref.key)]?.toBooleanStrictOrNull()?.let { sp.putBoolean(pref.prefKey, it) }
                }
            }
        }
    }

    private fun defaultWatchface(): EventData.ActionSetCustomWatchface {
        val metadata = JSONObject()
            .put(CwfMetadataKey.CWF_NAME.key, getString(app.aaps.core.interfaces.R.string.wear_default_watchface))
            .put(CwfMetadataKey.CWF_FILENAME.key, getString(app.aaps.core.interfaces.R.string.wear_default_watchface))
            .put(CwfMetadataKey.CWF_AUTHOR.key, "Philoul")
            .put(CwfMetadataKey.CWF_CREATED_AT.key, dateUtil.dateString(dateUtil.now()))
            .put(CwfMetadataKey.CWF_AUTHOR_VERSION.key, CUSTOM_VERSION)
            .put(CwfMetadataKey.CWF_VERSION.key, CUSTOM_VERSION)
            .put(CwfMetadataKey.CWF_COMMENT.key, getString(app.aaps.core.interfaces.R.string.default_custom_watchface_comment))
        val json = JSONObject()
            .put(METADATA.key, metadata)
            .put(HIGHCOLOR.key, String.format("#%06X", 0xFFFFFF and highColor))
            .put(MIDCOLOR.key, String.format("#%06X", 0xFFFFFF and midColor))
            .put(LOWCOLOR.key, String.format("#%06X", 0xFFFFFF and lowColor))
            .put(LOWBATCOLOR.key, String.format("#%06X", 0xFFFFFF and lowBatColor))
            .put(CARBCOLOR.key, String.format("#%06X", 0xFFFFFF and carbColor))
            .put(BASALBACKGROUNDCOLOR.key, String.format("#%06X", 0xFFFFFF and basalBackgroundColor))
            .put(BASALCENTERCOLOR.key, String.format("#%06X", 0xFFFFFF and basalCenterColor))
            .put(GRIDCOLOR.key, String.format("#%06X", 0xFFFFFF and Color.WHITE))
            .put(POINTSIZE.key, 2)
            .put(ENABLESECOND.key, true)

        binding.mainLayout.forEach { view ->
            val params = view.layoutParams as FrameLayout.LayoutParams
            ViewMap.fromId(view.id)?.let {
                if (view is TextView) {
                    json.put(
                        it.key,
                        JSONObject()
                            .put(WIDTH.key, (params.width / zoomFactor).toInt())
                            .put(HEIGHT.key, (params.height / zoomFactor).toInt())
                            .put(TOPMARGIN.key, (params.topMargin / zoomFactor).toInt())
                            .put(LEFTMARGIN.key, (params.leftMargin / zoomFactor).toInt())
                            .put(ROTATION.key, view.rotation.toInt())
                            .put(VISIBILITY.key, getVisibility(view.visibility))
                            .put(TEXTSIZE.key, view.textSize.toInt())
                            .put(GRAVITY.key, GravityMap.key(view.gravity))
                            .put(FONT.key, FontMap.key())
                            .put(FONTSTYLE.key, StyleMap.key(view.typeface.style))
                            .put(FONTCOLOR.key, String.format("#%06X", 0xFFFFFF and view.currentTextColor))
                    )
                }
                if (view is ImageView || view is lecho.lib.hellocharts.view.LineChartView) {
                    json.put(
                        it.key,
                        JSONObject()
                            .put(WIDTH.key, (params.width / zoomFactor).toInt())
                            .put(HEIGHT.key, (params.height / zoomFactor).toInt())
                            .put(TOPMARGIN.key, (params.topMargin / zoomFactor).toInt())
                            .put(LEFTMARGIN.key, (params.leftMargin / zoomFactor).toInt())
                            .put(VISIBILITY.key, getVisibility(view.visibility))
                    )
                }
            }
        }
        val metadataMap = ZipWatchfaceFormat.loadMetadata(json)
        val drawableDataMap: CwfResDataMap = mutableMapOf()
        getResourceByteArray(R.drawable.watchface_custom)?.let {
            drawableDataMap[ResFileMap.CUSTOM_WATCHFACE.fileName] = ResData(it, ResFormat.PNG)
        }
        return EventData.ActionSetCustomWatchface(CwfData(json.toString(4), metadataMap, drawableDataMap))
    }

    private fun setDefaultColors() {
        highColor = Color.parseColor("#FFFF00")
        midColor = Color.parseColor("#00FF00")
        lowColor = Color.parseColor("#FF0000")
        carbColor = ContextCompat.getColor(this, R.color.carbs)
        basalBackgroundColor = ContextCompat.getColor(this, R.color.basal_dark)
        basalCenterColor = ContextCompat.getColor(this, R.color.basal_light)
        lowBatColor = ContextCompat.getColor(this, R.color.dark_uploaderBatteryEmpty)
        gridColor = Color.WHITE
    }

    private fun setVisibility(visibility: String, pref: Boolean = true): Int = when (visibility) {
        JsonKeyValues.VISIBLE.key -> pref.toVisibility()
        else                      -> View.GONE
    }

    private fun getVisibility(visibility: Int): String = when (visibility) {
        View.VISIBLE -> JsonKeyValues.VISIBLE.key
        else         -> JsonKeyValues.GONE.key
    }

    private fun getResourceByteArray(resourceId: Int): ByteArray? {
        val inputStream = resources.openRawResource(resourceId)
        val byteArrayOutputStream = ByteArrayOutputStream()

        val buffer = ByteArray(1024)
        var count: Int
        while (inputStream.read(buffer).also { count = it } != -1) {
            byteArrayOutputStream.write(buffer, 0, count)
        }
        byteArrayOutputStream.close()
        inputStream.close()

        return byteArrayOutputStream.toByteArray()
    }

    private fun changeDrawableColor(color: Int): ColorFilter {
        val colorMatrix = ColorMatrix()
        colorMatrix.setSaturation(0f)

        colorMatrix.postConcat(
            ColorMatrix(
                floatArrayOf(
                    Color.red(color) / 255f, 0f, 0f, 0f, 0f,
                    0f, Color.green(color) / 255f, 0f, 0f, 0f,
                    0f, 0f, Color.blue(color) / 255f, 0f, 0f,
                    0f, 0f, 0f, Color.alpha(color) / 255f, 0f
                )
            )
        )
        return ColorMatrixColorFilter(colorMatrix)
    }

    private fun getColor(color: String, defaultColor: Int = Color.GRAY): Int =
        if (color == JsonKeyValues.BGCOLOR.key)
            bgColor
        else
            try {
                Color.parseColor(color)
            } catch (e: Exception) {
                defaultColor
            }

    private fun manageSpecificViews() {
        //Background should fill all the watchface and must be visible
        val params = FrameLayout.LayoutParams((TEMPLATE_RESOLUTION * zoomFactor).toInt(), (TEMPLATE_RESOLUTION * zoomFactor).toInt())
        params.topMargin = 0
        params.leftMargin = 0
        binding.background.layoutParams = params
        binding.background.visibility = View.VISIBLE
        updateSecondVisibility()
        setSecond() // Update second visibility for time view
        binding.timePeriod.visibility = (binding.timePeriod.visibility == View.VISIBLE && android.text.format.DateFormat.is24HourFormat(this).not()).toVisibility()
    }

    private enum class ViewMap(
        val key: String,
        @IdRes val id: Int,
        @StringRes val pref: Int? = null,
        @IdRes val defaultDrawable: Int? = null,
        val customDrawable: ResFileMap? = null,
        val customHigh: ResFileMap? = null,
        val customLow: ResFileMap? = null
    ) {

        BACKGROUND(
            key = ViewKeys.BACKGROUND.key,
            id = R.id.background,
            defaultDrawable = R.drawable.background,
            customDrawable = ResFileMap.BACKGROUND,
            customHigh = ResFileMap.BACKGROUND_HIGH,
            customLow = ResFileMap.BACKGROUND_LOW
        ),
        CHART(ViewKeys.CHART.key, R.id.chart),
        COVER_CHART(
            key = ViewKeys.COVER_CHART.key,
            id = R.id.cover_chart,
            customDrawable = ResFileMap.COVER_CHART,
            customHigh = ResFileMap.COVER_CHART_HIGH,
            customLow = ResFileMap.COVER_CHART_LOW
        ),
        FREETEXT1(ViewKeys.FREETEXT1.key, R.id.freetext1),
        FREETEXT2(ViewKeys.FREETEXT2.key, R.id.freetext2),
        FREETEXT3(ViewKeys.FREETEXT3.key, R.id.freetext3),
        FREETEXT4(ViewKeys.FREETEXT4.key, R.id.freetext4),
        IOB1(ViewKeys.IOB1.key, R.id.iob1, R.string.key_show_iob),
        IOB2(ViewKeys.IOB2.key, R.id.iob2, R.string.key_show_iob),
        COB1(ViewKeys.COB1.key, R.id.cob1, R.string.key_show_cob),
        COB2(ViewKeys.COB2.key, R.id.cob2, R.string.key_show_cob),
        DELTA(ViewKeys.DELTA.key, R.id.delta, R.string.key_show_delta),
        AVG_DELTA(ViewKeys.AVG_DELTA.key, R.id.avg_delta, R.string.key_show_avg_delta),
        UPLOADER_BATTERY(ViewKeys.UPLOADER_BATTERY.key, R.id.uploader_battery, R.string.key_show_uploader_battery),
        RIG_BATTERY(ViewKeys.RIG_BATTERY.key, R.id.rig_battery, R.string.key_show_rig_battery),
        BASALRATE(ViewKeys.BASALRATE.key, R.id.basalRate, R.string.key_show_temp_basal),
        BGI(ViewKeys.BGI.key, R.id.bgi, R.string.key_show_bgi),
        TIME(ViewKeys.TIME.key, R.id.time),
        HOUR(ViewKeys.HOUR.key, R.id.hour),
        MINUTE(ViewKeys.MINUTE.key, R.id.minute),
        SECOND(ViewKeys.SECOND.key, R.id.second, R.string.key_show_seconds),
        TIMEPERIOD(ViewKeys.TIMEPERIOD.key, R.id.timePeriod),
        DAY_NAME(ViewKeys.DAY_NAME.key, R.id.day_name),
        DAY(ViewKeys.DAY.key, R.id.day),
        WEEKNUMBER(ViewKeys.WEEKNUMBER.key, R.id.week_number, R.string.key_show_week_number),
        MONTH(ViewKeys.MONTH.key, R.id.month),
        LOOP(ViewKeys.LOOP.key, R.id.loop, R.string.key_show_external_status),
        DIRECTION(ViewKeys.DIRECTION.key, R.id.direction2, R.string.key_show_direction),
        TIMESTAMP(ViewKeys.TIMESTAMP.key, R.id.timestamp, R.string.key_show_ago),
        SGV(ViewKeys.SGV.key, R.id.sgv, R.string.key_show_bg),
        COVER_PLATE(
            key = ViewKeys.COVER_PLATE.key,
            id = R.id.cover_plate,
            defaultDrawable = R.drawable.simplified_dial,
            customDrawable = ResFileMap.COVER_PLATE,
            customHigh = ResFileMap.COVER_PLATE_HIGH,
            customLow = ResFileMap.COVER_PLATE_LOW
        ),
        HOUR_HAND(
            key = ViewKeys.HOUR_HAND.key,
            id = R.id.hour_hand,
            defaultDrawable = R.drawable.hour_hand,
            customDrawable = ResFileMap.HOUR_HAND,
            customHigh = ResFileMap.HOUR_HAND_HIGH,
            customLow = ResFileMap.HOUR_HAND_LOW
        ),
        MINUTE_HAND(
            key = ViewKeys.MINUTE_HAND.key,
            id = R.id.minute_hand,
            defaultDrawable = R.drawable.minute_hand,
            customDrawable = ResFileMap.MINUTE_HAND,
            customHigh = ResFileMap.MINUTE_HAND_HIGH,
            customLow = ResFileMap.MINUTE_HAND_LOW
        ),
        SECOND_HAND(
            key = ViewKeys.SECOND_HAND.key,
            id = R.id.second_hand,
            pref = R.string.key_show_seconds,
            defaultDrawable = R.drawable.second_hand,
            customDrawable = ResFileMap.SECOND_HAND,
            customHigh = ResFileMap.SECOND_HAND_HIGH,
            customLow = ResFileMap.SECOND_HAND_LOW
        );

        companion object {
            val TRANSPARENT = "#00000000"
            fun init(cwf: CustomWatchface) = values().forEach {
                it.cwf = cwf
                // reset all customized drawable when new watchface is loaded
                it.rangeCustom = null
                it.highCustom = null
                it.lowCustom = null
                it.textDrawable = null
                it.viewJson = null
                it.twinView = null
            }
            fun fromId(id: Int): ViewMap? = values().firstOrNull { it.id == id }
            fun fromKey(key: String?): ViewMap? = values().firstOrNull { it.key == key }
        }

        lateinit var cwf: CustomWatchface
        var width = 0
        var height = 0
        var left = 0
        var top = 0
        var viewJson: JSONObject? = null
            get() = field ?: cwf.json.optJSONObject(key)?.also { viewJson = it }
        val visibility: Int
            get() = viewJson?.let { cwf.setVisibility(it.optString(VISIBILITY.key, JsonKeyValues.GONE.key), visibility()) } ?: View.GONE
        var dynData: DynProvider? = null
        var rangeCustom: Drawable? = null
            get() = field ?: customDrawable?.let { cd -> cwf.resDataMap[cd.fileName]?.toDrawable(cwf.resources).also { rangeCustom = it } }
        var highCustom: Drawable? = null
            get() = field ?: customHigh?.let { cd -> cwf.resDataMap[cd.fileName]?.toDrawable(cwf.resources).also { highCustom = it } }
        var lowCustom: Drawable? = null
            get() = field ?: customLow?.let { cd -> cwf.resDataMap[cd.fileName]?.toDrawable(cwf.resources).also { lowCustom = it } }
        var textDrawable: Drawable? = null
        val drawable: Drawable?
            get() = dynData?.getDrawable() ?: when (cwf.singleBg.sgvLevel) {
                1L   -> highCustom ?: rangeCustom
                0L   -> rangeCustom
                -1L  -> lowCustom ?: rangeCustom
                else -> rangeCustom
            }
        var twinView: ViewMap? = null
            get() = field ?: viewJson?.let { viewJson -> ViewMap.fromKey(viewJson.optString(TWINVIEW.key)).also { twinView = it } }
        fun visibility(): Boolean = this.pref?.let { cwf.sp.getBoolean(it, true) }
            ?: true

        fun textDrawable(): Drawable? = textDrawable
            ?: cwf.resDataMap[viewJson?.optString(JsonKeys.BACKGROUND.key)]?.toDrawable(cwf.resources, width, height)?.also { textDrawable = it }

        fun customizeViewCommon(view: View) {
            view.visibility = visibility
            viewJson?.let {viewJson ->
                width = (viewJson.optInt(WIDTH.key) * cwf.zoomFactor).toInt()
                height = (viewJson.optInt(HEIGHT.key) * cwf.zoomFactor).toInt()
                left = (viewJson.optInt(LEFTMARGIN.key) * cwf.zoomFactor).toInt()
                top = (viewJson.optInt(TOPMARGIN.key) * cwf.zoomFactor).toInt()
                val params = FrameLayout.LayoutParams(width, height)
                dynData = DynProvider.getDyn(cwf, viewJson.optString(DYNDATA.key), width, height, key)
                val topOffset = if (viewJson.optBoolean(TOPOFFSET.key, false)) dynData?.getTopOffset() ?: 0 else 0
                val topOffsetTwin = ((twinView?.let { if (it.visibility != View.VISIBLE) viewJson.optInt(TOPOFFSETTWINHIDDEN.key,0) else 0 } ?: 0 ) * cwf.zoomFactor).toInt()
                params.topMargin = top + topOffset + topOffsetTwin
                val leftOffset = if (viewJson.optBoolean(LEFTOFFSET.key, false)) dynData?.getLeftOffset() ?: 0 else 0
                val leftOffsetTwin = ((twinView?.let { if (it.visibility != View.VISIBLE) viewJson.optInt(LEFTOFFSETTWINHIDDEN.key,0) else 0 } ?: 0) * cwf.zoomFactor).toInt()
                params.leftMargin = left + leftOffset + leftOffsetTwin
                view.layoutParams = params
                val rotationOffset = if (viewJson.optBoolean(ROTATIONOFFSET.key, false)) dynData?.getRotationOffset()?.toFloat() ?: 0F else 0F
                view.rotation = viewJson.optInt(ROTATION.key).toFloat() + rotationOffset
            }
        }

        fun customizeTextView(view: TextView) {
            customizeViewCommon(view)
            viewJson?.let { viewJson ->
                view.setTextSize(TypedValue.COMPLEX_UNIT_PX, (viewJson.optInt(TEXTSIZE.key, 22) * cwf.zoomFactor).toFloat())
                view.gravity = GravityMap.gravity(viewJson.optString(GRAVITY.key, GravityMap.CENTER.key))
                view.setTypeface(
                    FontMap.font(viewJson.optString(FONT.key, FontMap.DEFAULT.key)),
                    StyleMap.style(viewJson.optString(FONTSTYLE.key, StyleMap.NORMAL.key))
                )
                view.setTextColor(dynData?.getFontColor() ?: cwf.getColor(viewJson.optString(FONTCOLOR.key)))
                view.isAllCaps = viewJson.optBoolean(ALLCAPS.key)
                if (viewJson.has(TEXTVALUE.key))
                    view.text = viewJson.optString(TEXTVALUE.key)
                (dynData?.getDrawable() ?: textDrawable())?.let {
<<<<<<< HEAD
                    if (viewJson.has(COLOR.key) || (dynData?.stepColor ?: 0) > 0)        // Note only works on bitmap (png or jpg) or xml included into res, not for svg files
                        it.colorFilter = cwf.changeDrawableColor(dynData?.getFontColor() ?: cwf.getColor(viewJson.optString(COLOR.key)))
                    else
                        it.clearColorFilter()
                    view.background = it
                } ?: apply {
=======
                    if (viewJson.has(COLOR.key) || (dynData?.stepColor ?: 0) > 0)           // Note only works on bitmap (png or jpg)  not for svg files
                        it.colorFilter = cwf.changeDrawableColor(dynData?.getColor() ?: cwf.getColor(viewJson.optString(COLOR.key)))
                    else
                        it.clearColorFilter()
                    view.background = it
                } ?: apply {                                                    // if no drawable loaded either background key or dynData, then apply color to text background
>>>>>>> f0d21f0e
                    view.setBackgroundColor(dynData?.getColor() ?: cwf.getColor(viewJson.optString(COLOR.key, TRANSPARENT), Color.TRANSPARENT))
                }
            } ?: apply { view.text = "" }
        }

        fun customizeImageView(view: ImageView) {
            customizeViewCommon(view)
            view.clearColorFilter()
            viewJson?.let { viewJson ->
                drawable?.let {
<<<<<<< HEAD
                    if (viewJson.has(COLOR.key) || (dynData?.stepColor ?: 0) > 0)        // Note only works on bitmap (png or jpg) or xml included into res, not for svg files
                        it.colorFilter = cwf.changeDrawableColor(dynData?.getFontColor() ?: cwf.getColor(viewJson.optString(COLOR.key)))
=======
                    if (viewJson.has(COLOR.key) || (dynData?.stepColor ?: 0) > 0)        // Note only works on bitmap (png or jpg) not for svg files
                        it.colorFilter = cwf.changeDrawableColor(dynData?.getColor() ?: cwf.getColor(viewJson.optString(COLOR.key)))
>>>>>>> f0d21f0e
                    else
                        it.clearColorFilter()
                    view.setImageDrawable(it)
                } ?: apply {
                    view.setImageDrawable(defaultDrawable?.let { cwf.resources.getDrawable(it) })
<<<<<<< HEAD
                    if (viewJson.has(COLOR.key) || (dynData?.stepColor ?: 0) > 0)
                        view.setColorFilter(dynData?.getFontColor() ?: cwf.getColor(viewJson.optString(COLOR.key)))
                    else
                        view.clearColorFilter()
                }
                if (view.drawable == null)
=======
                    if (viewJson.has(COLOR.key) || (dynData?.stepColor ?: 0) > 0)       // works on xml included into res files
                        view.setColorFilter(dynData?.getColor() ?: cwf.getColor(viewJson.optString(COLOR.key)))
                    else
                        view.clearColorFilter()
                }
                if (view.drawable == null)                                              // if no drowable (either default, hardcoded or dynData, then apply color to background
>>>>>>> f0d21f0e
                    view.setBackgroundColor(dynData?.getColor() ?: cwf.getColor(viewJson.optString(COLOR.key, TRANSPARENT), Color.TRANSPARENT))
            }
        }

        fun customizeGraphView(view: lecho.lib.hellocharts.view.LineChartView) {
            customizeViewCommon(view)
            viewJson?.let { viewJson ->
                (dynData?.getDrawable() ?: textDrawable())?.let {
<<<<<<< HEAD
                    if (viewJson.has(COLOR.key) || (dynData?.stepColor ?: 0) > 0)        // Note only works on bitmap (png or jpg) or xml included into res, not for svg files
                        it.colorFilter = cwf.changeDrawableColor(dynData?.getFontColor() ?: cwf.getColor(viewJson.optString(COLOR.key)))
                    else
                        it.clearColorFilter()
                    view.background = it
                } ?: apply {
=======
                    if (viewJson.has(COLOR.key) || (dynData?.stepColor ?: 0) > 0)        // Note only works on bitmap (png or jpg) not for svg files
                        it.colorFilter = cwf.changeDrawableColor(dynData?.getColor() ?: cwf.getColor(viewJson.optString(COLOR.key)))
                    else
                        it.clearColorFilter()
                    view.background = it
                } ?: apply {                                                // if no drowable loaded, then apply color to background
>>>>>>> f0d21f0e
                    view.setBackgroundColor(dynData?.getColor() ?: cwf.getColor(viewJson.optString(COLOR.key, TRANSPARENT), Color.TRANSPARENT))
                }
            }
        }
    }

    private enum class TrendArrowMap(val symbol: String, @DrawableRes val icon: Int, val customDrawable: ResFileMap?, val dynValue: Double) {
        NONE("??", R.drawable.ic_invalid, ResFileMap.ARROW_NONE, 0.0),
        TRIPLE_UP("X", R.drawable.ic_doubleup, ResFileMap.ARROW_DOUBLE_UP, 7.0),
        DOUBLE_UP("\u21c8", R.drawable.ic_doubleup, ResFileMap.ARROW_DOUBLE_UP, 7.0),
        SINGLE_UP("\u2191", R.drawable.ic_singleup, ResFileMap.ARROW_SINGLE_UP, 6.0),
        FORTY_FIVE_UP("\u2197", R.drawable.ic_fortyfiveup, ResFileMap.ARROW_FORTY_FIVE_UP, 5.0),
        FLAT("\u2192", R.drawable.ic_flat, ResFileMap.ARROW_FLAT, 4.0),
        FORTY_FIVE_DOWN("\u2198", R.drawable.ic_fortyfivedown, ResFileMap.ARROW_FORTY_FIVE_DOWN, 3.0),
        SINGLE_DOWN("\u2193", R.drawable.ic_singledown, ResFileMap.ARROW_SINGLE_DOWN, 2.0),
        DOUBLE_DOWN("\u21ca", R.drawable.ic_doubledown, ResFileMap.ARROW_DOUBLE_DOWN, 1.0),
        TRIPLE_DOWN("X", R.drawable.ic_doubledown, ResFileMap.ARROW_DOUBLE_DOWN, 1.0);

        companion object {

            fun init(cwf: CustomWatchface) = values().forEach {
                it.cwf = cwf
                it.arrowCustom = null

            }
            fun drawable() = values().firstOrNull { it.symbol == it.cwf.singleBg.slopeArrow }?.arrowCustom ?: NONE.arrowCustom
            fun value() = values().firstOrNull { it.symbol == it.cwf.singleBg.slopeArrow }?.dynValue ?: NONE.dynValue
        }

        lateinit var cwf: CustomWatchface
        var arrowCustom: Drawable? = null
            get() = field ?: customDrawable?.let { cwf.resDataMap[it.fileName]?.toDrawable(cwf.resources)?.also { arrowCustom = it } } ?: cwf.resources.getDrawable(icon)
    }

    @SuppressLint("RtlHardcoded")
    private enum class GravityMap(val key: String, val gravity: Int) {

        CENTER(JsonKeyValues.CENTER.key, Gravity.CENTER),
        LEFT(JsonKeyValues.LEFT.key, Gravity.LEFT),
        RIGHT(JsonKeyValues.RIGHT.key, Gravity.RIGHT);

        companion object {

            fun gravity(key: String?) = values().firstOrNull { it.key == key }?.gravity ?: CENTER.gravity
            fun key(gravity: Int) = values().firstOrNull { it.gravity == gravity }?.key ?: CENTER.key
        }
    }

    private enum class FontMap(val key: String, var font: Typeface, @FontRes val fontRessources: Int? = null) {
        SANS_SERIF(JsonKeyValues.SANS_SERIF.key, Typeface.SANS_SERIF),
        DEFAULT(JsonKeyValues.DEFAULT.key, Typeface.DEFAULT),
        DEFAULT_BOLD(JsonKeyValues.DEFAULT_BOLD.key, Typeface.DEFAULT_BOLD),
        MONOSPACE(JsonKeyValues.MONOSPACE.key, Typeface.MONOSPACE),
        SERIF(JsonKeyValues.SERIF.key, Typeface.SERIF),
        ROBOTO_CONDENSED_BOLD(JsonKeyValues.ROBOTO_CONDENSED_BOLD.key, Typeface.DEFAULT, R.font.roboto_condensed_bold),
        ROBOTO_CONDENSED_LIGHT(JsonKeyValues.ROBOTO_CONDENSED_LIGHT.key, Typeface.DEFAULT, R.font.roboto_condensed_light),
        ROBOTO_CONDENSED_REGULAR(JsonKeyValues.ROBOTO_CONDENSED_REGULAR.key, Typeface.DEFAULT, R.font.roboto_condensed_regular),
        ROBOTO_SLAB_LIGHT(JsonKeyValues.ROBOTO_SLAB_LIGHT.key, Typeface.DEFAULT, R.font.roboto_slab_light);

        companion object {

            private val customFonts = mutableMapOf<String, Typeface>()
            fun init(cwf: CustomWatchface) {
                customFonts.clear()
                values().forEach { fontMap ->
                    customFonts[fontMap.key.lowercase()] = fontMap.fontRessources?.let { fontResource ->
                        ResourcesCompat.getFont(cwf.context, fontResource)
                    } ?: fontMap.font
                }
                cwf.resDataMap.filter { (_, resData) ->
                    resData.format == ResFormat.TTF || resData.format == ResFormat.OTF
                }.forEach { (key, resData) ->
                    customFonts[key.lowercase()] = resData.toTypeface() ?: Typeface.DEFAULT
                }
            }

            fun font(key: String) = customFonts[key.lowercase()] ?: DEFAULT.font
            fun key() = DEFAULT.key
        }
    }

    private enum class StyleMap(val key: String, val style: Int) {
        NORMAL(JsonKeyValues.NORMAL.key, Typeface.NORMAL),
        BOLD(JsonKeyValues.BOLD.key, Typeface.BOLD),
        BOLD_ITALIC(JsonKeyValues.BOLD_ITALIC.key, Typeface.BOLD_ITALIC),
        ITALIC(JsonKeyValues.ITALIC.key, Typeface.ITALIC);

        companion object {

            fun style(key: String?) = values().firstOrNull { it.key == key }?.style ?: NORMAL.style
            fun key(style: Int) = values().firstOrNull { it.style == style }?.key ?: NORMAL.key
        }
    }

    // This class containt mapping between keys used within json of Custom Watchface and preferences
    private enum class PrefMap(val key: String, @StringRes val prefKey: Int) {

        SHOW_IOB(CwfMetadataKey.CWF_PREF_WATCH_SHOW_IOB.key, R.string.key_show_iob),
        SHOW_DETAILED_IOB(CwfMetadataKey.CWF_PREF_WATCH_SHOW_DETAILED_IOB.key, R.string.key_show_detailed_iob),
        SHOW_COB(CwfMetadataKey.CWF_PREF_WATCH_SHOW_COB.key, R.string.key_show_cob),
        SHOW_DELTA(CwfMetadataKey.CWF_PREF_WATCH_SHOW_DELTA.key, R.string.key_show_delta),
        SHOW_AVG_DELTA(CwfMetadataKey.CWF_PREF_WATCH_SHOW_AVG_DELTA.key, R.string.key_show_avg_delta),
        SHOW_DETAILED_DELTA(CwfMetadataKey.CWF_PREF_WATCH_SHOW_DETAILED_DELTA.key, R.string.key_show_detailed_delta),
        SHOW_UPLOADER_BATTERY(CwfMetadataKey.CWF_PREF_WATCH_SHOW_UPLOADER_BATTERY.key, R.string.key_show_uploader_battery),
        SHOW_RIG_BATTERY(CwfMetadataKey.CWF_PREF_WATCH_SHOW_RIG_BATTERY.key, R.string.key_show_rig_battery),
        SHOW_TEMP_BASAL(CwfMetadataKey.CWF_PREF_WATCH_SHOW_TEMP_BASAL.key, R.string.key_show_temp_basal),
        SHOW_DIRECTION(CwfMetadataKey.CWF_PREF_WATCH_SHOW_DIRECTION.key, R.string.key_show_direction),
        SHOW_AGO(CwfMetadataKey.CWF_PREF_WATCH_SHOW_AGO.key, R.string.key_show_ago),
        SHOW_BG(CwfMetadataKey.CWF_PREF_WATCH_SHOW_BG.key, R.string.key_show_bg),
        SHOW_BGI(CwfMetadataKey.CWF_PREF_WATCH_SHOW_BGI.key, R.string.key_show_bgi),
        SHOW_LOOP_STATUS(CwfMetadataKey.CWF_PREF_WATCH_SHOW_LOOP_STATUS.key, R.string.key_show_external_status),
        SHOW_WEEK_NUMBER(CwfMetadataKey.CWF_PREF_WATCH_SHOW_WEEK_NUMBER.key, R.string.key_show_week_number)
    }

    private enum class ValueMap(val key: String, val min: Double, val max: Double) {
        SGV(ViewKeys.SGV.key, 39.0, 400.0),
        SGVLEVEL(JsonKeyValues.SGVLEVEL.key, -1.0, 1.0),
        DIRECTION(ViewKeys.DIRECTION.key, 1.0, 7.0),
        DELTA(ViewKeys.DELTA.key, -25.0, 25.0),
        AVG_DELTA(ViewKeys.AVG_DELTA.key, -25.0, 25.0),
        UPLOADER_BATTERY(ViewKeys.UPLOADER_BATTERY.key, 0.0, 100.0),
        RIG_BATTERY(ViewKeys.RIG_BATTERY.key, 0.0, 100.0),
        TIMESTAMP(ViewKeys.TIMESTAMP.key, 0.0, 60.0),
        LOOP(ViewKeys.LOOP.key, 0.0, 28.0),
        DAY(ViewKeys.DAY.key, 1.0, 31.0),
        DAY_NAME(ViewKeys.DAY_NAME.key, 1.0, 7.0),
        MONTH(ViewKeys.MONTH.key, 1.0, 12.0),
        WEEKNUMBER(ViewKeys.WEEKNUMBER.key, 1.0, 53.0);

        fun dynValue(dataValue: Double, dataRange: DataRange, valueRange: DataRange): Int = when {
            dataValue < dataRange.minData -> dataRange.minData
            dataValue > dataRange.maxData -> dataRange.maxData
            else                          -> dataValue
        }.let {
            if (dataRange.minData != dataRange.maxData)
                (valueRange.minData + (it - dataRange.minData) * (valueRange.maxData - valueRange.minData) / (dataRange.maxData - dataRange.minData)).toInt()
            else it.toInt()
        }

        fun stepValue(dataValue: Double, range: DataRange, step: Int): Int = step(dataValue, range, step)
        private fun step(dataValue: Double, dataRange: DataRange, step: Int): Int = when {
            dataValue < dataRange.minData  -> dataRange.minData
            dataValue >= dataRange.maxData -> dataRange.maxData * 0.9999 // to avoid dataValue == maxData and be out of range
            else                           -> dataValue
        }.let { if (dataRange.minData != dataRange.maxData) (1 + ((it - dataRange.minData) * step) / (dataRange.maxData - dataRange.minData)).toInt() else 0 }

        companion object {

            fun fromKey(key: String) = values().firstOrNull { it.key == key }
        }
    }

    private class DynProvider(val cwf: CustomWatchface, val dataJson: JSONObject, val valueMap: ValueMap, val width: Int, val height: Int) {

        private val dynDrawable = mutableMapOf<Int, Drawable?>()
        private val dynColor = mutableMapOf<Int, Int>()
        private val dynFontColor = mutableMapOf<Int, Int>()
        private var dataRange: DataRange? = null
        private var topRange: DataRange? = null
        private var leftRange: DataRange? = null
        private var rotationRange: DataRange? = null
        val stepDraw: Int
            get() = dynDrawable.size - 1
        val stepColor: Int
            get() = dynColor.size - 1
        val stepFontColor: Int
            get() = dynFontColor.size - 1

        val dataValue: Double?
            get() = when (valueMap) {
                ValueMap.SGV              -> if (cwf.singleBg.sgvString != "---") cwf.singleBg.sgv else null
                ValueMap.SGVLEVEL         -> if (cwf.singleBg.sgvString != "---") cwf.singleBg.sgvLevel.toDouble() else null
                ValueMap.DIRECTION        -> TrendArrowMap.value()
                ValueMap.DELTA            -> cwf.singleBg.deltaMgdl
                ValueMap.AVG_DELTA        -> cwf.singleBg.avgDeltaMgdl
                ValueMap.RIG_BATTERY      -> cwf.status.rigBattery.replace("%", "").toDoubleOrNull()
                ValueMap.UPLOADER_BATTERY -> cwf.status.battery.replace("%", "").toDoubleOrNull()
                ValueMap.LOOP             -> if (cwf.status.openApsStatus != -1L) ((System.currentTimeMillis() - cwf.status.openApsStatus) / 1000 / 60).toDouble() else null
                ValueMap.TIMESTAMP        -> if (cwf.singleBg.timeStamp != 0L) floor(cwf.timeSince() / (1000 * 60)) else null
                ValueMap.DAY              -> DateTime().dayOfMonth.toDouble()
                ValueMap.DAY_NAME         -> DateTime().dayOfWeek.toDouble()
                ValueMap.MONTH            -> DateTime().monthOfYear.toDouble()
                ValueMap.WEEKNUMBER       -> DateTime().weekOfWeekyear.toDouble()
            }

        fun getTopOffset(): Int = dataRange?.let { dataRange -> topRange?.let { topRange -> dataValue?.let { (valueMap.dynValue(it, dataRange, topRange) * cwf.zoomFactor).toInt() }
            ?: (topRange.invalidData * cwf.zoomFactor).toInt() } } ?: 0
        fun getLeftOffset(): Int = dataRange?.let { dataRange -> leftRange?.let { leftRange -> dataValue?.let { (valueMap.dynValue(it, dataRange, leftRange) * cwf.zoomFactor).toInt() }
            ?: (leftRange.invalidData * cwf.zoomFactor).toInt() } } ?: 0
        fun getRotationOffset(): Int = dataRange?.let { dataRange -> rotationRange?.let { rotRange -> dataValue?.let { valueMap.dynValue(it, dataRange, rotRange) } ?: rotRange.invalidData } } ?: 0
        fun getDrawable() = dataRange?.let { dataRange -> dataValue?.let { dynDrawable[valueMap.stepValue(it, dataRange, stepDraw)] } ?: dynDrawable[0] }
        fun getFontColor() = if (stepFontColor > 0) dataRange?.let { dataRange -> dataValue?.let { dynFontColor[valueMap.stepValue(it, dataRange, stepFontColor)] } ?: dynFontColor[0] } else null
        fun getColor() = if (stepColor > 0) dataRange?.let { dataRange -> dataValue?.let { dynColor[valueMap.stepValue(it, dataRange, stepColor)] } ?: dynColor[0] } else null
        private fun load() {
            dynDrawable[0] = dataJson.optString(INVALIDIMAGE.key)?.let { cwf.resDataMap[it]?.toDrawable(cwf.resources, width, height) }
            var idx = 1
            while (dataJson.has("${IMAGE.key}$idx")) {
                cwf.resDataMap[dataJson.optString("${IMAGE.key}$idx")]?.toDrawable(cwf.resources, width, height).also { dynDrawable[idx] = it }
                idx++
            }
            dynColor[0] = cwf.getColor(dataJson.optString(INVALIDCOLOR.key))
            idx = 1
            while (dataJson.has("${COLOR.key}$idx")) {
                dynColor[idx] = cwf.getColor(dataJson.optString("${COLOR.key}$idx"))
                idx++
            }
            dynFontColor[0] = cwf.getColor(dataJson.optString(INVALIDFONTCOLOR.key))
            idx = 1
            while (dataJson.has("${FONTCOLOR.key}$idx")) {
                dynFontColor[idx] = cwf.getColor(dataJson.optString("${FONTCOLOR.key}$idx"))
                idx++
            }
            DataRange(dataJson.optDouble(MINDATA.key, valueMap.min), dataJson.optDouble(MAXDATA.key, valueMap.max)).let { defaultRange ->
                dataRange = defaultRange
                topRange = parseDataRange(dataJson.optJSONObject(TOPOFFSET.key), defaultRange)
                leftRange = parseDataRange(dataJson.optJSONObject(LEFTOFFSET.key), defaultRange)
                rotationRange = parseDataRange(dataJson.optJSONObject(ROTATIONOFFSET.key), defaultRange)
            }
        }

        companion object {

            val dynData = mutableMapOf<String, DynProvider>()
            var dynJson: JSONObject? = null
            fun init(dynJson: JSONObject?) {
                this.dynJson = dynJson
                dynData.clear()
            }

            fun getDyn(cwf: CustomWatchface, key: String, width: Int, height: Int, defaultViewKey: String): DynProvider? = dynData["${defaultViewKey}_$key"]
                ?: dynJson?.optJSONObject(key)?.let { dataJson ->
                    ValueMap.fromKey(dataJson.optString(VALUEKEY.key, defaultViewKey))?.let { valueMap ->
                        DynProvider(cwf, dataJson, valueMap, width, height).also { it.load() }
                    }
                }?.also { dynData["${defaultViewKey}_$key"] = it }

            private fun parseDataRange(json: JSONObject?, defaultData: DataRange) =
                json?.let {
                    DataRange(
                        minData = it.optDouble(MINVALUE.key, defaultData.minData),
                        maxData = it.optDouble(MAXVALUE.key, defaultData.maxData),
                        invalidData = it.optInt(INVALIDVALUE.key, defaultData.invalidData)
                    )
                } ?: defaultData
        }
    }

    private class DataRange (val minData: Double, val maxData: Double, val invalidData: Int = 0)
}

<|MERGE_RESOLUTION|>--- conflicted
+++ resolved
@@ -513,21 +513,12 @@
                 if (viewJson.has(TEXTVALUE.key))
                     view.text = viewJson.optString(TEXTVALUE.key)
                 (dynData?.getDrawable() ?: textDrawable())?.let {
-<<<<<<< HEAD
-                    if (viewJson.has(COLOR.key) || (dynData?.stepColor ?: 0) > 0)        // Note only works on bitmap (png or jpg) or xml included into res, not for svg files
-                        it.colorFilter = cwf.changeDrawableColor(dynData?.getFontColor() ?: cwf.getColor(viewJson.optString(COLOR.key)))
-                    else
-                        it.clearColorFilter()
-                    view.background = it
-                } ?: apply {
-=======
                     if (viewJson.has(COLOR.key) || (dynData?.stepColor ?: 0) > 0)           // Note only works on bitmap (png or jpg)  not for svg files
                         it.colorFilter = cwf.changeDrawableColor(dynData?.getColor() ?: cwf.getColor(viewJson.optString(COLOR.key)))
                     else
                         it.clearColorFilter()
                     view.background = it
                 } ?: apply {                                                    // if no drawable loaded either background key or dynData, then apply color to text background
->>>>>>> f0d21f0e
                     view.setBackgroundColor(dynData?.getColor() ?: cwf.getColor(viewJson.optString(COLOR.key, TRANSPARENT), Color.TRANSPARENT))
                 }
             } ?: apply { view.text = "" }
@@ -538,33 +529,19 @@
             view.clearColorFilter()
             viewJson?.let { viewJson ->
                 drawable?.let {
-<<<<<<< HEAD
-                    if (viewJson.has(COLOR.key) || (dynData?.stepColor ?: 0) > 0)        // Note only works on bitmap (png or jpg) or xml included into res, not for svg files
+                    if (viewJson.has(COLOR.key) || (dynData?.stepColor ?: 0) > 0)        // Note only works on bitmap (png or jpg) not for svg files
                         it.colorFilter = cwf.changeDrawableColor(dynData?.getFontColor() ?: cwf.getColor(viewJson.optString(COLOR.key)))
-=======
-                    if (viewJson.has(COLOR.key) || (dynData?.stepColor ?: 0) > 0)        // Note only works on bitmap (png or jpg) not for svg files
-                        it.colorFilter = cwf.changeDrawableColor(dynData?.getColor() ?: cwf.getColor(viewJson.optString(COLOR.key)))
->>>>>>> f0d21f0e
                     else
                         it.clearColorFilter()
                     view.setImageDrawable(it)
                 } ?: apply {
                     view.setImageDrawable(defaultDrawable?.let { cwf.resources.getDrawable(it) })
-<<<<<<< HEAD
-                    if (viewJson.has(COLOR.key) || (dynData?.stepColor ?: 0) > 0)
+                    if (viewJson.has(COLOR.key) || (dynData?.stepColor ?: 0) > 0)       // works on xml included into res files
                         view.setColorFilter(dynData?.getFontColor() ?: cwf.getColor(viewJson.optString(COLOR.key)))
                     else
                         view.clearColorFilter()
                 }
-                if (view.drawable == null)
-=======
-                    if (viewJson.has(COLOR.key) || (dynData?.stepColor ?: 0) > 0)       // works on xml included into res files
-                        view.setColorFilter(dynData?.getColor() ?: cwf.getColor(viewJson.optString(COLOR.key)))
-                    else
-                        view.clearColorFilter()
-                }
                 if (view.drawable == null)                                              // if no drowable (either default, hardcoded or dynData, then apply color to background
->>>>>>> f0d21f0e
                     view.setBackgroundColor(dynData?.getColor() ?: cwf.getColor(viewJson.optString(COLOR.key, TRANSPARENT), Color.TRANSPARENT))
             }
         }
@@ -573,21 +550,12 @@
             customizeViewCommon(view)
             viewJson?.let { viewJson ->
                 (dynData?.getDrawable() ?: textDrawable())?.let {
-<<<<<<< HEAD
-                    if (viewJson.has(COLOR.key) || (dynData?.stepColor ?: 0) > 0)        // Note only works on bitmap (png or jpg) or xml included into res, not for svg files
-                        it.colorFilter = cwf.changeDrawableColor(dynData?.getFontColor() ?: cwf.getColor(viewJson.optString(COLOR.key)))
-                    else
-                        it.clearColorFilter()
-                    view.background = it
-                } ?: apply {
-=======
                     if (viewJson.has(COLOR.key) || (dynData?.stepColor ?: 0) > 0)        // Note only works on bitmap (png or jpg) not for svg files
                         it.colorFilter = cwf.changeDrawableColor(dynData?.getColor() ?: cwf.getColor(viewJson.optString(COLOR.key)))
                     else
                         it.clearColorFilter()
                     view.background = it
                 } ?: apply {                                                // if no drowable loaded, then apply color to background
->>>>>>> f0d21f0e
                     view.setBackgroundColor(dynData?.getColor() ?: cwf.getColor(viewJson.optString(COLOR.key, TRANSPARENT), Color.TRANSPARENT))
                 }
             }
