<?xml version="1.0" encoding="utf-8"?>
<resources>
    <string name="app_name">AAPS</string>
    <string name="label_actions_activity">AAPS</string>
    <string name="label_watchface">AAPS</string>
    <string name="label_watchface_large">AAPS(Large)</string>
    <string name="label_watchface_big_chart">AAPS(BigChart)</string>
    <string name="label_watchface_no_chart">AAPS(NoChart)</string>
    <string name="label_watchface_circle">AAPS(Circle)</string>
    <string name="label_watchface_v2">AAPS(v2)</string>
    <string name="label_watchface_cockpit">AAPS(Cockpit)</string>
    <string name="label_watchface_steampunk">AAPS(Steampunk)</string>
    <string name="label_watchface_digital_style">AAPS(DigitalStyle)</string>
    <string name="label_watchface_custom">AAPS(Custom)</string>
    <string name="label_actions_tile">AAPS(Actions)</string>
    <string name="label_temp_target_tile">AAPS(Temp Target)</string>
    <string name="label_quick_wizard_tile">AAPS(Quick Wizard)</string>
    <string name="label_warning_sync">No data!</string>
    <string name="label_warning_old">Old data!</string>
    <string name="label_warning_since">Since %1$s</string>
    <string name="label_warning_sync_aaps">Sync with AAPS!</string>
    <string name="msg_warning_sync">No data received since %1$s! Check if AAPS on the phone sends data to watch</string>
    <string name="msg_warning_old">AAPS data is %1$s old! Check your sensor, xDrip+, NS, AAPS config or other!</string>
    <string name="pref_vibrate_on_bolus">Vibrate on Bolus</string>
    <string name="pref_units_for_actions">Units for Actions</string>
    <string name="units_short">U</string>
    <string name="pref_show_date">Show Date</string>
    <string name="pref_show_iob">Show IOB</string>
    <string name="pref_show_detailed_iob">Show detailed IOB</string>
    <string name="pref_show_cob">Show COB</string>
    <string name="pref_show_delta">Show Delta</string>
    <string name="pref_show_detailed_delta">Show detailed Delta</string>
    <string name="pref_show_avgdelta">Show AvgDelta</string>
    <string name="pref_show_phone_battery">Show Phone Battery</string>
    <string name="pref_show_rig_battery">Show Rig Battery</string>
    <string name="pref_show_basal_rate">Show Basal Rate</string>
    <string name="pref_show_loop_status">Show Loop Status</string>
    <string name="pref_show_bg">Show BG</string>
    <string name="pref_show_bgi">Show BGI</string>
    <string name="pref_show_direction_arrow">Show Direction Arrow</string>
    <string name="pref_show_ago">Show Ago</string>
    <string name="pref_dark" comment="Enables dark visual theme">Dark</string>
    <string name="pref_highlight_basals">Highlight Basals</string>
    <string name="pref_matching_divider" comment="To make divider match its background with background of whole watchface">Matching divider</string>
    <string name="pref_chart_timeframe">Chart Timeframe</string>
    <string name="pref_1_hour">1 hour</string>
    <string name="pref_2_hours">2 hours</string>
    <string name="pref_3_hours">3 hours</string>
    <string name="pref_4_hours">4 hours</string>
    <string name="pref_5_hours">5 hours</string>
    <string name="pref_input_design">Input Design</string>
    <string name="pref_default">Default</string>
    <string name="pref_quick_righty">Quick righty</string>
    <string name="pref_quick_lefty">Quick lefty</string>
    <string name="pref_modern_sparse">Modern Sparse</string>
    <string name="pref_delta_granularity">Delta Granularity (Steampunk)</string>
    <string name="pref_low">Low</string>
    <string name="pref_medium">Medium</string>
    <string name="pref_high">High</string>
    <string name="pref_auto">Auto</string>
    <string name="pref_big_numbers">Big Numbers</string>
    <string name="pref_ring_history">Ring History</string>
    <string name="pref_light_ring_history">Light Ring History</string>
    <string name="pref_animations">Animations</string>
    <string name="pref_wizard_in_menu">Calculator in Menu</string>
    <string name="pref_prime_in_menu">Prime in Menu</string>
    <string name="pref_single_target">Single Target</string>
    <string name="pref_wizard_percentage">Calculator Percentage</string>
    <string name="pref_complication_tap_action">Complication Tap Action</string>
    <string name="pref_unicode_in_complications">Unicode in Complications</string>
    <string name="pref_version">Version:</string>
    <string name="pref_moreWatchfaceSettings">More Watchface settings</string>
    <string name="pref_lookInYourWatchfaceConfiguration">Look into Watchface configuration, please.</string>
    <string name="menu_tempt">TempT</string>
    <string name="menu_wizard">Calculator</string>
    <string name="menu_wizard_short">Calc</string>
    <string name="menu_treatment">Treatment</string>
    <string name="menu_treatment_short">Treat</string>
    <string name="menu_bolus">Bolus</string>
    <string name="menu_carb">Carbs</string>
    <string name="menu_ecarb">eCarbs</string>
    <string name="menu_settings">Settings</string>
    <string name="menu_status">Status</string>
    <string name="menu_resync">Re-Sync</string>
    <string name="menu_prime_fill">Prime/Fill</string>
    <string name="menu_none">None</string>
    <string name="menu_default">Default</string>
    <string name="menu_menu">Menu</string>
    <string name="quick_wizard_short">XL</string>
    <string name="action_duration">Duration</string>
    <string name="action_tempt_confirmation">Temp Target Requested</string>
    <string name="action_quick_wizard_confirmation">Quick Wizard Requested</string>
    <string name="action_treatment_confirmation">Treatment Requested</string>
    <string name="action_bolus_confirmation">Bolus Requested</string>
    <string name="action_wizard_confirmation">Calculation Requested</string>
    <string name="action_fill_confirmation">Fill Requested</string>
    <string name="action_ecarb_confirmation">Carbs Requested</string>
    <string name="action_profile_switch_confirmation">Profile Switch Requested</string>
    <string name="action_target" comment="In temp target menu, single target value">Target</string>
    <string name="action_low" comment="In temp target menu, lower value from range">Low</string>
    <string name="action_high" comment="In temp target menu, higher value from range">High</string>
    <string name="action_carbs">Carbs</string>
    <string name="action_ecarbs">eCarbs</string>
    <string name="action_percentage">Percentage</string>
    <string name="action_start_min">Start [min]</string>
    <string name="action_duration_h">Duration [h]</string>
    <string name="action_insulin">Insulin</string>
    <string name="action_preset_1">Preset 1</string>
    <string name="action_preset_2">Preset 2</string>
    <string name="action_preset_3">Preset 3</string>
    <string name="action_free_amount" comment="In prime/fill menu, allows one to enter any amount to be used for priming/filling">Free amount</string>
    <string name="action_confirm">CONFIRM</string>
    <string name="action_timeshift">timeshift</string>
    <string name="action_bolus">Bolus</string>
    <string name="bolus_progress">Bolus Progress</string>
    <string name="press_to_cancel">press to cancel</string>
    <string name="cancel_bolus">CANCEL BOLUS</string>
    <string name="status_pump">Pump</string>
    <string name="status_loop">Loop</string>
    <string name="status_profile_switch">Profile switch</string>
    <string name="status_tdd">TDD</string>
    <string name="activity_carb">Carb</string>
    <string name="activity_IOB">IOB</string>
    <string name="activity_no_status">no status</string>
    <string name="color_name_red">red</string>
    <string name="color_name_pink">pink</string>
    <string name="color_name_purple">purple</string>
    <string name="color_name_deeppurple">deep purple</string>
    <string name="color_name_indigo">indigo</string>
    <string name="color_name_blue">blue</string>
    <string name="color_name_lightblue">light blue</string>
    <string name="color_name_cyan">cyan</string>
    <string name="color_name_teal">teal</string>
    <string name="color_name_green">green</string>
    <string name="color_name_lightgreen">light green</string>
    <string name="color_name_lime">lime</string>
    <string name="color_name_yellow">yellow</string>
    <string name="color_name_amber">amber</string>
    <string name="color_name_orange">orange</string>
    <string name="color_name_deeporange">deep orange</string>
    <string name="color_name_brown">brown</string>
    <string name="color_name_gray">gray</string>
    <string name="color_name_bluegray">blue gray</string>
    <string name="color_name_white">white</string>
    <string name="color_name_black">black</string>
    <string name="color_name_multicolor">multicolor</string>
    <string name="pref_simplify_ui">Simplify UI</string>
    <string name="pref_simplify_ui_sum">Only show time and BG</string>
    <string name="pref_vibrate_hourly">Vibrate hourly</string>
    <string name="pref_show_weeknumber">Show Week number</string>
    <string name="custom_pref_show_seconds">Show seconds</string>
    <string name="digitalstyle_pref_your_style">Your style:</string>
    <string name="digitalstyle_style_none">no style</string>
    <string name="digitalstyle_style_minimal">minimal style</string>
    <string name="digitalstyle_style_shape">shape style</string>
    <string name="digitalstyle_style_full">full style</string>
    <string name="digitalstyle_pref_your_color">Your color:</string>
    <string name="digitalstyle_pref_your_color_saturation">Your color saturation:</string>
    <string name="digitalstyle_pref_your_color_opacity">Your color opacity:</string>
    <string name="bolus_progress_channel_name">AAPS Bolus Progress</string>
    <string name="bolus_progress_silent_channel_name">AAPS Bolus Progress Silent</string>
    <string name="bolus_progress_channel_description">Bolus progress and cancel</string>
    <string name="bolus_progress_silent_channel_description">Bolus progress and cancel with less vibrations</string>
    <string name="simple_ui_off">Off</string>
    <string name="simple_ui_charging">During Charging</string>
    <string name="simple_ui_always_on">Always On Mode</string>
    <string name="simple_ui_always_on_charging">Always On and Charging</string>
    <string name="temp_target_eating_soon">Eating</string>
    <string name="temp_target_hypo">Hypo</string>
    <string name="temp_target_activity">Activity</string>
    <string name="temp_target_manual">Manual</string>
    <string name="temp_target_cancel">Cancel</string>
    <string name="tile_none">None</string>
    <string name="tile_no_config">No config available</string>
    <string name="wear_control_not_enabled">Wear controls disabled</string>
    <string name="wear_control_no_data">No data available</string>
    <string name="key_quickwizard" translatable="false">QuickWizard</string>
    <string name="key_wear_control" translatable="false">wearcontrol</string>
    <string name="key_units_mgdl" translatable="false">units_mgdl</string>
    <string name="key_bolus_wizard_percentage" translatable="false">boluswizard_percentage</string>
    <string name="key_treatments_safety_max_carbs" translatable="false">treatmentssafety_maxcarbs</string>
    <string name="key_treatments_safety_max_bolus" translatable="false">treatmentssafety_maxbolus</string>
    <string name="key_quick_wizard_data" translatable="false">quick_wizard_data</string>
    <string name="key_prime_fill" translatable="false">primefill</string>
    <string name="key_show_wizard" translatable="false">showWizard</string>
    <string name="key_single_target" translatable="false">singletarget</string>
    <string name="key_wizard_percentage" translatable="false">wizardpercentage</string>
    <string name="key_highlight_basals" translatable="false">highlight_basals</string>
    <string name="key_chart_time_frame" translatable="false">chart_time_frame</string>
    <string name="key_show_week_number" translatable="false">show_week_number</string>
    <string name="key_show_date" translatable="false">show_date</string>
    <string name="key_show_cob" translatable="false">show_cob</string>
    <string name="key_show_bg" translatable="false">showBG</string>
    <string name="key_show_bgi" translatable="false">showBGI</string>
    <string name="key_show_external_status" translatable="false">showExternalStatus</string>
    <string name="key_show_ago" translatable="false">showAgo</string>
    <string name="key_show_big_numbers" translatable="false">showBigNumbers</string>
    <string name="key_show_delta" translatable="false">showDelta</string>
    <string name="key_show_detailed_delta" translatable="false">showDetailedDelta</string>
    <string name="key_show_avg_delta" translatable="false">showAvgDelta</string>
    <string name="key_show_ring_history" translatable="false">showRingHistory</string>
    <string name="key_digital_style_frame_style" translatable="false">digital_style_frame_style</string>
    <string name="key_digital_style_frame_color" translatable="false">digital_style_frame_color</string>
    <string name="key_digital_style_frame_color_saturation" translatable="false">digital_style_frame_color_saturation</string>
    <string name="key_digital_style_frame_color_opacity" translatable="false">digital_style_frame_color_opacity</string>
    <string name="key_show_direction" translatable="false">show_direction</string>
    <string name="key_show_iob" translatable="false">show_iob</string>
    <string name="key_show_detailed_iob" translatable="false">show_detailed_iob</string>
    <string name="key_show_uploader_battery" translatable="false">show_uploader_battery</string>
    <string name="key_show_rig_battery" translatable="false">show_rig_battery</string>
    <string name="key_show_temp_basal" translatable="false">show_temp_basal</string>
    <string name="key_vibrate_hourly" translatable="false">vibrate_hourly</string>
    <string name="key_match_divider" translatable="false">match_divider</string>
    <string name="key_simplify_ui" translatable="false">simplify_ui</string>
    <string name="key_dark" translatable="false">dark</string>
    <string name="key_input_design" translatable="false">input_design</string>
    <string name="key_complication_tap_action" translatable="false">complication_tap_action</string>
    <string name="key_carbs_button_increment_1" translatable="false">carbs_button_increment_1</string>
    <string name="key_carbs_button_increment_2" translatable="false">carbs_button_increment_2</string>
    <string name="key_enable_custom_setting" translatable="false">enable_custom_setting</string>
    <string name="key_digital_watchface" translatable="false">digital_watchface</string>
    <string name="key_digital_timing" translatable="false">digital_timing</string>
    <string name="key_analog_watchface" translatable="false">analog_watchface</string>
    <string name="key_show_seconds" translatable="false">show_second</string>
    <string name="key_high_color" translatable="false">highcolor</string>
    <string name="key_mid_color" translatable="false">midcolor</string>
    <string name="key_low_color" translatable="false">lowcolor</string>
    <string name="increment">increment</string>
    <string name="decrement">decrement</string>
    <string name="first_char_high">H</string>
    <string name="first_char_low">L</string>
    <string name="abbreviation_average">avg</string>
    <string name="no_iob_u">--U</string>
    <string name="no_cob_g">--g</string>
    <string name="no_tmp_basal_u_h">-.--U/h</string>
    <string name="uploader_na">U: --%</string>
    <string name="no_status">S: --</string>
    <string name="time_stamp_na_min_ago">-- Min. ago</string>
    <string name="delta_na">--- mg/dl</string>
    <string name="no_loop_status">No Loop Status</string>
    <string name="cob_000g">000g</string>
    <string name="svg_00_0" comment="use , or . only">00,0</string>
    <string name="iob_0_00u">0,00U</string>
    <string name="snooze_alert">AAPS Snooze Alert</string>
    <string name="sending_snooze">Sending Snooze to AAPS</string>
    <string name="short_hour">h</string>
    <string name="week_short">w</string>
    <string name="day_short">d</string>
    <string name="hour_short">h</string>
<<<<<<< HEAD
    <string name="old">old</string>
    <string name="old_warning">!old!</string>
    <string name="error">!err!</string>

=======
    <string name="hour_minute">%1$s:%2$s</string>
    <string name="hour_minute_second">%1$s:%2$s:%3$s</string>
    <string name="old">old</string>
    <string name="old_warning">!old!</string>
    <string name="error">!err!</string>
    <string name="key_heart_rate_sampling" translatable="false">heart_rate_sampling</string>
    <string name="pref_heartRateSampling">Heart Rate</string>
>>>>>>> ab74947c
</resources><|MERGE_RESOLUTION|>--- conflicted
+++ resolved
@@ -247,12 +247,6 @@
     <string name="week_short">w</string>
     <string name="day_short">d</string>
     <string name="hour_short">h</string>
-<<<<<<< HEAD
-    <string name="old">old</string>
-    <string name="old_warning">!old!</string>
-    <string name="error">!err!</string>
-
-=======
     <string name="hour_minute">%1$s:%2$s</string>
     <string name="hour_minute_second">%1$s:%2$s:%3$s</string>
     <string name="old">old</string>
@@ -260,5 +254,4 @@
     <string name="error">!err!</string>
     <string name="key_heart_rate_sampling" translatable="false">heart_rate_sampling</string>
     <string name="pref_heartRateSampling">Heart Rate</string>
->>>>>>> ab74947c
 </resources>