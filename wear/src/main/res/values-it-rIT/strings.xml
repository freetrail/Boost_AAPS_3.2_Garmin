<?xml version="1.0" encoding="utf-8"?>
<resources>
    <string name="app_name">AAPS</string>
    <string name="label_actions_activity">AAPS</string>
    <string name="label_watchface">AAPS</string>
    <string name="label_watchface_large">AAPS(Large)</string>
    <string name="label_watchface_big_chart">AAPS(BigChart)</string>
    <string name="label_watchface_no_chart">AAPS(NoChart)</string>
    <string name="label_watchface_circle">AAPS(Circle)</string>
    <string name="label_watchface_v2">AAPS(v2)</string>
    <string name="label_watchface_cockpit">AAPS(Cockpit)</string>
    <string name="label_watchface_steampunk">AAPS(Steampunk)</string>
    <string name="label_watchface_digital_style">AAPS(DigitalStyle)</string>
    <string name="label_watchface_custom">AAPS(Personalizzato)</string>
    <string name="label_actions_tile">AAPS(azioni)</string>
    <string name="label_temp_target_tile">AAPS(Temp Target)</string>
    <string name="label_quick_wizard_tile">AAPS(Quick Wizard)</string>
    <string name="label_warning_sync">No dati!</string>
    <string name="label_warning_old">Dati vecchi!</string>
    <string name="label_warning_since">Da %1$s</string>
    <string name="label_warning_sync_aaps">Sincro con AAPS!</string>
    <string name="msg_warning_sync">Nessun dato ricevuto da %1$s! Controlla se AAPS sul telefono invia i dati allo smartwatch</string>
    <string name="msg_warning_old">I dati di AAPS sono vecchi di %1$s ! Controlla il tuo sensore, xDrip+, NS, la configurazione di AAPS o altro!</string>
    <string name="pref_vibrate_on_bolus">Vibra durante bolo</string>
    <string name="pref_units_for_actions">Unità per azioni</string>
    <string name="pref_show_date">Mostra data</string>
    <string name="pref_show_iob">Mostra IOB</string>
    <string name="pref_show_cob">Mostra COB</string>
    <string name="pref_show_delta">Mostra delta</string>
    <string name="pref_show_avgdelta">Mostra AvgDelta</string>
    <string name="pref_show_phone_battery">Mostra batteria telefono</string>
    <string name="pref_show_rig_battery">Mostra batteria rig</string>
    <string name="pref_show_basal_rate">Mostra velocità basale</string>
    <string name="pref_show_loop_status">Mostra stato loop</string>
    <string name="pref_show_bg">Mostra BG</string>
    <string name="pref_show_direction_arrow">Mostra frecce direzionali</string>
    <string name="pref_show_ago">Mostra Indietro</string>
    <string name="pref_dark" comment="Enables dark visual theme">Scuro</string>
    <string name="pref_highlight_basals">Evidenzia basali</string>
    <string name="pref_matching_divider" comment="To make divider match its background with background of whole watchface">Matching divider</string>
    <string name="pref_chart_timeframe">Timeframe Grafico</string>
    <string name="pref_1_hour">1 ora</string>
    <string name="pref_2_hours">2 ore</string>
    <string name="pref_3_hours">3 ore</string>
    <string name="pref_4_hours">4 ore</string>
    <string name="pref_5_hours">5 ore</string>
    <string name="pref_input_design">Input Design</string>
    <string name="pref_default">Default</string>
    <string name="pref_quick_righty">Quick righty</string>
    <string name="pref_quick_lefty">Quick lefty</string>
    <string name="pref_modern_sparse">Modern Sparse</string>
    <string name="pref_delta_granularity">Delta Granularity (Steampunk)</string>
    <string name="pref_low">Basso</string>
    <string name="pref_medium">Medio</string>
    <string name="pref_high">Alto</string>
    <string name="pref_auto">Auto</string>
    <string name="pref_big_numbers">Numeri grandi</string>
    <string name="pref_ring_history">Ring History</string>
    <string name="pref_light_ring_history">Light Ring History</string>
    <string name="pref_animations">Animazioni</string>
    <string name="pref_wizard_in_menu">Calcolatrice in menu</string>
    <string name="pref_prime_in_menu">Carica in Menu</string>
    <string name="pref_single_target">Target singolo</string>
    <string name="pref_wizard_percentage">Calcolatore percentuale</string>
    <string name="pref_complication_tap_action">Complication Tap Action</string>
    <string name="pref_unicode_in_complications">Unicode in Complications</string>
    <string name="pref_version">Versione:</string>
    <string name="pref_moreWatchfaceSettings">Più impostazioni watchface</string>
    <string name="pref_lookInYourWatchfaceConfiguration">Controlla configurazione watchface.</string>
    <string name="menu_tempt">TempT</string>
    <string name="menu_wizard">Calcolatore</string>
    <string name="menu_wizard_short">Calc</string>
    <string name="menu_treatment">Trattamento</string>
    <string name="menu_treatment_short">Tratt</string>
    <string name="menu_bolus">Bolo</string>
    <string name="menu_carb">CHO</string>
    <string name="menu_ecarb">CHO estesi</string>
    <string name="menu_settings">Impostazioni</string>
    <string name="menu_status">Stato</string>
    <string name="menu_resync">Re-Sincronizza</string>
    <string name="menu_prime_fill">Carica/Riempi</string>
    <string name="menu_none">Nessuno</string>
    <string name="menu_default">Default</string>
    <string name="menu_menu">Menu</string>
    <string name="quick_wizard_short">XL</string>
    <string name="action_duration">Durata</string>
    <string name="action_tempt_confirmation">Target temporaneo richiesto</string>
    <string name="action_quick_wizard_confirmation">Calcolatore rapido richiesto</string>
    <string name="action_treatment_confirmation">Trattamento richiesto</string>
    <string name="action_bolus_confirmation">Bolo richiesto</string>
    <string name="action_wizard_confirmation">Calcolo richiesto</string>
    <string name="action_fill_confirmation">Riempimento richiesto</string>
    <string name="action_ecarb_confirmation">CHO richiesti</string>
    <string name="action_profile_switch_confirmation">Cambio profilo richiesto</string>
    <string name="action_target" comment="In temp target menu, single target value">Target</string>
    <string name="action_low" comment="In temp target menu, lower value from range">Basso</string>
    <string name="action_high" comment="In temp target menu, higher value from range">Alto</string>
    <string name="action_carbs">CHO</string>
    <string name="action_ecarbs">CHO estesi</string>
    <string name="action_percentage">Percentuale</string>
    <string name="action_start_min">Avvio [min]</string>
    <string name="action_duration_h">Durata [h]</string>
    <string name="action_insulin">Insulina</string>
    <string name="action_preset_1">Preset 1</string>
    <string name="action_preset_2">Preset 2</string>
    <string name="action_preset_3">Preset 3</string>
    <string name="action_free_amount" comment="In prime/fill menu, allows one to enter any amount to be used for priming/filling">Quantità libera</string>
    <string name="action_confirm">CONFERMA</string>
    <string name="action_timeshift">timeshift</string>
    <string name="action_bolus">Bolo</string>
    <string name="bolus_progress">Progresso bolo</string>
    <string name="press_to_cancel">premi per cancellare</string>
    <string name="cancel_bolus">CANCELLA BOLO</string>
    <string name="status_pump">Micro</string>
    <string name="status_loop">Loop</string>
    <string name="status_profile_switch">Cambio profilo</string>
    <string name="status_tdd">TDD</string>
    <string name="activity_carb">CHO</string>
    <string name="activity_IOB">IOB</string>
    <string name="activity_no_status">no status</string>
    <string name="color_name_red">rosso</string>
    <string name="color_name_pink">rosa</string>
    <string name="color_name_purple">porpora</string>
    <string name="color_name_deeppurple">viola</string>
    <string name="color_name_indigo">indaco</string>
    <string name="color_name_blue">blu</string>
    <string name="color_name_lightblue">azzurro</string>
    <string name="color_name_cyan">ciano</string>
    <string name="color_name_teal">verde acqua</string>
    <string name="color_name_green">verde</string>
    <string name="color_name_lightgreen">verde chiaro</string>
    <string name="color_name_lime">lime</string>
    <string name="color_name_yellow">giallo</string>
    <string name="color_name_amber">ambra</string>
    <string name="color_name_orange">arancione</string>
    <string name="color_name_deeporange">arancione scuro</string>
    <string name="color_name_brown">marrone</string>
    <string name="color_name_gray">grigio</string>
    <string name="color_name_bluegray">grigio-azzurro</string>
    <string name="color_name_white">bianco</string>
    <string name="color_name_black">nero</string>
    <string name="color_name_multicolor">multicolore</string>
    <string name="pref_simplify_ui">Semplifica UI</string>
    <string name="pref_simplify_ui_sum">Mostra solo tempo e BG</string>
    <string name="pref_vibrate_hourly">Vibra a ogni ora</string>
    <string name="pref_show_weeknumber">Mostra numero settimana</string>
    <string name="custom_pref_show_seconds">Mostra secondi</string>
    <string name="digitalstyle_pref_your_style">Il tuo stile:</string>
    <string name="digitalstyle_style_none">nessuno stile</string>
    <string name="digitalstyle_style_minimal">stile minimale</string>
    <string name="digitalstyle_style_shape">stile shape</string>
    <string name="digitalstyle_style_full">stile completo</string>
    <string name="digitalstyle_pref_your_color">Il tuo colore:</string>
    <string name="digitalstyle_pref_your_color_saturation">Saturazione del tuo colore:</string>
    <string name="digitalstyle_pref_your_color_opacity">Opacità del tuo colore:</string>
    <string name="bolus_progress_channel_name">Progresso bolo AAPS</string>
    <string name="bolus_progress_silent_channel_name">Progresso bolo AAPS silenzioso</string>
    <string name="bolus_progress_channel_description">Progresso e cancellazione bolo</string>
    <string name="bolus_progress_silent_channel_description">Progresso e cancellazione bolo con meno vibrazioni</string>
    <string name="simple_ui_off">Off</string>
    <string name="simple_ui_charging">Durante la ricarica</string>
    <string name="simple_ui_always_on">Modalità Always On</string>
    <string name="simple_ui_always_on_charging">Always On e Ricarica</string>
    <string name="temp_target_eating_soon">Pasto</string>
    <string name="temp_target_hypo">Ipoglicemia</string>
    <string name="temp_target_activity">Attività fisica</string>
    <string name="temp_target_manual">Manuale</string>
    <string name="temp_target_cancel">Annulla</string>
    <string name="tile_none">Nessuno</string>
    <string name="tile_no_config">Nessuna configurazione disponibile</string>
    <string name="wear_control_not_enabled">Controlli smartwatch disabilitati</string>
    <string name="wear_control_no_data">Nessun dato disponibile</string>
    <string name="increment">incremento</string>
    <string name="decrement">decremento</string>
    <string name="first_char_high">H</string>
    <string name="first_char_low">L</string>
    <string name="abbreviation_average">media</string>
    <string name="no_iob_u">--U</string>
    <string name="no_cob_g">--g</string>
    <string name="no_tmp_basal_u_h">-.--U/h</string>
    <string name="uploader_na">U: --%</string>
    <string name="no_status">S: --</string>
    <string name="time_stamp_na_min_ago">-- Min. fa</string>
    <string name="delta_na">--- mg/dl</string>
    <string name="no_loop_status">Nessun stato di loop</string>
    <string name="cob_000g">000g</string>
    <string name="svg_00_0" comment="use , or . only">00,0</string>
    <string name="iob_0_00u">0,00U</string>
    <string name="snooze_alert">Avviso snooze AAPS</string>
    <string name="sending_snooze">Invio snooze ad AAPS</string>
    <string name="short_hour">h</string>
    <string name="week_short">w</string>
    <string name="day_short">d</string>
    <string name="hour_short">h</string>
    <string name="old">vecchio</string>
    <string name="old_warning">!vecchio!</string>
    <string name="error">!err!</string>
<<<<<<< HEAD
=======
    <string name="pref_heartRateSampling">Frequenza cardiaca</string>
>>>>>>> ab74947c
</resources><|MERGE_RESOLUTION|>--- conflicted
+++ resolved
@@ -195,8 +195,5 @@
     <string name="old">vecchio</string>
     <string name="old_warning">!vecchio!</string>
     <string name="error">!err!</string>
-<<<<<<< HEAD
-=======
     <string name="pref_heartRateSampling">Frequenza cardiaca</string>
->>>>>>> ab74947c
 </resources>