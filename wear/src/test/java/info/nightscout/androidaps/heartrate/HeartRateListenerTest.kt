package info.nightscout.androidaps.heartrate

import android.content.Context
import android.hardware.Sensor
import android.hardware.SensorManager
import com.google.common.truth.Truth.assertThat
import info.nightscout.rx.AapsSchedulers
import info.nightscout.rx.weardata.EventData.ActionHeartRate
import info.nightscout.sharedtests.AAPSLoggerTest
import io.reactivex.rxjava3.core.Scheduler
import io.reactivex.rxjava3.disposables.Disposable
import org.junit.jupiter.api.AfterEach
import org.junit.jupiter.api.BeforeEach
import org.junit.jupiter.api.Test
import org.mockito.ArgumentMatchers.any
import org.mockito.ArgumentMatchers.eq
import org.mockito.Mockito
import org.mockito.Mockito.mock
import org.mockito.Mockito.verify
import org.mockito.Mockito.`when`
import java.util.concurrent.TimeUnit

internal class HeartRateListenerTest {

    private val aapsLogger = AAPSLoggerTest()
    private val aapsSchedulers = object : AapsSchedulers {
        override val main: Scheduler = mock(Scheduler::class.java)
        override val io: Scheduler = mock(Scheduler::class.java)
        override val cpu: Scheduler = mock(Scheduler::class.java)
        override val newThread: Scheduler = mock(Scheduler::class.java)
    }
    private val schedule = mock(Disposable::class.java)
    private val heartRates = mutableListOf<ActionHeartRate>()
    private val device = "unknown unknown"

    private fun create(timestampMillis: Long): HeartRateListener {
        val ctx = mock(Context::class.java)
        `when`(
            aapsSchedulers.io.schedulePeriodicallyDirect(
                any(), eq(60_000L), eq(60_000L), eq(TimeUnit.MILLISECONDS)
            )
        ).thenReturn(schedule)
        val listener = HeartRateListener(ctx, aapsLogger, aapsSchedulers, timestampMillis)
        verify(aapsSchedulers.io).schedulePeriodicallyDirect(
            any(), eq(60_000L), eq(60_000L), eq(TimeUnit.MILLISECONDS)
        )
        listener.sendHeartRate = { hr -> heartRates.add(hr) }
        return listener
    }

    private fun sendSensorEvent(
        listener: HeartRateListener,
        timestamp: Long,
        heartRate: Int,
        sensorType: Int? = Sensor.TYPE_HEART_RATE,
        accuracy: Int = SensorManager.SENSOR_STATUS_ACCURACY_HIGH
    ) {
        listener.onSensorChanged(sensorType, accuracy, timestamp, floatArrayOf(heartRate.toFloat()))
    }

    @BeforeEach
    fun before() {
        heartRates.clear()
    }

    @AfterEach
    fun cleanup() {
        Mockito.verifyNoInteractions(aapsSchedulers.main)
        Mockito.verifyNoMoreInteractions(aapsSchedulers.io)
        Mockito.verifyNoInteractions(aapsSchedulers.cpu)
        Mockito.verifyNoInteractions(aapsSchedulers.newThread)
        verify(schedule).dispose()
    }

    @Test
    fun onSensorChanged() {
        val start = System.currentTimeMillis()
        val d1 = 10_000L
        val d2 = 20_000L
        val listener = create(start)

        assertThat(listener.currentHeartRateBpm).isNull()
        sendSensorEvent(listener, start + d1, 80)
        assertThat(heartRates).isEmpty()
        assertThat(listener.currentHeartRateBpm).isEqualTo(80)

        listener.send(start + d2)
        assertThat(heartRates).containsExactly(ActionHeartRate(d2, start + d2, 80.0, device))
        listener.dispose()
    }

    @Test
    fun onSensorChanged2() {
        val start = System.currentTimeMillis()
        val d1 = 10_000L
        val d2 = 40_000L
        val listener = create(start)

        sendSensorEvent(listener, start, 80)
<<<<<<< HEAD
        assertEquals(0, heartRates.size)
        assertEquals(80, listener.currentHeartRateBpm)
        sendSensorEvent(listener, start + d1, 100)
        assertEquals(0, heartRates.size)
        assertEquals(100, listener.currentHeartRateBpm)
=======
        assertThat(heartRates).isEmpty()
        assertThat(listener.currentHeartRateBpm).isEqualTo(80)
        sendSensorEvent(listener, start + d1, 100)
        assertThat(heartRates).isEmpty()
        assertThat(listener.currentHeartRateBpm).isEqualTo(100)
>>>>>>> 19f1be3e


        listener.send(start + d2)
        assertThat(heartRates).containsExactly(ActionHeartRate(d2, start + d2, 95.0, device))
        listener.dispose()
    }

    @Test
    fun onSensorChangedMultiple() {
        val start = System.currentTimeMillis()
        val d1 = 10_000L
        val d2 = 40_000L
        val listener = create(start)

        sendSensorEvent(listener, start, 80)
        listener.send(start + d1)
        assertThat(heartRates).hasSize(1)

        sendSensorEvent(listener, start + d1, 100)
<<<<<<< HEAD
        assertEquals(1, heartRates.size)
=======
        assertThat(heartRates).hasSize(1)
>>>>>>> 19f1be3e
        listener.send(start + d2)
        assertThat(heartRates).containsExactly(
            ActionHeartRate(d1, start + d1, 80.0, device),
            ActionHeartRate(d2 - d1, start + d2, 100.0, device),
        ).inOrder()
        listener.dispose()
    }

    @Test
    fun onSensorChangedNoContact() {
        val start = System.currentTimeMillis()
        val d1 = 10_000L
        val d2 = 40_000L
        val listener = create(start)

        sendSensorEvent(listener, start, 80)
        sendSensorEvent(listener, start + d1, 100, accuracy = SensorManager.SENSOR_STATUS_NO_CONTACT)
        assertThat(listener.currentHeartRateBpm).isNull()
        listener.send(start + d2)

        assertThat(heartRates).containsExactly(ActionHeartRate(d2, start + d2, 80.0, device))
        listener.dispose()
    }

    @Test
    fun onAccuracyChanged() {
        val start = System.currentTimeMillis()
        val d1 = 10_000L
        val d2 = 40_000L
        val d3 = 70_000L
        val listener = create(start)

        sendSensorEvent(listener, start, 80)
        listener.onAccuracyChanged(Sensor.TYPE_HEART_RATE, SensorManager.SENSOR_STATUS_UNRELIABLE, start + d1)
        sendSensorEvent(listener, start + d2, 100)
        listener.send(start + d3)

        assertThat(heartRates).containsExactly(ActionHeartRate(d3, start + d3, 95.0, device))
        listener.dispose()
    }
}<|MERGE_RESOLUTION|>--- conflicted
+++ resolved
@@ -97,19 +97,11 @@
         val listener = create(start)
 
         sendSensorEvent(listener, start, 80)
-<<<<<<< HEAD
-        assertEquals(0, heartRates.size)
-        assertEquals(80, listener.currentHeartRateBpm)
-        sendSensorEvent(listener, start + d1, 100)
-        assertEquals(0, heartRates.size)
-        assertEquals(100, listener.currentHeartRateBpm)
-=======
         assertThat(heartRates).isEmpty()
         assertThat(listener.currentHeartRateBpm).isEqualTo(80)
         sendSensorEvent(listener, start + d1, 100)
         assertThat(heartRates).isEmpty()
         assertThat(listener.currentHeartRateBpm).isEqualTo(100)
->>>>>>> 19f1be3e
 
 
         listener.send(start + d2)
@@ -129,11 +121,7 @@
         assertThat(heartRates).hasSize(1)
 
         sendSensorEvent(listener, start + d1, 100)
-<<<<<<< HEAD
-        assertEquals(1, heartRates.size)
-=======
         assertThat(heartRates).hasSize(1)
->>>>>>> 19f1be3e
         listener.send(start + d2)
         assertThat(heartRates).containsExactly(
             ActionHeartRate(d1, start + d1, 80.0, device),
