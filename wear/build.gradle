buildscript {
    repositories {
        google()
        mavenCentral()
    }

    dependencies {
        classpath "org.jacoco:org.jacoco.core:0.8.10"
    }
}

plugins {
    id 'com.android.application'
    id 'kotlin-android'
    id 'kotlin-kapt'
    id 'kotlin-allopen'
}

apply from: "${project.rootDir}/core/main/test_dependencies.gradle"
apply from: "${project.rootDir}/core/main/android_dependencies.gradle"
apply from: "${project.rootDir}/core/main/jacoco_global.gradle"


def generateGitBuild = { ->

    StringBuilder stringBuilder = new StringBuilder()
    stringBuilder.append('"')
    try {
        def stdout = new ByteArrayOutputStream()
        exec {
            commandLine 'git', 'describe', '--always'
            standardOutput = stdout
        }
        String commitObject = stdout.toString().trim()
        stringBuilder.append(commitObject)
    } catch (ignored) {
        stringBuilder.append('NoGitSystemAvailable')
    }
    stringBuilder.append('-')
    stringBuilder.append((new Date()).format('yyyy.MM.dd'))
    stringBuilder.append('"')
    return stringBuilder.toString()
}

android {
    compileSdk 34

    defaultConfig {
        minSdkVersion 26
        targetSdkVersion 29
        versionCode 2
        version "3.2.0-rc1"
        buildConfigField "String", "BUILDVERSION", generateGitBuild()
    }

    buildFeatures {
        viewBinding true
    }

    flavorDimensions = ["standard"]
    productFlavors {
        full {
            applicationId "info.nightscout.androidaps"
            dimension "standard"
            versionName version
        }
        pumpcontrol {
            applicationId "info.nightscout.aapspumpcontrol"
            dimension "standard"
            versionName version + "-pumpcontrol"
        }
        aapsclient {
            applicationId "info.nightscout.aapsclient"
            dimension "standard"
            versionName version + "-aapsclient"
        }
        aapsclient2 {
            applicationId "info.nightscout.aapsclient2"
            dimension "standard"
            versionName version + "-aapsclient"
        }
    }
<<<<<<< HEAD
    namespace 'info.nightscout.androidaps'

    applicationVariants.all { variant ->
        variant.outputs.all { output ->
            def flavor = variant.productFlavors[0].name
            if (flavor == "full") flavor = "aaps"
            def date = new Date().format('yyMMdd')
            def fileName = "wear-$flavor-$version-custom-$date"
            outputFileName = new File(fileName + ".apk")
        }
    }
=======
    namespace 'app.aaps.wear'
>>>>>>> c79b7cf4
}

allprojects {
    repositories {
        google()
        mavenCentral()
    }
    apply plugin: 'jacoco'
}


dependencies {
    implementation project(':shared:impl')
    implementation project(':core:interfaces')

    implementation fileTree(include: ['*.jar'], dir: 'libs')

    implementation "androidx.appcompat:appcompat:$appcompat_version"
    implementation "androidx.core:core-ktx:$core_version"
    implementation 'androidx.legacy:legacy-support-v13:1.0.0'
    implementation "androidx.preference:preference-ktx:$preferencektx_version"
    implementation 'androidx.wear:wear:1.3.0'
    implementation 'androidx.wear.tiles:tiles:1.2.0'
    implementation 'androidx.constraintlayout:constraintlayout:2.1.4'
    testImplementation project(':shared:tests')

    compileOnly "com.google.android.wearable:wearable:$wearable_version"
    implementation "com.google.android.support:wearable:$wearable_version"
    implementation "com.google.android.gms:play-services-wearable:$play_services_wearable_version"
    implementation(files("${rootProject.rootDir}/core/libraries/libs/ustwo-clockwise-debug.aar"))
    implementation(files("${rootProject.rootDir}/core/libraries/libs/wearpreferenceactivity-0.5.0.aar"))
    implementation(files("${rootProject.rootDir}/core/libraries/libs/hellocharts-library-1.5.8.aar"))

    implementation "org.jetbrains.kotlinx:kotlinx-coroutines-core:$coroutines_version"
    implementation "org.jetbrains.kotlinx:kotlinx-coroutines-android:$coroutines_version"
    implementation "org.jetbrains.kotlinx:kotlinx-coroutines-guava:$coroutines_version"
    implementation "org.jetbrains.kotlinx:kotlinx-coroutines-play-services:$coroutines_version"
    implementation "org.jetbrains.kotlinx:kotlinx-datetime:$kotlinx_datetime_version"
    implementation "org.jetbrains.kotlin:kotlin-stdlib-jdk8:$kotlin_version"

    // for old fashioned support-app version
    implementation "com.google.dagger:dagger:$dagger_version"
    implementation "com.google.dagger:dagger-android:$dagger_version"
    implementation "com.google.dagger:dagger-android-support:$dagger_version"

    kapt "com.google.dagger:dagger-android-processor:$dagger_version"
    kapt "com.google.dagger:dagger-compiler:$dagger_version"
}
repositories {
    mavenCentral()
}

// This is necessary to prevent Gradle build errors like:
//
//  Duplicate class androidx.lifecycle.ViewModelLazy found in modules jetified-lifecycle-viewmodel-ktx-2.3.1-runtime (androidx.lifecycle:lifecycle-viewmodel-ktx:2.3.1) and lifecycle-viewmodel-2.5.0-runtime (androidx.lifecycle:lifecycle-viewmodel:2.5.0)
//
// By explicitly adding these dependencies, the jetifier
// is forced to use the correct lifecycle version instead
// of automatically picking 2.3.1.
//
// See: https://stackoverflow.com/a/69832319/560774
configurations {
    all {
        exclude group: 'androidx.lifecycle', module: 'lifecycle-viewmodel-ktx'
    }
}<|MERGE_RESOLUTION|>--- conflicted
+++ resolved
@@ -80,8 +80,7 @@
             versionName version + "-aapsclient"
         }
     }
-<<<<<<< HEAD
-    namespace 'info.nightscout.androidaps'
+    namespace 'app.aaps.wear'
 
     applicationVariants.all { variant ->
         variant.outputs.all { output ->
@@ -92,9 +91,6 @@
             outputFileName = new File(fileName + ".apk")
         }
     }
-=======
-    namespace 'app.aaps.wear'
->>>>>>> c79b7cf4
 }
 
 allprojects {
