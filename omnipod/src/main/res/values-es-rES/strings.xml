<?xml version="1.0" encoding="utf-8"?>
<resources>
    <!-- Omnipod -->
    <!-- Omnipod - Base -->
    <string name="description_pump_omnipod">La integración de la bomba para Omnipod requiere el dispositivo RileyLink (con al menos 2,0 firmware).</string>
    <!-- Omnipod Configuration -->
    <!-- Omnipod - Fragment -->
    <string name="omnipod_reservoir_left">%1$.2f U restantes</string>
    <string name="omnipod_reservoir_over50">Más De 50 U</string>
    <!-- Omnipod - Dialogs -->
    <string name="omnipod_frequency">Omnipod (433.91 MHz)</string>
    <!-- Omnipod - Error -->
    <string name="omnipod_error_illegal_init_action_type">Ilegal PodInitActionType: %1$s</string>
    <string name="omnipod_driver_error_unexpected_exception_type">Error inesperado. Por favor, informe! (tipo: %1$s).</string>
    <string name="omnipod_driver_error_communication_failed_unexpected_exception">La comunicación ha fallado: error inesperado. ¡Por favor, Informe!</string>
    <!-- Omnipod - Pod Mgmt -->
    <string name="omnipod_cmd_init_pod">Iniciar Pod</string>
    <string name="omnipod_cmd_deactivate_pod">Desactivar Pod</string>
<<<<<<< HEAD
    <string name="omnipod_cmd_pod_history_na">Historial del Pod no disponible en el momento.</string>
    <string name="omnipod_init_pod_wizard_step1_title">Llenar el Pod</string>
    <string name="omnipod_init_pod_wizard_step2_title">Cebado</string>
    <string name="omnipod_init_pod_wizard_step3_title">Adherir el Pod</string>
    <string name="omnipod_init_pod_wizard_step3_desc">\nPreparar el sitio de infusión. Retire el capuchón de la aguja del Pod y el adhesivo y aplique el Pod al sitio de perfusión.\n\nSi la cánula se queda fuera, por favor presione <b>Cancel</b> y descarte su Pod.\n\nPress <b>Next</b> para insertar la cánula y comenzar la entrega basal.</string>
    <string name="omnipod_init_pod_wizard_step4_title">Insertar cánula</string>
    <string name="omnipod_init_pod_wizard_step4_action_header">Intentando establecer la programación basal inicial e insertar la cánula.\n\nCuando todos los elementos están marcados, puede pulsar <b>Siguiente</b>.</string>
    <string name="omnipod_init_pod_wizard_pod_info_init_pod_description">\nEl Pod ahora está activo.\n\nSu horario basal ha sido programado y la cánula ha sido insertada.\n\nPor favor, verifique que la cánula ha sido insertada correctamente y reemplace su Pod si usted siente que no lo ha hecho.</string>
    <string name="omnipod_remove_pod_wizard_step1_desc">\nPulsa <b>Siguiente</b> para desactivar el Pod.\n\n<b>Nota:</b> Esto suspenderá toda la entrega insulina y desactivará el Pod.</string>
    <string name="omnipod_remove_pod_wizard_step2_title">Desactivando el Pod</string>
    <string name="omnipod_init_pod_wizard_pod_info_remove_pod_description">Pod desactivado.\n\nPor favor, retire el Pod de su cuerpo y desecharlo.</string>
    <string name="omnipod_init_pod_pair_pod">Emparejar Pod</string>
    <string name="omnipod_init_pod_prime_pod">Llenado de cánula del Pod</string>
=======
    <string name="omnipod_pod_activation_wizard_fill_pod_title">Llenar el Pod</string>
    <string name="omnipod_pod_activation_wizard_initialize_pod_title">Cebado</string>
    <string name="omnipod_pod_activation_wizard_attach_pod_title">Adherir el Pod</string>
    <string name="omnipod_pod_activation_wizard_attach_pod_text">\nPreparar el sitio de infusión. Retire el capuchón de la aguja del Pod y el adhesivo y aplique el Pod al sitio de perfusión.\n\nSi la cánula se queda fuera, por favor presione <b>Cancel</b> y descarte su Pod.\n\nPress <b>Next</b> para insertar la cánula y comenzar la entrega basal.</string>
    <string name="omnipod_pod_activation_wizard_insert_cannula_title">Insertar cánula</string>
    <string name="omnipod_pod_activation_wizard_insert_cannula_text">Intentando establecer la programación basal inicial e insertar la cánula.\n\nCuando todos los elementos están marcados, puede pulsar <b>Siguiente</b>.</string>
    <string name="omnipod_pod_activation_wizard_pod_activated_text">\nEl Pod ahora está activo.\n\nSu horario basal ha sido programado y la cánula ha sido insertada.\n\nPor favor, verifique que la cánula ha sido insertada correctamente y reemplace su Pod si usted siente que no lo ha hecho.</string>
    <string name="omnipod_pod_deactivation_wizard_deactivate_pod_text">\nPulsa <b>Siguiente</b> para desactivar el Pod.\n\n<b>Nota:</b> Esto suspenderá toda la entrega insulina y desactivará el Pod.</string>
    <string name="omnipod_pod_deactivation_wizard_deactivating_pod_title">Desactivando el Pod</string>
    <string name="omnipod_pod_deactivation_wizard_pod_deactivated_text">Pod desactivado.\n\nPor favor, retire el Pod de su cuerpo y desecharlo.</string>
>>>>>>> 2d9443ad
    <!-- Omnipod - Base -->
    <string name="omnipod_alert_finish_setup_reminder_reminder">Recordatorio de configuración finalizado</string>
    <string name="omnipod_alert_shutdown_imminent">El apagado es inminente</string>
    <string name="omnipod_alert_low_reservoir">Reservorio bajo</string>
    <string name="omnipod_alert_unknown_alert">Alerta desconocida</string>
</resources><|MERGE_RESOLUTION|>--- conflicted
+++ resolved
@@ -2,35 +2,16 @@
 <resources>
     <!-- Omnipod -->
     <!-- Omnipod - Base -->
-    <string name="description_pump_omnipod">La integración de la bomba para Omnipod requiere el dispositivo RileyLink (con al menos 2,0 firmware).</string>
+    <string name="omnipod_pump_description">La integración de la bomba para Omnipod requiere el dispositivo RileyLink (con al menos 2,0 firmware).</string>
     <!-- Omnipod Configuration -->
     <!-- Omnipod - Fragment -->
-    <string name="omnipod_reservoir_left">%1$.2f U restantes</string>
-    <string name="omnipod_reservoir_over50">Más De 50 U</string>
+    <string name="omnipod_overview_reservoir_value">%1$.2f U restantes</string>
+    <string name="omnipod_overview_reservoir_value_over50">Más De 50 U</string>
     <!-- Omnipod - Dialogs -->
     <string name="omnipod_frequency">Omnipod (433.91 MHz)</string>
     <!-- Omnipod - Error -->
-    <string name="omnipod_error_illegal_init_action_type">Ilegal PodInitActionType: %1$s</string>
-    <string name="omnipod_driver_error_unexpected_exception_type">Error inesperado. Por favor, informe! (tipo: %1$s).</string>
-    <string name="omnipod_driver_error_communication_failed_unexpected_exception">La comunicación ha fallado: error inesperado. ¡Por favor, Informe!</string>
     <!-- Omnipod - Pod Mgmt -->
-    <string name="omnipod_cmd_init_pod">Iniciar Pod</string>
     <string name="omnipod_cmd_deactivate_pod">Desactivar Pod</string>
-<<<<<<< HEAD
-    <string name="omnipod_cmd_pod_history_na">Historial del Pod no disponible en el momento.</string>
-    <string name="omnipod_init_pod_wizard_step1_title">Llenar el Pod</string>
-    <string name="omnipod_init_pod_wizard_step2_title">Cebado</string>
-    <string name="omnipod_init_pod_wizard_step3_title">Adherir el Pod</string>
-    <string name="omnipod_init_pod_wizard_step3_desc">\nPreparar el sitio de infusión. Retire el capuchón de la aguja del Pod y el adhesivo y aplique el Pod al sitio de perfusión.\n\nSi la cánula se queda fuera, por favor presione <b>Cancel</b> y descarte su Pod.\n\nPress <b>Next</b> para insertar la cánula y comenzar la entrega basal.</string>
-    <string name="omnipod_init_pod_wizard_step4_title">Insertar cánula</string>
-    <string name="omnipod_init_pod_wizard_step4_action_header">Intentando establecer la programación basal inicial e insertar la cánula.\n\nCuando todos los elementos están marcados, puede pulsar <b>Siguiente</b>.</string>
-    <string name="omnipod_init_pod_wizard_pod_info_init_pod_description">\nEl Pod ahora está activo.\n\nSu horario basal ha sido programado y la cánula ha sido insertada.\n\nPor favor, verifique que la cánula ha sido insertada correctamente y reemplace su Pod si usted siente que no lo ha hecho.</string>
-    <string name="omnipod_remove_pod_wizard_step1_desc">\nPulsa <b>Siguiente</b> para desactivar el Pod.\n\n<b>Nota:</b> Esto suspenderá toda la entrega insulina y desactivará el Pod.</string>
-    <string name="omnipod_remove_pod_wizard_step2_title">Desactivando el Pod</string>
-    <string name="omnipod_init_pod_wizard_pod_info_remove_pod_description">Pod desactivado.\n\nPor favor, retire el Pod de su cuerpo y desecharlo.</string>
-    <string name="omnipod_init_pod_pair_pod">Emparejar Pod</string>
-    <string name="omnipod_init_pod_prime_pod">Llenado de cánula del Pod</string>
-=======
     <string name="omnipod_pod_activation_wizard_fill_pod_title">Llenar el Pod</string>
     <string name="omnipod_pod_activation_wizard_initialize_pod_title">Cebado</string>
     <string name="omnipod_pod_activation_wizard_attach_pod_title">Adherir el Pod</string>
@@ -41,7 +22,6 @@
     <string name="omnipod_pod_deactivation_wizard_deactivate_pod_text">\nPulsa <b>Siguiente</b> para desactivar el Pod.\n\n<b>Nota:</b> Esto suspenderá toda la entrega insulina y desactivará el Pod.</string>
     <string name="omnipod_pod_deactivation_wizard_deactivating_pod_title">Desactivando el Pod</string>
     <string name="omnipod_pod_deactivation_wizard_pod_deactivated_text">Pod desactivado.\n\nPor favor, retire el Pod de su cuerpo y desecharlo.</string>
->>>>>>> 2d9443ad
     <!-- Omnipod - Base -->
     <string name="omnipod_alert_finish_setup_reminder_reminder">Recordatorio de configuración finalizado</string>
     <string name="omnipod_alert_shutdown_imminent">El apagado es inminente</string>
