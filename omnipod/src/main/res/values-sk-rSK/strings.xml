--- conflicted
+++ resolved
@@ -2,7 +2,7 @@
 <resources>
     <!-- Omnipod -->
     <!-- Omnipod - Base -->
-    <string name="description_pump_omnipod">Integrácia pumpy pre Omnipod, vyžaduje zariadenie RileyLink (s firmwarom aspoň 2.0).</string>
+    <string name="omnipod_pump_description">Integrácia pumpy pre Omnipod, vyžaduje zariadenie RileyLink (s firmwarom aspoň 2.0).</string>
     <!-- Omnipod Configuration -->
     <string name="omnipod_config_bolus_beeps_enabled">Pípnutie pri boluse povolené</string>
     <string name="omnipod_config_basal_beeps_enabled">Pípnutie pri bazále povolené</string>
@@ -17,17 +17,16 @@
     <string name="omnipod_config_low_reservoir_alert_units">Počet jednotiek</string>
     <!-- Omnipod - Fragment -->
     <string name="omnipod_moments_ago">Pred chvíľou</string>
-    <string name="omnipod_pod_mgmt">Správa Podu</string>
-    <string name="omnipod_pod_status">Stav Podu</string>
-    <string name="omnipod_total_delivered_label">Celkovo podané</string>
-    <string name="omnipod_total_delivered">%1$.2f JI</string>
-    <string name="omnipod_reservoir_left">Zostáva %1$.2f JI</string>
-    <string name="omnipod_reservoir_over50">Viac ako 50 JI</string>
-    <string name="omnipod_pod_address">Adresa Podu</string>
-    <string name="omnipod_pod_expiry">Expirácia Podu</string>
+    <string name="omnipod_overview_pod_status">Stav Podu</string>
+    <string name="omnipod_overview_total_delivered">Celkovo podané</string>
+    <string name="omnipod_overview_total_delivered_value">%1$.2f JI</string>
+    <string name="omnipod_overview_reservoir_value">Zostáva %1$.2f JI</string>
+    <string name="omnipod_overview_reservoir_value_over50">Viac ako 50 JI</string>
+    <string name="omnipod_overview_pod_address">Adresa Podu</string>
+    <string name="omnipod_overview_pod_expiry_date">Expirácia Podu</string>
     <string name="omnipod_warning">Upozornenie</string>
     <string name="omnipod_pod_status_no_active_pod">Žiadny aktívny Pod</string>
-    <string name="omnipod_pod_status_waiting_for_pair_and_prime">Inštalácia prebieha (čakanie na párovanie a plnenie)</string>
+    <string name="omnipod_pod_status_waiting_for_activation">Inštalácia prebieha (čakanie na párovanie a plnenie)</string>
     <string name="omnipod_pod_status_waiting_for_cannula_insertion">Inštalácia prebieha (čaká sa na vloženie kanyly)</string>
     <string name="omnipod_pod_status_running">V prevádzke</string>
     <string name="omnipod_pod_status_suspended">Pozastavené</string>
@@ -35,39 +34,16 @@
     <string name="omnipod_pod_status_activation_time_exceeded">Bol prekročený čas aktivácie</string>
     <string name="omnipod_pod_status_inactive">Neaktívny</string>
     <string name="omnipod_pod_status_pod_fault_description">Chyba Podu: %1$s %2$s</string>
-    <string name="omnipod_pod_active_alerts">Výstrahy aktívneho Podu</string>
-    <string name="omnipod_acknowledge_active_alerts_short">Potvrdiť upozornenie</string>
+    <string name="omnipod_overview_pod_active_alerts">Výstrahy aktívneho Podu</string>
     <!-- Omnipod - Dialogs -->
     <string name="omnipod_frequency">Omnipod (433,91 MHz)</string>
     <!-- Omnipod - Error -->
     <string name="omnipod_error_rileylink_address_invalid">Neplatná adresa RileyLinku.</string>
     <string name="omnipod_error_operation_not_possible_no_configuration">Operácia nie je možná.\n\nNajskôr je nutné nakonfigurovať Omnipod, kým bude možné túto funkciu použiť.</string>
-    <string name="omnipod_error_operation_not_possible_no_profile">Operácia nie je možná.\n\n Je potrebné niekoľko minút počkať, pokiaľ sa AAPS nepokúsi prvý krát nastaviť bazálny profil.</string>
-    <string name="omnipod_error_illegal_init_action_type">Neplatný atribút PodInitActionType: %1$s</string>
     <string name="omnipod_error_pod_not_attached">Žiadny aktívny Pod</string>
-    <string name="omnipod_driver_error_setup_action_verification_failed">Overenie príkazu zlyhalo</string>
-    <string name="omnipod_driver_error_unexpected_exception_type">Došlo k neočakávanej chybe. Nahláste ju! (typ: %1$s).</string>
-    <string name="omnipod_driver_error_invalid_parameters">Komunikácia zlyhala: boli prijaté neplatné vstupné parametre</string>
-    <string name="omnipod_driver_error_communication_failed_timeout">Komunikácia zlyhala: časový limit vypršal</string>
-    <string name="omnipod_driver_error_communication_failed_unexpected_exception">Komunikácia zlyhala: vyskytla sa neočakávaná chyba. Prosím, nahláste to!</string>
-    <string name="omnipod_driver_error_crc_mismatch">Komunikácia zlyhala: overenie integrity správy zlyhalo</string>
-    <string name="omnipod_driver_error_invalid_packet_type">Komunikácia zlyhala: boli prijaté neplatné pakety z Podu</string>
-    <string name="omnipod_driver_error_invalid_progress_state">Komunikácia zlyhala: Pod je v chybnom stave</string>
-    <string name="omnipod_driver_error_invalid_response">Komunikácia zlyhala: bola prijatá neplatná odozva z Podu</string>
-    <string name="omnipod_driver_error_invalid_message_sequence_number">Komunikácia zlyhala: bola prijatá správa s neplatným poradovým číslom z Podu</string>
-    <string name="omnipod_driver_error_invalid_message_address">Komunikácia zlyhala: bola prijatá správa s neplatnou adresou z Podu</string>
-    <string name="omnipod_driver_error_message_decoding_failed">Komunikácia zlyhala: nepodarilo se dekódovať správu z Podu</string>
-    <string name="omnipod_driver_error_nonce_resync_failed">Komunikácia zlyhala: opakovaná synchronizácia Nonce hodnoty zlyhala</string>
-    <string name="omnipod_driver_error_nonce_out_of_sync">Komunikácia zlyhala: hodnota Nonce nebola synchronizovaná</string>
-    <string name="omnipod_driver_error_not_enough_data">Komunikácia zlyhala: nedostatok dát prijatých z Podu</string>
-    <string name="omnipod_driver_error_pod_fault">Bola zistená chyba Podu (%1$03d %2$s). Deaktivujte Pod a spustite nový</string>
-    <string name="omnipod_driver_error_pod_returned_error_response">Komunikácia zlyhala: Pod vrátil chybovú odozvu</string>
     <!-- Omnipod - Pod Mgmt -->
-    <string name="omnipod_pod_mgmt_title">Správa Podu</string>
-    <string name="omnipod_cmd_init_pod">Inicializovať Pod</string>
     <string name="omnipod_cmd_deactivate_pod">Deaktivovať Pod</string>
     <string name="omnipod_cmd_discard_pod">Vyradiť Pod</string>
-    <string name="omnipod_cmd_pod_history">História Podu</string>
     <string name="omnipod_cmd_set_bolus">Nastaviť bolus</string>
     <string name="omnipod_cmd_cancel_bolus">Zrušiť bolus</string>
     <string name="omnipod_cmd_set_tbr">Nastaviť dočasný bazál</string>
@@ -82,34 +58,6 @@
     <string name="omnipod_cmd_suspend_delivery">Pozastaviť dodávanie inzulínu</string>
     <string name="omnipod_cmd_resume_delivery">Pokračovať v dodávaní inzulínu</string>
     <string name="omnipod_cmd_unknown_entry">Neznáma položka</string>
-<<<<<<< HEAD
-    <string name="omnipod_cmd_bolus_value">%1$.2f JI</string>
-    <string name="omnipod_cmd_bolus_value_with_carbs">%1$.2f JI, CH=%2$.1f g</string>
-    <string name="omnipod_cmd_tbr_value">Rýchlosť: %1$.2f JI, Doba trvania: %2$d min</string>
-    <string name="omnipod_cmd_discard_pod_desc">Keď stlačíte <b>OK</b>, bude pripojenie na Pod nútene prerušené a nebudete sa môcť k nemu už viac pripojiť. Urob tak iba vtedy, ak AAPS nemôže viac komunikovať s Podom. Ak stále môžete komunikovať s Podom, prosím použite možnosť <b>Deaktivovať Pod</b>.\n\nPokiaľ chcete pokračovať, uistite sa, že je Pod odstránený z tela.</string>
-    <string name="omnipod_cmd_pod_history_na">História Podu momentálne nie je dostupná.</string>
-    <string name="omnipod_init_pod_wizard_step1_title">Naplňte Pod</string>
-    <string name="omnipod_init_pod_wizard_step1_desc">\nNaplňte nový Pod dostatočným množstvom inzulínu na 3 dni.\n\nSledujte dve pípnutia z Podu v priebehu procesu plnenia. Tieto ukazujú, že minimálne množstvo 85JI bolo naplnené. Uistite sa, že striekačka je úplne vyprázdnená a to i po vypočutí dvoch pípnutí.\n\nPo naplnení Podu, prosím, stlačte <b>Další</b>.\n\n<b>Poznámka:</b> zatiaľ nedávajte dole kryt ihly.\n<b>Poznámka:</b>prosím umiestnite RileyLink vo zvislej pozícii blízko Podu.</string>
-    <string name="omnipod_init_pod_wizard_step2_title">Plnenie</string>
-    <string name="omnipod_init_pod_wizard_step2_action_header">Pokúste sa spárovať s novým Podom a naplňte ho.\n\nKeď sú všetky položky zaškrtnuté, môžete stlačiť <b>Ďalej</b>.\n\n<b>Poznámka:</b> prosím držte teraz Pod veľmi blízko RileyLinku.</string>
-    <string name="omnipod_init_pod_wizard_step3_title">Pripevni Pod</string>
-    <string name="omnipod_init_pod_wizard_step3_desc">\nPripravte infúzny set. Odstráňte krytku ihly na Pode a ochranu samolepky a pripojte Pod k infúznemu setu. \n\nAk sa kanyla odlepí, prosím stlačte <b>Zrušiť</b> a zahoďte Váš Pod.\n\nStlačte <b>Ďalšia</b> na zavedenie kanyly a začiatok podávania bazálu.</string>
-    <string name="omnipod_init_pod_wizard_step4_title">Zavedenie kanyly</string>
-    <string name="omnipod_init_pod_wizard_step4_action_header">Pokúšam sa nastaviť počiatočnú bazálnu dávku a zaviesť kanylu.\n\nAk sú všetky položky označené, môžete stlačiť <b>Ďalší</b>.</string>
-    <string name="omnipod_init_pod_wizard_pod_info_title">Informácie o Pode</string>
-    <string name="omnipod_init_pod_wizard_pod_info_init_pod_description">\nPod je teraz aktívny.\n\nVaša bazálna dávka je nastavená a kanyla bola zavedená.\n\nProsím skontrolujte, či bola kanyla zavedená správne a ak máte pocit, že nie, tak vymeňte Pod.</string>
-    <string name="omnipod_remove_pod_wizard_step1_title">Deaktivovať Pod</string>
-    <string name="omnipod_remove_pod_wizard_step1_desc">\nStlačte <b>Ďalej</b> pre deaktiváciu Podu.\n\n<b>Poznámka:</b> Toto preruší celkovo podávanie inzulínu a deaktivuje Pod.</string>
-    <string name="omnipod_remove_pod_wizard_step2_title">Deaktivácia Podu</string>
-    <string name="omnipod_remove_pod_wizard_step2_action_header">Deaktivujem Pod.\n\nKeď sú všetky položky zaškrtnuté, môžete stlačiť <b>Ďalej</b>.\n\n<b>Poznámka:</b> Ak deaktivácia neustále zlyháva, stlačte prosím <b>Zrušiť</b> a použite možnosť <b>Resetovať Pod</b>, na nútené obnovenie stavu Podu.</string>
-    <string name="omnipod_init_pod_wizard_pod_info_remove_pod_description">Pod deaktivovaný.\n\nProsím odstráňte Pod z Vášho tela a zlikvidujte ho.</string>
-    <string name="omnipod_init_pod_pair_pod">Spárujte Pod</string>
-    <string name="omnipod_init_pod_prime_pod">Naplňte Pod</string>
-    <string name="omnipod_init_pod_fill_cannula">Naplňte kanylu</string>
-    <string name="omnipod_init_pod_set_basal_profile">Nastavte bazálny profil</string>
-    <string name="omnipod_deactivate_pod_cancel_delivery">Zrušte podávanie</string>
-    <string name="omnipod_deactivate_pod_deactivate_pod">Deaktivujte Pod</string>
-=======
     <string name="omnipod_pod_activation_wizard_fill_pod_title">Naplňte Pod</string>
     <string name="omnipod_pod_activation_wizard_fill_pod_text">\nNaplňte nový Pod dostatočným množstvom inzulínu na 3 dni.\n\nSledujte dve pípnutia z Podu v priebehu procesu plnenia. Tieto ukazujú, že minimálne množstvo 85JI bolo naplnené. Uistite sa, že striekačka je úplne vyprázdnená a to i po vypočutí dvoch pípnutí.\n\nPo naplnení Podu, prosím, stlačte <b>Další</b>.\n\n<b>Poznámka:</b> zatiaľ nedávajte dole kryt ihly.\n<b>Poznámka:</b>prosím umiestnite RileyLink vo zvislej pozícii blízko Podu.</string>
     <string name="omnipod_pod_activation_wizard_initialize_pod_title">Plnenie</string>
@@ -125,7 +73,6 @@
     <string name="omnipod_pod_deactivation_wizard_deactivating_pod_title">Deaktivácia Podu</string>
     <string name="omnipod_pod_deactivation_wizard_deactivating_pod_text">Deaktivujem Pod.\n\nKeď sú všetky položky zaškrtnuté, môžete stlačiť <b>Ďalej</b>.\n\n<b>Poznámka:</b> Ak deaktivácia neustále zlyháva, stlačte prosím <b>Zrušiť</b> a použite možnosť <b>Resetovať Pod</b>, na nútené obnovenie stavu Podu.</string>
     <string name="omnipod_pod_deactivation_wizard_pod_deactivated_text">Pod deaktivovaný.\n\nProsím odstráňte Pod z Vášho tela a zlikvidujte ho.</string>
->>>>>>> 2d9443ad
     <!-- Omnipod - Base -->
     <string name="omnipod_alert_finish_pairing_reminder">Pripomienka ukončenia párovania</string>
     <string name="omnipod_alert_finish_setup_reminder_reminder">Pripomienka ukončenia nastavenia</string>
@@ -141,52 +88,25 @@
     <string name="omnipod_error_set_temp_basal_failed_old_tbr_cancelled_new_might_have_failed">Nastavenie dočasného bazálu zlyhalo. Ak bol predtým spustený dočasný bazál, mohol byť zrušený. Manuálne obnovte stav Podu zo záložky Omnipod.</string>
     <string name="omnipod_error_set_time_failed_delivery_might_be_suspended">Nastavenie času, pravdepodobne zlyhalo. Podávanie môže byť pozastavené! Manuálne obnovte stav Podu zo záložky Omnipod a pokračujte v podávaní, ak je to potrebné.</string>
     <string name="omnipod_error_set_time_failed_delivery_suspended">Nastavenie času zlyhalo. Podávanie je pozastavené! Manuálne obnovte podávanie zo záložky Omnipod.</string>
-    <string name="omnipod_bolus_failed_uncertain">Nedá sa overiť, či bol bolus úspešný. Prosím manuálne overte, či Váš Pod podáva bolus počúvaním klikania. <b>Ak ste si istý, že bolus nebol úspešný, mali by ste ručne odstrániť záznam o boluse z ošetrení, aj keď kliknete na \'Zrušiť bolus\' teraz!</b></string>
-    <string name="omnipod_bolus_failed_uncertain_smb">Nedá sa overiť, či bol bolus SMB (%1$.2f JI) úspešný. <b>Ak ste si istí, že bolus nebol úspešný, mali by ste ručne vymazať záznam SMB z ošetrení.</b></string>
-    <string name="omnipod_rl_stats">Štatistiky RL</string>
-    <string name="omnipod_read_pulse_log_short">Pulse Log</string>
-    <string name="omnipod_pod_lot">LOT</string>
-    <string name="omnipod_pod_tid">TID</string>
-    <string name="omnipod_pod_firmware_version">Verzia firmvéru</string>
-    <string name="omnipod_errors">Chyby</string>
-    <string name="omnipod_cmd_basal_profile_not_set_is_same">Bazálny profil je rovnaký, takže nebude znovu nastavený.</string>
+    <string name="omnipod_lot">LOT</string>
+    <string name="omnipod_tid">TID</string>
+    <string name="omnipod_overview_firmware_version">Verzia firmvéru</string>
+    <string name="omnipod_overview_errors">Chyby</string>
     <string name="omnipod_custom_action_reset_rileylink">Resetovať konfiguráciu RileyLinku</string>
-    <string name="omnipod_time_or_timezone_change">Zmena času a/alebo časovej zóny na Pode</string>
     <string name="omnipod_composite_time">%1$s a %2$s</string>
     <string name="omnipod_time_ago">pred %1$s min</string>
-    <string name="omnipod_waiting_for_rileylink_connection">Čaká sa na pripojenie RileyLinku...</string>
-    <string name="omnipod_bolus_did_not_succeed">Bolus nebol úspešný</string>
-    <string name="omnipod_refresh">Aktualizovať</string>
-    <string name="omnipod_resume_delivery">Pokračovať v podávaní inzulínu</string>
-    <string name="omnipod_error_pod_suspended">Pod pozastavený</string>
+    <string name="omnipod_pod_management_waiting_for_rileylink_connection">Čaká sa na pripojenie RileyLinku...</string>
     <string name="omnipod_less_than_a_minute_ago">Pred menej ako minútou</string>
-<<<<<<< HEAD
-    <string name="omnipod_suspend_delivery_short">Pozastavenia</string>
-    <string name="omnipod_cmd_pair_and_prime">Spáruj a naplň</string>
-    <string name="omnipod_cmd_fill_cannula_set_basal_profile">Naplňte kanylu a nastavte bazálny profil</string>
-    <string name="omnipod_cmd_get_pulse_log">Získaj pulse log</string>
-    <string name="omnipod_uncertain_failure">Neznáma chyba</string>
-    <string name="omnipod_cancelled_old_tbr_failed_to_set_new">Bol zrušený starý dočasný bazál, ale nový dočasný bazál sa nepodarilo nastaviť</string>
-=======
     <string name="omnipod_cmd_initialize_pod">Spáruj a naplň</string>
     <string name="omnipod_cmd_insert_cannula">Naplňte kanylu a nastavte bazálny profil</string>
->>>>>>> 2d9443ad
     <string name="omnipod_cmd_set_fake_suspended_tbr">Nastaviť falošný dočasný bazál, pretože Pod je pozastavený</string>
     <string name="omnipod_cmd_cancel_fake_suspended_tbr">Zrušiť falošný dočasný bazál ktorý bol vytvorený, pretože Pod bol pozastavený</string>
     <string name="omnipod_uncertain">neznáme</string>
-    <string name="omnipod_expiration_alerts_updated">Nastavenie výstrahy bolo v Pode aktualizované</string>
     <string name="omnipod_preference_category_rileylink">RileyLink</string>
     <string name="omnipod_preference_category_other">Iné</string>
     <string name="omnipod_preference_category_alerts">Výstrahy</string>
     <string name="omnipod_preference_category_confirmation_beeps">Potvrdzujúce pípnutie</string>
-<<<<<<< HEAD
-    <string name="omnipod_wizard_button_exit">Ukončiť</string>
-    <string name="omnipod_wizard_button_previous">Predošlá</string>
     <string name="omnipod_wizard_button_next">Ďalšia</string>
-    <string name="omnipod_wizard_button_finish">Dokončiť</string>
-=======
-    <string name="omnipod_wizard_button_next">Ďalšia</string>
->>>>>>> 2d9443ad
     <string name="omnipod_history_item_description">Popis</string>
     <string name="omnipod_history_item_source">Zdroj</string>
     <string name="omnipod_history_item_date">Dátum</string>
