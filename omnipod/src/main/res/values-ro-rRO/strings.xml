--- conflicted
+++ resolved
@@ -2,7 +2,7 @@
 <resources>
     <!-- Omnipod -->
     <!-- Omnipod - Base -->
-    <string name="description_pump_omnipod">Integrare pompa pentru Omnipod, necesită dispozitivul RileyLink (cu versiune firmware de cel puțin 2.0).</string>
+    <string name="omnipod_pump_description">Integrare pompa pentru Omnipod, necesită dispozitivul RileyLink (cu versiune firmware de cel puțin 2.0).</string>
     <!-- Omnipod Configuration -->
     <string name="omnipod_config_bolus_beeps_enabled">Bip pentru Bolus activat</string>
     <string name="omnipod_config_basal_beeps_enabled">Bip pentru Bazală activat</string>
@@ -17,17 +17,17 @@
     <string name="omnipod_config_low_reservoir_alert_units">Număr unități</string>
     <!-- Omnipod - Fragment -->
     <string name="omnipod_moments_ago">Acum câteva momente</string>
-    <string name="omnipod_pod_mgmt">Managementul POD-ului</string>
-    <string name="omnipod_pod_status">Statusul POD-ului</string>
-    <string name="omnipod_total_delivered_label">Total livrat</string>
-    <string name="omnipod_total_delivered">%1$.2f U</string>
-    <string name="omnipod_reservoir_left">%1$.2f U rămase</string>
-    <string name="omnipod_reservoir_over50">Peste 50 U</string>
-    <string name="omnipod_pod_address">Adresă Pod</string>
-    <string name="omnipod_pod_expiry">Pod-ul expiră</string>
+    <string name="omnipod_overview_button_pod_management">Managementul POD-ului</string>
+    <string name="omnipod_overview_pod_status">Statusul POD-ului</string>
+    <string name="omnipod_overview_total_delivered_value">Total livrat</string>
+    <string name="omnipod_overview_total_delivered">%1$.2f U</string>
+    <string name="omnipod_overview_reservoir_value">%1$.2f U rămase</string>
+    <string name="omnipod_overview_reservoir_value_over50">Peste 50 U</string>
+    <string name="omnipod_overview_pod_address">Adresă Pod</string>
+    <string name="omnipod_overview_pod_expiry_date">Pod-ul expiră</string>
     <string name="omnipod_warning">Atenție</string>
     <string name="omnipod_pod_status_no_active_pod">Niciun Pod activ</string>
-    <string name="omnipod_pod_status_waiting_for_pair_and_prime">Inițializarea este în curs (se așteaptă împerecherea și amorsarea)</string>
+    <string name="omnipod_pod_status_waiting_for_activation">Inițializarea este în curs (se așteaptă împerecherea și amorsarea)</string>
     <string name="omnipod_pod_status_waiting_for_cannula_insertion">Inițializarea este în curs (se așteaptă inserarea canulei)</string>
     <string name="omnipod_pod_status_running">Rulează</string>
     <string name="omnipod_pod_status_suspended">Suspendat</string>
@@ -35,39 +35,31 @@
     <string name="omnipod_pod_status_activation_time_exceeded">Timp de activare depăşit</string>
     <string name="omnipod_pod_status_inactive">Inactiv</string>
     <string name="omnipod_pod_status_pod_fault_description">Pod defect: %1$s %2$s</string>
-    <string name="omnipod_pod_active_alerts">Alerte active Pod</string>
-    <string name="omnipod_acknowledge_active_alerts_short">Confirmare alerte</string>
+    <string name="omnipod_overview_pod_active_alerts">Alerte active Pod</string>
+    <string name="omnipod_overview_button_acknowledge_active_alerts">Confirmare alerte</string>
     <!-- Omnipod - Dialogs -->
     <string name="omnipod_frequency">Omnipod (433.91 MHz)</string>
     <!-- Omnipod - Error -->
     <string name="omnipod_error_rileylink_address_invalid">Adresa RileyLink invalidă.</string>
     <string name="omnipod_error_operation_not_possible_no_configuration">Operațiunea nu este posibilă.\n\nTrebuie să configuraţi Omnipod înainte de a putea efectua această operațiune.</string>
-    <string name="omnipod_error_operation_not_possible_no_profile">Operaţiunea nu este posibilă.\n\n Trebuie să aşteptaţi câteva minute până când AAPS încearcă să seteze profilul bazal pentru prima dată.</string>
-    <string name="omnipod_error_illegal_init_action_type">Acțiune PodInitActionType ilegala: %1$s</string>
     <string name="omnipod_error_pod_not_attached">Niciun Pod activ</string>
-    <string name="omnipod_driver_error_setup_action_verification_failed">Verificarea comenzii a eşuat</string>
-    <string name="omnipod_driver_error_unexpected_exception_type">A apărut o eroare neașteptată. Vă rugăm să o raportați! (tip: %1$s).</string>
-    <string name="omnipod_driver_error_invalid_parameters">Comunicarea a eșuat: s-au primit parametri de intrare incorecți</string>
-    <string name="omnipod_driver_error_communication_failed_timeout">Comunicarea a eșuat: timpul a expirat</string>
-    <string name="omnipod_driver_error_communication_failed_unexpected_exception">Comunicarea a eşuat: a apărut o eroare neaşteptată. Vă rugăm să o raportaţi!</string>
-    <string name="omnipod_driver_error_crc_mismatch">Comunicarea a eşuat: verificarea integrităţii mesajului a eşuat</string>
-    <string name="omnipod_driver_error_invalid_packet_type">Comunicarea a eşuat: a fost primit un pachet invalid de la Pod</string>
-    <string name="omnipod_driver_error_invalid_progress_state">Comunicarea a eșuat: Pod-ul este într-o stare incorectă</string>
-    <string name="omnipod_driver_error_invalid_response">Comunicarea a eșuat: s-a primit un răspuns incorect de la Pod</string>
-    <string name="omnipod_driver_error_invalid_message_sequence_number">Comunicarea a eșuat: s-a primit un mesaj cu un număr de secvență invalid de la Pod</string>
-    <string name="omnipod_driver_error_invalid_message_address">Comunicarea a eșuat: s-a primit un mesaj cu o adresă invalidă de la Pod</string>
-    <string name="omnipod_driver_error_message_decoding_failed">Comunicarea a eșuat: nu s-a reușit decodarea mesajului de la Pod</string>
-    <string name="omnipod_driver_error_nonce_resync_failed">Comunicarea a eșuat: resincronizarea cheii de securitate nu a reușit</string>
-    <string name="omnipod_driver_error_nonce_out_of_sync">Comunicarea a eșuat: cheia de securitate nu poate fi sincronizată</string>
-    <string name="omnipod_driver_error_not_enough_data">Comunicarea a eşuat: nu s-au primit suficiente date de la Pod</string>
-    <string name="omnipod_driver_error_pod_fault">A fost detectată o eroare a Pod-ului (%1$03d %2$s). Vă rugăm să îl dezactivați pe acesta și să activați unul nou</string>
-    <string name="omnipod_driver_error_pod_returned_error_response">Comunicarea a eșuat: Pod-ul a returnat un răspuns de eroare</string>
+    <string name="omnipod_error_crc_mismatch">Comunicarea a eşuat: verificarea integrităţii mesajului a eşuat</string>
+    <string name="omnipod_error_invalid_packet_type">Comunicarea a eşuat: a fost primit un pachet invalid de la Pod</string>
+    <string name="omnipod_error_invalid_progress_state">Comunicarea a eșuat: Pod-ul este într-o stare incorectă</string>
+    <string name="omnipod_error_invalid_response">Comunicarea a eșuat: s-a primit un răspuns incorect de la Pod</string>
+    <string name="omnipod_error_invalid_message_sequence_number">Comunicarea a eșuat: s-a primit un mesaj cu un număr de secvență invalid de la Pod</string>
+    <string name="omnipod_error_invalid_message_address">Comunicarea a eșuat: s-a primit un mesaj cu o adresă invalidă de la Pod</string>
+    <string name="omnipod_error_message_decoding_failed">Comunicarea a eșuat: nu s-a reușit decodarea mesajului de la Pod</string>
+    <string name="omnipod_error_nonce_resync_failed">Comunicarea a eșuat: resincronizarea cheii de securitate nu a reușit</string>
+    <string name="omnipod_error_nonce_out_of_sync">Comunicarea a eșuat: cheia de securitate nu poate fi sincronizată</string>
+    <string name="omnipod_error_not_enough_data">Comunicarea a eşuat: nu s-au primit suficiente date de la Pod</string>
+    <string name="omnipod_error_pod_fault">A fost detectată o eroare a Pod-ului (%1$03d %2$s). Vă rugăm să îl dezactivați pe acesta și să activați unul nou</string>
+    <string name="omnipod_error_pod_returned_error_response">Comunicarea a eșuat: Pod-ul a returnat un răspuns de eroare</string>
     <!-- Omnipod - Pod Mgmt -->
-    <string name="omnipod_pod_mgmt_title">Management Pod</string>
-    <string name="omnipod_cmd_init_pod">Inițializare Pod</string>
+    <string name="omnipod_pod_management_title">Management Pod</string>
     <string name="omnipod_cmd_deactivate_pod">Dezactivare Pod</string>
     <string name="omnipod_cmd_discard_pod">Baandonare Pod</string>
-    <string name="omnipod_cmd_pod_history">Istoric Pod</string>
+    <string name="omnipod_pod_management_button_pod_history">Istoric Pod</string>
     <string name="omnipod_cmd_set_bolus">Setează bolus</string>
     <string name="omnipod_cmd_cancel_bolus">Anulează bolus</string>
     <string name="omnipod_cmd_set_tbr">Setează bazala temporară</string>
@@ -82,34 +74,6 @@
     <string name="omnipod_cmd_suspend_delivery">Suspendați livrarea</string>
     <string name="omnipod_cmd_resume_delivery">Reluați livrarea</string>
     <string name="omnipod_cmd_unknown_entry">Inregistrare nerecunoscută</string>
-<<<<<<< HEAD
-    <string name="omnipod_cmd_bolus_value">%1$.2f U</string>
-    <string name="omnipod_cmd_bolus_value_with_carbs">%1$.2f U, CH=%2$.1f g</string>
-    <string name="omnipod_cmd_tbr_value">Rata: %1$.2f U, Durata: %2$d min</string>
-    <string name="omnipod_cmd_discard_pod_desc">Dacă apăsați <b>OK</b>, statusul Pod-ului va fi resetat forțat și nu veți mai putea comunica cu Pod-ul. Faceți acest lucru numai dacă nu mai se poate comunica deloc cu Pod-ul. Dacă se mai poate comunica cu Pod-ul, va rugam sa folosiți opțiunea <b>Dezactivare Pod</b>.\n\nDacă doriți să continuați, vă rugăm să vă asigurați, de asemenea, ca îndepărtați Pod-ul de pe corpul dvs.</string>
-    <string name="omnipod_cmd_pod_history_na">Istoricul Pod-ului nu este disponibil momentan.</string>
-    <string name="omnipod_init_pod_wizard_step1_title">Umpleţi Pod-ul</string>
-    <string name="omnipod_init_pod_wizard_step1_desc">\nUmpleți noul Pod cu suficientă insulină pentru 3 zile.\n\nAr trebui sa auziți două bipuri de la Pod în timpul procesului de umplere. Acestea indică faptul că, cantitatea minimă de 85U a fost introdusă. Asigurați-vă ca ați golit complet seringa de umplere, chiar și după ce ați auzit două bipuri.\n\nDupă umplerea Pod-ului, vă rugăm să apăsați <b>Următorul</b>.\n\n<b>Notă:</b> Nu scoateți capacul transparent al acului in acest moment.\n<b>Notă:</b> Va rugam sa puneți RileyLink în poziție verticala și plasați Pod-ul la o distanta de câțiva centimetri.</string>
-    <string name="omnipod_init_pod_wizard_step2_title">Amorsare</string>
-    <string name="omnipod_init_pod_wizard_step2_action_header">Încercare de împerechere cu noul Pod și amorsare.\n\nAtunci când toate etapele sunt gata, puteți apăsa <b>Următorul</b>.\n\n<b>Notă:</b> Vă rugăm sa puneți RileyLInk in poziție verticala si sa plasați Pod-ul la câțiva centimetri distanta.</string>
-    <string name="omnipod_init_pod_wizard_step3_title">Atașați Pod-ul</string>
-    <string name="omnipod_init_pod_wizard_step3_desc">\nPregătiți setul de infuzie. Scoateți capacul acului și suport adeziv și atașați Pod-ul la locul de infuzie.\n\nDacă, canula pare in neregulă, apăsați <b>Anulare</b> și aruncați Pod-ul.\n\nApăsați <b>Următorul</b> pentru a introduce canula și a începe livrarea bazalei.</string>
-    <string name="omnipod_init_pod_wizard_step4_title">Inserare canulă</string>
-    <string name="omnipod_init_pod_wizard_step4_action_header">Încercare de programare inițială a ratelor bazale si de insertie a canulei.\n\nCând toate elementele sunt gata, puteți apăsa <b>Următorul</b>.</string>
-    <string name="omnipod_init_pod_wizard_pod_info_title">Informații Pod</string>
-    <string name="omnipod_init_pod_wizard_pod_info_init_pod_description">\nPod-ul este acum activ.\n\nRatele bazale au fost programate și canula a fost introdusă.\n\nVă rugăm să verificați că acul a fost introdus corect. Dacă considerați ca nu, înlocuiți Pod-ul.</string>
-    <string name="omnipod_remove_pod_wizard_step1_title">Dezactivare Pod</string>
-    <string name="omnipod_remove_pod_wizard_step1_desc">\nApăsați <b>Următorul</b> pentru a dezactiva Pod-ul.\n\n<b>Notă:</b> Acest lucru va suspenda orice livrare de insulină și va dezactiva Pod-ul.</string>
-    <string name="omnipod_remove_pod_wizard_step2_title">Dezactivare Pod</string>
-    <string name="omnipod_remove_pod_wizard_step2_action_header">Dezactivare Pod.\n\nAtunci când toate elementele sunt gata, puteți apăsa <b>Următorul</b>.\n\n<b>Notă:</b> Dacă dezactivarea eșuează continuu, vă rugăm să apăsați <b>Anulează</b> și folosiți opțiunea <b>Resetare Pod</b> pentru a forța resetarea Pod-ului.</string>
-    <string name="omnipod_init_pod_wizard_pod_info_remove_pod_description">Pod dezactivat.\n\nScoateți Pod-ul și aruncați-l.</string>
-    <string name="omnipod_init_pod_pair_pod">Împerechere Pod</string>
-    <string name="omnipod_init_pod_prime_pod">Amorsare Pod</string>
-    <string name="omnipod_init_pod_fill_cannula">Umplere canulă</string>
-    <string name="omnipod_init_pod_set_basal_profile">Setare profil bazala</string>
-    <string name="omnipod_deactivate_pod_cancel_delivery">Anulare livrare</string>
-    <string name="omnipod_deactivate_pod_deactivate_pod">Dezactivare Pod</string>
-=======
     <string name="omnipod_history_bolus_value">%1$.2f U</string>
     <string name="omnipod_history_bolus_value_with_carbs">%1$.2f U, CH=%2$.1f g</string>
     <string name="omnipod_history_tbr_value">Rata: %1$.2f U, Durata: %2$d min</string>
@@ -129,7 +93,6 @@
     <string name="omnipod_pod_deactivation_wizard_deactivating_pod_title">Dezactivare Pod</string>
     <string name="omnipod_pod_deactivation_wizard_deactivating_pod_text">Dezactivare Pod.\n\nAtunci când toate elementele sunt gata, puteți apăsa <b>Următorul</b>.\n\n<b>Notă:</b> Dacă dezactivarea eșuează continuu, vă rugăm să apăsați <b>Anulează</b> și folosiți opțiunea <b>Resetare Pod</b> pentru a forța resetarea Pod-ului.</string>
     <string name="omnipod_pod_deactivation_wizard_pod_deactivated_text">Pod dezactivat.\n\nScoateți Pod-ul și aruncați-l.</string>
->>>>>>> 2d9443ad
     <!-- Omnipod - Base -->
     <string name="omnipod_alert_finish_pairing_reminder">Notificare Finalizare împerechere</string>
     <string name="omnipod_alert_finish_setup_reminder_reminder">Finalizare memento setare</string>
@@ -145,54 +108,37 @@
     <string name="omnipod_error_set_temp_basal_failed_old_tbr_cancelled_new_might_have_failed">Setarea bazalei temporare s-ar putea sa fi eșuat. Dacă o bazală temporară era activă anterior, a fost anulată. Reîmprospătați manual starea Pod-ului din secțiunea Omnipod.</string>
     <string name="omnipod_error_set_time_failed_delivery_might_be_suspended">Setarea timpului s-ar putea sa fi eșuat. Livrarea ar putea fi suspendată! Vă rugăm să reîmprospătați manual starea Pod-ului din secțiunea Omnipod și să continuați livrarea dacă este necesar.</string>
     <string name="omnipod_error_set_time_failed_delivery_suspended">Setarea timpului a eșuat. Livrarea este suspendată! Vă rugăm să reluați manual livrarea din secțiunea Omnipod.</string>
-    <string name="omnipod_bolus_failed_uncertain">Nu se poate verifica dacă bolusul a reuşit. Vă rugăm să verificați manual că Pod-ul poate bolusa ascultand click-urile. <b>Daca ești sigur ca bolus nu a reusit, ar trebui să stergi manual intrarea bolus din Tratamente, chiar dacă dai click pe \'Oprește bolus\' acum!</b></string>
-    <string name="omnipod_bolus_failed_uncertain_smb">Nu s-a putut verifica dacă bolusul SMB (%1$.2f U) a reușit. <b>Daca ești sigur ca bolusul nu a reușit, ar trebui să ștergi manual intrarea SMB din Tratamente.</b></string>
-    <string name="omnipod_rl_stats">Statistici RL</string>
-    <string name="omnipod_read_pulse_log_short">Jurnal Pulsuri</string>
-    <string name="omnipod_pod_lot">LOT</string>
-    <string name="omnipod_pod_tid">TID</string>
-    <string name="omnipod_pod_firmware_version">Versiune firmware</string>
-    <string name="omnipod_errors">Erori</string>
-    <string name="omnipod_cmd_basal_profile_not_set_is_same">Profilul bazal este la fel cu cel existent și nu va fi reincărcat.</string>
+    <string name="omnipod_error_bolus_failed_uncertain">Nu se poate verifica dacă bolusul a reuşit. Vă rugăm să verificați manual că Pod-ul poate bolusa ascultand click-urile. <b>Daca ești sigur ca bolus nu a reusit, ar trebui să stergi manual intrarea bolus din Tratamente, chiar dacă dai click pe \'Oprește bolus\' acum!</b></string>
+    <string name="omnipod_error_bolus_failed_uncertain_smb">Nu s-a putut verifica dacă bolusul SMB (%1$.2f U) a reușit. <b>Daca ești sigur ca bolusul nu a reușit, ar trebui să ștergi manual intrarea SMB din Tratamente.</b></string>
+    <string name="omnipod_overview_button_riley_link_stats">Statistici RL</string>
+    <string name="omnipod_overview_button_read_pulse_log">Jurnal Pulsuri</string>
+    <string name="omnipod_lot">LOT</string>
+    <string name="omnipod_tid">TID</string>
+    <string name="omnipod_overview_firmware_version">Versiune firmware</string>
+    <string name="omnipod_overview_errors">Erori</string>
     <string name="omnipod_custom_action_reset_rileylink">Resetează configurația RileyLink</string>
-    <string name="omnipod_time_or_timezone_change">Schimbare oră și/sau fus orar în Pod</string>
+    <string name="omnipod_confirmation_time_or_timezone_change">Schimbare oră și/sau fus orar în Pod</string>
     <string name="omnipod_composite_time">%1$s și %2$s</string>
     <string name="omnipod_time_ago">%1$s în urmă</string>
-    <string name="omnipod_waiting_for_rileylink_connection">Aşteptare conexiune RileyLink...</string>
-    <string name="omnipod_bolus_did_not_succeed">Bolusul nu a reușit</string>
-    <string name="omnipod_refresh">Actualizează</string>
-    <string name="omnipod_resume_delivery">Reluați livrarea</string>
-    <string name="omnipod_error_pod_suspended">Pod suspendat</string>
+    <string name="omnipod_pod_management_waiting_for_rileylink_connection">Aşteptare conexiune RileyLink...</string>
+    <string name="omnipod_error_bolus_did_not_succeed">Bolusul nu a reușit</string>
+    <string name="omnipod_overview_button_refresh">Actualizează</string>
+    <string name="omnipod_overview_button_resume_delivery">Reluați livrarea</string>
+    <string name="omnipod_confirmation_pod_suspended">Pod suspendat</string>
     <string name="omnipod_less_than_a_minute_ago">Mai puțin de un minut în urmă</string>
-<<<<<<< HEAD
-    <string name="omnipod_suspend_delivery_short">Suspendare</string>
-    <string name="omnipod_cmd_pair_and_prime">Împerechere și amorsare</string>
-    <string name="omnipod_cmd_fill_cannula_set_basal_profile">Umpleţi canula şi setaţi profilul bazal</string>
-    <string name="omnipod_cmd_get_pulse_log">Obțineți jurnalul pulsurilor</string>
-    <string name="omnipod_uncertain_failure">Eroare necunoscută</string>
-    <string name="omnipod_cancelled_old_tbr_failed_to_set_new">S-a anulat vechea bazală temporară, dar nu s-a putut seta o nouă bazală temporară</string>
-=======
     <string name="omnipod_overview_button_suspend_delivery">Suspendare</string>
     <string name="omnipod_cmd_initialize_pod">Împerechere și amorsare</string>
     <string name="omnipod_cmd_insert_cannula">Umpleţi canula şi setaţi profilul bazal</string>
     <string name="omnipod_cmd_read_pulse_log">Obțineți jurnalul pulsurilor</string>
->>>>>>> 2d9443ad
     <string name="omnipod_cmd_set_fake_suspended_tbr">Se setează o bazală temporară falsă deoarece Pod-ul este suspendat</string>
     <string name="omnipod_cmd_cancel_fake_suspended_tbr">Anulează bazala temporară falsă creată pentru că Pod-ul a fost suspendat</string>
     <string name="omnipod_uncertain">incert</string>
-    <string name="omnipod_expiration_alerts_updated">Setarile de alertă actualizate în Pod</string>
+    <string name="omnipod_confirmation_expiration_alerts_updated">Setarile de alertă actualizate în Pod</string>
     <string name="omnipod_preference_category_rileylink">RileyLink</string>
     <string name="omnipod_preference_category_other">Altele</string>
     <string name="omnipod_preference_category_alerts">Alerte</string>
     <string name="omnipod_preference_category_confirmation_beeps">Bip-uri de confirmare</string>
-<<<<<<< HEAD
-    <string name="omnipod_wizard_button_exit">Ieșire</string>
-    <string name="omnipod_wizard_button_previous">Precedent</string>
     <string name="omnipod_wizard_button_next">Următor</string>
-    <string name="omnipod_wizard_button_finish">Finalizare</string>
-=======
-    <string name="omnipod_wizard_button_next">Următor</string>
->>>>>>> 2d9443ad
     <string name="omnipod_history_item_description">Descriere</string>
     <string name="omnipod_history_item_source">Sursă</string>
     <string name="omnipod_history_item_date">Data</string>
