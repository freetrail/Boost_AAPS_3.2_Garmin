package info.nightscout.androidaps.database

import android.content.Context
import androidx.room.Room
import androidx.room.RoomDatabase.Callback
import androidx.room.migration.Migration
import androidx.sqlite.db.SupportSQLiteDatabase
import dagger.Module
import dagger.Provides
import javax.inject.Qualifier
import javax.inject.Singleton

@Module
open class DatabaseModule {

    @DbFileName
    @Provides
    fun dbFileName() = "androidaps.db"

    @Provides
    @Singleton
    internal fun provideAppDatabase(context: Context, @DbFileName fileName: String) =
        Room
            .databaseBuilder(context, AppDatabase::class.java, fileName)
 //           .addMigrations(migration5to6)
 //           .addMigrations(migration6to7)
 //           .addMigrations(migration7to8)
 //           .addMigrations(migration11to12)
<<<<<<< HEAD
            .addMigrations(
                migration20to21,
                migration21to22,
            )
=======
            .addMigrations(migration20to21)
            .addMigrations(migration21to22)
>>>>>>> dc5b5050
            .addCallback(object : Callback() {
                override fun onOpen(db: SupportSQLiteDatabase) {
                    super.onOpen(db)
                    createCustomIndexes(db)
                }
            })
            .fallbackToDestructiveMigration()
            .build()

    @Qualifier
    annotation class DbFileName

    private fun createCustomIndexes(database: SupportSQLiteDatabase) {
        database.execSQL("CREATE INDEX IF NOT EXISTS `index_temporaryBasals_end` ON `temporaryBasals` (`timestamp` + `duration`)")
        database.execSQL("CREATE INDEX IF NOT EXISTS `index_extendedBoluses_end` ON `extendedBoluses` (`timestamp` + `duration`)")
        database.execSQL("CREATE INDEX IF NOT EXISTS `index_temporaryTargets_end` ON `temporaryTargets` (`timestamp` + `duration`)")
        database.execSQL("CREATE INDEX IF NOT EXISTS `index_carbs_end` ON `carbs` (`timestamp` + `duration`)")
        database.execSQL("CREATE INDEX IF NOT EXISTS `index_offlineEvents_end` ON `offlineEvents` (`timestamp` + `duration`)")
    }

    private fun dropCustomIndexes(database: SupportSQLiteDatabase) {
        database.execSQL("DROP INDEX IF EXISTS `index_temporaryBasals_end`")
        database.execSQL("DROP INDEX IF EXISTS `index_extendedBoluses_end`")
        database.execSQL("DROP INDEX IF EXISTS `index_temporaryTargets_end`")
        database.execSQL("DROP INDEX IF EXISTS `index_carbs_end`")
        database.execSQL("DROP INDEX IF EXISTS `index_offlineEvents_end`")
    }

    private val migration20to21 = object : Migration(20,21) {
        override fun migrate(database: SupportSQLiteDatabase) {
            database.execSQL("DROP TABLE IF EXISTS offlineEvents")
            database.execSQL("CREATE TABLE IF NOT EXISTS `offlineEvents` (`id` INTEGER PRIMARY KEY AUTOINCREMENT NOT NULL, `version` INTEGER NOT NULL, `dateCreated` INTEGER NOT NULL, `isValid` INTEGER NOT NULL, `referenceId` INTEGER, `timestamp` INTEGER NOT NULL, `utcOffset` INTEGER NOT NULL, `reason` TEXT NOT NULL, `duration` INTEGER NOT NULL, `nightscoutSystemId` TEXT, `nightscoutId` TEXT, `pumpType` TEXT, `pumpSerial` TEXT, `temporaryId` INTEGER, `pumpId` INTEGER, `startId` INTEGER, `endId` INTEGER, FOREIGN KEY(`referenceId`) REFERENCES `offlineEvents`(`id`) ON UPDATE NO ACTION ON DELETE NO ACTION )")
            database.execSQL("CREATE INDEX IF NOT EXISTS `index_offlineEvents_id` ON offlineEvents (`id`)")
            database.execSQL("CREATE INDEX IF NOT EXISTS `index_offlineEvents_isValid` ON offlineEvents (`isValid`)")
            database.execSQL("CREATE INDEX IF NOT EXISTS `index_offlineEvents_nightscoutId` ON offlineEvents (`nightscoutId`)")
            database.execSQL("CREATE INDEX IF NOT EXISTS `index_offlineEvents_referenceId` ON offlineEvents (`referenceId`)")
            database.execSQL("CREATE INDEX IF NOT EXISTS `index_offlineEvents_timestamp` ON offlineEvents (`timestamp`)")
            // Custom indexes must be dropped on migration to pass room schema checking after upgrade
            dropCustomIndexes(database)
        }
    }

    private val migration21to22 = object : Migration(21,22) {
        override fun migrate(database: SupportSQLiteDatabase) {
<<<<<<< HEAD
             database.execSQL("ALTER TABLE `glucoseValues` ADD COLUMN `smoothed` REAL")
=======
            database.execSQL("ALTER TABLE `carbs` ADD COLUMN `notes` TEXT")
            database.execSQL("ALTER TABLE `boluses` ADD COLUMN `notes` TEXT")
            // Custom indexes must be dropped on migration to pass room schema checking after upgrade
>>>>>>> dc5b5050
            dropCustomIndexes(database)
        }
    }

}<|MERGE_RESOLUTION|>--- conflicted
+++ resolved
@@ -26,15 +26,11 @@
  //           .addMigrations(migration6to7)
  //           .addMigrations(migration7to8)
  //           .addMigrations(migration11to12)
-<<<<<<< HEAD
             .addMigrations(
                 migration20to21,
                 migration21to22,
+                migration22to23,
             )
-=======
-            .addMigrations(migration20to21)
-            .addMigrations(migration21to22)
->>>>>>> dc5b5050
             .addCallback(object : Callback() {
                 override fun onOpen(db: SupportSQLiteDatabase) {
                     super.onOpen(db)
@@ -79,15 +75,17 @@
 
     private val migration21to22 = object : Migration(21,22) {
         override fun migrate(database: SupportSQLiteDatabase) {
-<<<<<<< HEAD
-             database.execSQL("ALTER TABLE `glucoseValues` ADD COLUMN `smoothed` REAL")
-=======
             database.execSQL("ALTER TABLE `carbs` ADD COLUMN `notes` TEXT")
             database.execSQL("ALTER TABLE `boluses` ADD COLUMN `notes` TEXT")
             // Custom indexes must be dropped on migration to pass room schema checking after upgrade
->>>>>>> dc5b5050
             dropCustomIndexes(database)
         }
     }
 
+    private val migration22to23 = object : Migration(22,23) {
+        override fun migrate(database: SupportSQLiteDatabase) {
+             database.execSQL("ALTER TABLE `glucoseValues` ADD COLUMN `smoothed` REAL")
+            dropCustomIndexes(database)
+        }
+    }
 }