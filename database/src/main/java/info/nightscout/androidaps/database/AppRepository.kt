package info.nightscout.androidaps.database

import info.nightscout.androidaps.database.entities.*
import info.nightscout.androidaps.database.interfaces.DBEntry
import info.nightscout.androidaps.database.transactions.Transaction
import io.reactivex.Completable
import io.reactivex.Maybe
import io.reactivex.Observable
import io.reactivex.Single
import io.reactivex.schedulers.Schedulers
import io.reactivex.subjects.PublishSubject
import java.util.concurrent.Callable
import javax.inject.Inject
import javax.inject.Singleton
import kotlin.math.roundToInt

@Singleton
open class AppRepository @Inject internal constructor(
    internal val database: AppDatabase
) {

    private val changeSubject = PublishSubject.create<List<DBEntry>>()

    fun changeObservable(): Observable<List<DBEntry>> = changeSubject.subscribeOn(Schedulers.io())

    /**
     * Executes a transaction ignoring its result
     * Runs on IO scheduler
     */
    fun <T> runTransaction(transaction: Transaction<T>): Completable {
        val changes = mutableListOf<DBEntry>()
        return Completable.fromCallable {
            database.runInTransaction {
                transaction.database = DelegatedAppDatabase(changes, database)
                transaction.run()
            }
        }.subscribeOn(Schedulers.io()).doOnComplete {
            changeSubject.onNext(changes)
        }
    }

    /**
     * Executes a transaction and returns its result
     * Runs on IO scheduler
     */
    fun <T> runTransactionForResult(transaction: Transaction<T>): Single<T> {
        val changes = mutableListOf<DBEntry>()
        return Single.fromCallable {
            database.runInTransaction(Callable<T> {
                transaction.database = DelegatedAppDatabase(changes, database)
                transaction.run()
            })
        }.subscribeOn(Schedulers.io()).doOnSuccess {
            changeSubject.onNext(changes)
        }
    }

    fun clearDatabases() = database.clearAllTables()

    //BG READINGS -- only valid records
    fun compatGetBgReadingsDataFromTime(timestamp: Long, ascending: Boolean): Single<List<GlucoseValue>> =
        database.glucoseValueDao.compatGetBgReadingsDataFromTime(timestamp)
            .map { if (!ascending) it.reversed() else it }
            .subscribeOn(Schedulers.io())

    fun compatGetBgReadingsDataFromTime(start: Long, end: Long, ascending: Boolean): Single<List<GlucoseValue>> =
        database.glucoseValueDao.compatGetBgReadingsDataFromTime(start, end)
            .map { if (!ascending) it.reversed() else it }
            .subscribeOn(Schedulers.io())

    //BG READINGS -- including invalid/history records
    fun findBgReadingByNSIdSingle(nsId: String): Single<ValueWrapper<GlucoseValue>> =
        database.glucoseValueDao.findByNSIdMaybe(nsId).toWrappedSingle()

    fun getModifiedBgReadingsDataFromId(lastId: Long): Single<List<GlucoseValue>> =
        database.glucoseValueDao.getModifiedFrom(lastId)
            .subscribeOn(Schedulers.io())

    /*
       * returns a Pair of the next entity to sync and the ID of the "update".
       * The update id might either be the entry id itself if it is a new entry - or the id
       * of the update ("historic") entry. The sync counter should be incremented to that id if it was synced successfully.
       *
       * It is a Maybe as there might be no next element.
       * */
    fun getNextSyncElementGlucoseValue(id: Long): Maybe<Pair<GlucoseValue, Long>> =
        database.glucoseValueDao.getNextModifiedOrNewAfter(id)
            .flatMap { nextIdElement ->
                val nextIdElemReferenceId = nextIdElement.referenceId
                if (nextIdElemReferenceId == null) {
                    Maybe.just(nextIdElement to nextIdElement.id)
                } else {
                    database.glucoseValueDao.getCurrentFromHistoric(nextIdElemReferenceId)
                        .map { it to nextIdElement.id }
                }
            }

    fun getBgReadingsCorrespondingLastHistoryRecord(lastId: Long): GlucoseValue? =
        database.glucoseValueDao.getLastHistoryRecord(lastId)

    @Suppress("unused") // debug purpose only
    fun getAllBgReadingsStartingFrom(lastId: Long): Single<List<GlucoseValue>> =
        database.glucoseValueDao.getAllStartingFrom(lastId)
            .subscribeOn(Schedulers.io())

    // TEMP TARGETS
    /*
       * returns a Pair of the next entity to sync and the ID of the "update".
       * The update id might either be the entry id itself if it is a new entry - or the id
       * of the update ("historic") entry. The sync counter should be incremented to that id if it was synced successfully.
       *
       * It is a Maybe as there might be no next element.
       * */
    fun getNextSyncElementTemporaryTarget(id: Long): Maybe<Pair<TemporaryTarget, Long>> =
        database.temporaryTargetDao.getNextModifiedOrNewAfter(id)
            .flatMap { nextIdElement ->
                val nextIdElemReferenceId = nextIdElement.referenceId
                if (nextIdElemReferenceId == null) {
                    Maybe.just(nextIdElement to nextIdElement.id)
                } else {
                    database.temporaryTargetDao.getCurrentFromHistoric(nextIdElemReferenceId)
                        .map { it to nextIdElement.id }
                }
            }

    fun compatGetTemporaryTargetData(): Single<List<TemporaryTarget>> =
        database.temporaryTargetDao.getTemporaryTargetData()
            .subscribeOn(Schedulers.io())

    fun getTemporaryTargetDataFromTime(timestamp: Long, ascending: Boolean): Single<List<TemporaryTarget>> =
        database.temporaryTargetDao.getTemporaryTargetDataFromTime(timestamp)
            .map { if (!ascending) it.reversed() else it }
            .subscribeOn(Schedulers.io())

    fun getTemporaryTargetDataIncludingInvalidFromTime(timestamp: Long, ascending: Boolean): Single<List<TemporaryTarget>> =
        database.temporaryTargetDao.getTemporaryTargetDataIncludingInvalidFromTime(timestamp)
            .map { if (!ascending) it.reversed() else it }
            .subscribeOn(Schedulers.io())

    fun getModifiedTemporaryTargetsDataFromId(lastId: Long): Single<List<TemporaryTarget>> =
        database.temporaryTargetDao.getModifiedFrom(lastId)
            .subscribeOn(Schedulers.io())

    fun getTemporaryTargetsCorrespondingLastHistoryRecord(lastId: Long): TemporaryTarget? =
        database.temporaryTargetDao.getLastHistoryRecord(lastId)

    fun getTemporaryTargetActiveAt(timestamp: Long): Single<ValueWrapper<TemporaryTarget>> =
        database.temporaryTargetDao.getTemporaryTargetActiveAt(timestamp)
            .subscribeOn(Schedulers.io())
            .toWrappedSingle()

    fun deleteAllTempTargetEntries() =
        database.temporaryTargetDao.deleteAllEntries()

    // USER ENTRY
    fun getAllUserEntries(): Single<List<UserEntry>> =
        database.userEntryDao.getAll()
            .subscribeOn(Schedulers.io())

    fun getUserEntryDataFromTime(timestamp: Long): Single<List<UserEntry>> =
        database.userEntryDao.getUserEntryDataFromTime(timestamp)
            .subscribeOn(Schedulers.io())

    fun getUserEntryFilteredDataFromTime(timestamp: Long): Single<List<UserEntry>> =
        database.userEntryDao.getUserEntryFilteredDataFromTime(UserEntry.Sources.Loop, timestamp)
            .subscribeOn(Schedulers.io())

    fun insert(word: UserEntry) {
        database.userEntryDao.insert(word)
    }

    // THERAPY EVENT
    /*
       * returns a Pair of the next entity to sync and the ID of the "update".
       * The update id might either be the entry id itself if it is a new entry - or the id
       * of the update ("historic") entry. The sync counter should be incremented to that id if it was synced successfully.
       *
       * It is a Maybe as there might be no next element.
       * */
    fun getNextSyncElementTherapyEvent(id: Long): Maybe<Pair<TherapyEvent, Long>> =
        database.therapyEventDao.getNextModifiedOrNewAfter(id)
            .flatMap { nextIdElement ->
                val nextIdElemReferenceId = nextIdElement.referenceId
                if (nextIdElemReferenceId == null) {
                    Maybe.just(nextIdElement to nextIdElement.id)
                } else {
                    database.therapyEventDao.getCurrentFromHistoric(nextIdElemReferenceId)
                        .map { it to nextIdElement.id }
                }
            }

    fun getModifiedTherapyEventDataFromId(lastId: Long): Single<List<TherapyEvent>> =
        database.therapyEventDao.getModifiedFrom(lastId)
            .subscribeOn(Schedulers.io())

    fun getTherapyEventDataFromTime(timestamp: Long, ascending: Boolean): Single<List<TherapyEvent>> =
        database.therapyEventDao.getTherapyEventDataFromTime(timestamp)
            .map { if (!ascending) it.reversed() else it }
            .subscribeOn(Schedulers.io())

    fun getTherapyEventDataFromTime(timestamp: Long, type: TherapyEvent.Type, ascending: Boolean): Single<List<TherapyEvent>> =
        database.therapyEventDao.getTherapyEventDataFromTime(timestamp, type)
            .map { if (!ascending) it.reversed() else it }
            .subscribeOn(Schedulers.io())

    fun getTherapyEventDataIncludingInvalidFromTime(timestamp: Long, ascending: Boolean): Single<List<TherapyEvent>> =
        database.therapyEventDao.getTherapyEventDataIncludingInvalidFromTime(timestamp)
            .map { if (!ascending) it.reversed() else it }
            .subscribeOn(Schedulers.io())

    @Suppress("unused")
    fun getValidTherapyEventsByType(type: TherapyEvent.Type): List<TherapyEvent> =
        database.therapyEventDao.getValidByType(type)

    fun deleteAllTherapyEventsEntries() =
        database.therapyEventDao.deleteAllEntries()

    fun getLastTherapyRecord(type: TherapyEvent.Type): Single<ValueWrapper<TherapyEvent>> =
        database.therapyEventDao.getLastTherapyRecord(type).toWrappedSingle()
            .subscribeOn(Schedulers.io())

    fun getTherapyEventByTimestamp(type: TherapyEvent.Type, timestamp: Long): TherapyEvent? =
        database.therapyEventDao.findByTimestamp(type, timestamp)

    fun compatGetTherapyEventDataFromTime(timestamp: Long, ascending: Boolean): Single<List<TherapyEvent>> =
        database.therapyEventDao.compatGetTherapyEventDataFromTime(timestamp)
            .map { if (!ascending) it.reversed() else it }
            .subscribeOn(Schedulers.io())

    fun compatGetTherapyEventDataFromToTime(from: Long, to: Long): Single<List<TherapyEvent>> =
        database.therapyEventDao.compatGetTherapyEventDataFromToTime(from, to)
            .subscribeOn(Schedulers.io())

    // FOOD
    /*
       * returns a Pair of the next entity to sync and the ID of the "update".
       * The update id might either be the entry id itself if it is a new entry - or the id
       * of the update ("historic") entry. The sync counter should be incremented to that id if it was synced successfully.
       *
       * It is a Maybe as there might be no next element.
       * */
    fun getNextSyncElementFood(id: Long): Maybe<Pair<Food, Long>> =
        database.foodDao.getNextModifiedOrNewAfter(id)
            .flatMap { nextIdElement ->
                val nextIdElemReferenceId = nextIdElement.referenceId
                if (nextIdElemReferenceId == null) {
                    Maybe.just(nextIdElement to nextIdElement.id)
                } else {
                    database.foodDao.getCurrentFromHistoric(nextIdElemReferenceId)
                        .map { it to nextIdElement.id }
                }
            }

    fun getModifiedFoodDataFromId(lastId: Long): Single<List<Food>> =
        database.foodDao.getModifiedFrom(lastId)
            .subscribeOn(Schedulers.io())

    fun getFoodData(): Single<List<Food>> =
        database.foodDao.getFoodData()
            .subscribeOn(Schedulers.io())

    fun deleteAllFoods() =
        database.foodDao.deleteAllEntries()

    // BOLUS
    /*
      * returns a Pair of the next entity to sync and the ID of the "update".
      * The update id might either be the entry id itself if it is a new entry - or the id
      * of the update ("historic") entry. The sync counter should be incremented to that id if it was synced successfully.
      *
      * It is a Maybe as there might be no next element.
      * */
    fun getNextSyncElementBolus(id: Long): Maybe<Pair<Bolus, Long>> =
        database.bolusDao.getNextModifiedOrNewAfterExclude(id, Bolus.Type.PRIMING)
            .flatMap { nextIdElement ->
                val nextIdElemReferenceId = nextIdElement.referenceId
                if (nextIdElemReferenceId == null) {
                    Maybe.just(nextIdElement to nextIdElement.id)
                } else {
                    database.bolusDao.getCurrentFromHistoric(nextIdElemReferenceId)
                        .map { it to nextIdElement.id }
                }
            }

    fun getModifiedBolusesDataFromId(lastId: Long): Single<List<Bolus>> =
        database.bolusDao.getModifiedFrom(lastId)
            .subscribeOn(Schedulers.io())

    fun getLastBolusRecord():Bolus? =
        database.bolusDao.getLastBolusRecord()

    fun getLastBolusRecordWrapped():Single<ValueWrapper<Bolus>> =
        database.bolusDao.getLastBolusRecordMaybe()
            .subscribeOn(Schedulers.io())
            .toWrappedSingle()

    fun getLastBolusRecordOfType(type: Bolus.Type): Bolus? =
        database.bolusDao.getLastBolusRecordOfType(type)

    fun getOldestBolusRecord(): Bolus? =
        database.bolusDao.getOldestBolusRecord()

    fun getBolusesDataFromTime(timestamp: Long, ascending: Boolean): Single<List<Bolus>> =
        database.bolusDao.getBolusesFromTime(timestamp)
            .map { if (!ascending) it.reversed() else it }
            .subscribeOn(Schedulers.io())

    fun getBolusesDataFromTimeToTime(from: Long, to: Long, ascending: Boolean): Single<List<Bolus>> =
        database.bolusDao.getBolusesFromTime(from, to)
            .map { if (!ascending) it.reversed() else it }
            .subscribeOn(Schedulers.io())

    fun getBolusesIncludingInvalidFromTime(timestamp: Long, ascending: Boolean): Single<List<Bolus>> =
        database.bolusDao.getBolusesIncludingInvalidFromTime(timestamp)
            .map { if (!ascending) it.reversed() else it }
            .subscribeOn(Schedulers.io())

    fun getBolusesIncludingInvalidFromTimeToTime(from: Long, to: Long, ascending: Boolean): Single<List<Bolus>> =
        database.bolusDao.getBolusesIncludingInvalidFromTimeToTime(from, to)
            .map { if (!ascending) it.reversed() else it }
            .subscribeOn(Schedulers.io())

    fun deleteAllBoluses() =
        database.bolusDao.deleteAllEntries()

    // CARBS

    private fun expandCarbs(carbs: Carbs): List<Carbs> =
        if (carbs.duration == 0L) {
            listOf(carbs)
        } else {
            var remainingCarbs = carbs.amount
            val ticks = (carbs.duration / 1000 / 60 / 15).coerceAtLeast(1L)
            (0 until ticks).map {
                val carbTime = carbs.timestamp + it * 15 * 60 * 1000
                val smallCarbAmount = (1.0 * remainingCarbs / (ticks - it)).roundToInt() //on last iteration (ticks-i) is 1 -> smallCarbAmount == remainingCarbs
                remainingCarbs -= smallCarbAmount.toLong()
                Carbs(timestamp = carbTime, amount = smallCarbAmount.toDouble(), duration = 0)
            }.filter { it.amount != 0.0 }
        }

    private fun Single<List<Carbs>>.expand() = this.map { it.map(::expandCarbs).flatten() }
    private fun Single<List<Carbs>>.filterOutExtended() = this.map { it.filter { c -> c.duration == 0L } }
    private fun Single<List<Carbs>>.fromTo(from: Long, to: Long) = this.map { it.filter { c -> c.timestamp in from..to } }
    private fun Single<List<Carbs>>.until(to: Long) = this.map { it.filter { c -> c.timestamp <= to } }
    private fun Single<List<Carbs>>.from(start: Long) = this.map { it.filter { c -> c.timestamp >= start } }
    private fun Single<List<Carbs>>.sort() = this.map { it.sortedBy { c -> c.timestamp } }

    /*
      * returns a Pair of the next entity to sync and the ID of the "update".
      * The update id might either be the entry id itself if it is a new entry - or the id
      * of the update ("historic") entry. The sync counter should be incremented to that id if it was synced successfully.
      *
      * It is a Maybe as there might be no next element.
      * */
    fun getNextSyncElementCarbs(id: Long): Maybe<Pair<Carbs, Long>> =
        database.carbsDao.getNextModifiedOrNewAfter(id)
            .flatMap { nextIdElement ->
                val nextIdElemReferenceId = nextIdElement.referenceId
                if (nextIdElemReferenceId == null) {
                    Maybe.just(nextIdElement to nextIdElement.id)
                } else {
                    database.carbsDao.getCurrentFromHistoric(nextIdElemReferenceId)
                        .map { it to nextIdElement.id }
                }
            }

    fun getModifiedCarbsDataFromId(lastId: Long): Single<List<Carbs>> =
        database.carbsDao.getModifiedFrom(lastId)
            .subscribeOn(Schedulers.io())

    fun getCarbsByTimestamp(timestamp: Long): Carbs? =
        database.carbsDao.findByTimestamp(timestamp)

    fun getLastCarbsRecord(): Carbs? =
        database.carbsDao.getLastCarbsRecord()

    fun getLastCarbsRecordWrapped(): Single<ValueWrapper<Carbs>> =
        database.carbsDao.getLastCarbsRecordMaybe()
            .subscribeOn(Schedulers.io())
            .toWrappedSingle()

    fun getOldestCarbsRecord(): Carbs? =
        database.carbsDao.getOldestCarbsRecord()

    fun getCarbsDataFromTime(timestamp: Long, ascending: Boolean): Single<List<Carbs>> =
        database.carbsDao.getCarbsFromTime(timestamp)
            .map { if (!ascending) it.reversed() else it }
            .subscribeOn(Schedulers.io())

    fun getCarbsDataFromTimeExpanded(timestamp: Long, ascending: Boolean): Single<List<Carbs>> =
        database.carbsDao.getCarbsFromTimeExpandable(timestamp)
            .expand()
            .from(timestamp)
            .map { if (!ascending) it.reversed() else it }
            .subscribeOn(Schedulers.io())

    fun getCarbsDataFromTimeToTime(from: Long, to: Long, ascending: Boolean): Single<List<Carbs>> =
        database.carbsDao.getCarbsFromTimeToTime(from, to)
            .map { if (!ascending) it.reversed() else it }
            .subscribeOn(Schedulers.io())

    fun getCarbsDataFromTimeToTimeExpanded(from: Long, to: Long, ascending: Boolean): Single<List<Carbs>> =
        database.carbsDao.getCarbsFromTimeToTimeExpandable(from, to)
            .expand()
            .fromTo(from, to)
            .sort()
            .map { if (!ascending) it.reversed() else it }
            .subscribeOn(Schedulers.io())

    fun getCarbsIncludingInvalidFromTime(timestamp: Long, ascending: Boolean): Single<List<Carbs>> =
        database.carbsDao.getCarbsIncludingInvalidFromTime(timestamp)
            .map { if (!ascending) it.reversed() else it }
            .subscribeOn(Schedulers.io())

    fun getCarbsIncludingInvalidFromTimeExpanded(timestamp: Long, ascending: Boolean): Single<List<Carbs>> =
        database.carbsDao.getCarbsIncludingInvalidFromTimeExpandable(timestamp)
            .expand()
            .from(timestamp)
            .map { if (!ascending) it.reversed() else it }
            .subscribeOn(Schedulers.io())

    fun getCarbsIncludingInvalidFromTimeToTimeExpanded(from: Long, to: Long, ascending: Boolean): Single<List<Carbs>> =
        database.carbsDao.getCarbsIncludingInvalidFromTimeToTimeExpandable(from, to)
            .expand()
            .fromTo(from, to)
            .sort()
            .map { if (!ascending) it.reversed() else it }
            .subscribeOn(Schedulers.io())

    fun deleteAllCarbs() =
        database.carbsDao.deleteAllEntries()

    // BOLUS CALCULATOR RESULT
    /*
      * returns a Pair of the next entity to sync and the ID of the "update".
      * The update id might either be the entry id itself if it is a new entry - or the id
      * of the update ("historic") entry. The sync counter should be incremented to that id if it was synced successfully.
      *
      * It is a Maybe as there might be no next element.
      * */
    fun getNextSyncElementBolusCalculatorResult(id: Long): Maybe<Pair<BolusCalculatorResult, Long>> =
        database.bolusCalculatorResultDao.getNextModifiedOrNewAfter(id)
            .flatMap { nextIdElement ->
                val nextIdElemReferenceId = nextIdElement.referenceId
                if (nextIdElemReferenceId == null) {
                    Maybe.just(nextIdElement to nextIdElement.id)
                } else {
                    database.bolusCalculatorResultDao.getCurrentFromHistoric(nextIdElemReferenceId)
                        .map { it to nextIdElement.id }
                }
            }

    fun getModifiedBolusCalculatorResultsDataFromId(lastId: Long): Single<List<BolusCalculatorResult>> =
        database.bolusCalculatorResultDao.getModifiedFrom(lastId)
            .subscribeOn(Schedulers.io())

    fun getBolusCalculatorResultsDataFromTime(timestamp: Long, ascending: Boolean): Single<List<BolusCalculatorResult>> =
        database.bolusCalculatorResultDao.getBolusCalculatorResultsFromTime(timestamp)
            .map { if (!ascending) it.reversed() else it }
            .subscribeOn(Schedulers.io())

    fun getBolusCalculatorResultsIncludingInvalidFromTime(timestamp: Long, ascending: Boolean): Single<List<BolusCalculatorResult>> =
        database.bolusCalculatorResultDao.getBolusCalculatorResultsIncludingInvalidFromTime(timestamp)
            .map { if (!ascending) it.reversed() else it }
            .subscribeOn(Schedulers.io())

    fun deleteAllBolusCalculatorResults() =
        database.bolusCalculatorResultDao.deleteAllEntries()

    // DEVICE STATUS
    fun insert(deviceStatus: DeviceStatus): Long =
        database.deviceStatusDao.insert(deviceStatus)

    /*
       * returns a Pair of the next entity to sync and the ID of the "update".
       * The update id might either be the entry id itself if it is a new entry - or the id
       * of the update ("historic") entry. The sync counter should be incremented to that id if it was synced successfully.
       *
       * It is a Maybe as there might be no next element.
       * */

    fun getNextSyncElementDeviceStatus(id: Long): Maybe<DeviceStatus> =
        database.deviceStatusDao.getNextModifiedOrNewAfter(id)
            .subscribeOn(Schedulers.io())

    fun getModifiedDeviceStatusDataFromId(lastId: Long): Single<List<DeviceStatus>> =
        database.deviceStatusDao.getModifiedFrom(lastId)
            .subscribeOn(Schedulers.io())

    // TEMPORARY BASAL
    /*
       * returns a Pair of the next entity to sync and the ID of the "update".
       * The update id might either be the entry id itself if it is a new entry - or the id
       * of the update ("historic") entry. The sync counter should be incremented to that id if it was synced successfully.
       *
       * It is a Maybe as there might be no next element.
       * */

    fun getNextSyncElementTemporaryBasal(id: Long): Maybe<Pair<TemporaryBasal, Long>> =
        database.temporaryBasalDao.getNextModifiedOrNewAfter(id)
            .flatMap { nextIdElement ->
                val nextIdElemReferenceId = nextIdElement.referenceId
                if (nextIdElemReferenceId == null) {
                    Maybe.just(nextIdElement to nextIdElement.id)
                } else {
                    database.temporaryBasalDao.getCurrentFromHistoric(nextIdElemReferenceId)
                        .map { it to nextIdElement.id }
                }
            }

    fun getModifiedTemporaryBasalDataFromId(lastId: Long): Single<List<TemporaryBasal>> =
        database.temporaryBasalDao.getModifiedFrom(lastId)
            .subscribeOn(Schedulers.io())

    fun getTemporaryBasalsData(): Single<List<TemporaryBasal>> =
        database.temporaryBasalDao.getTemporaryBasalData()
            .subscribeOn(Schedulers.io())

    fun getTemporaryBasalActiveAt(timestamp: Long): Single<ValueWrapper<TemporaryBasal>> =
        database.temporaryBasalDao.getTemporaryBasalActiveAt(timestamp)
            .subscribeOn(Schedulers.io())
            .toWrappedSingle()

    fun getTemporaryBasalsDataFromTime(timestamp: Long, ascending: Boolean): Single<List<TemporaryBasal>> =
        database.temporaryBasalDao.getTemporaryBasalDataFromTime(timestamp)
            .map { if (!ascending) it.reversed() else it }
            .subscribeOn(Schedulers.io())

    fun getTemporaryBasalsDataFromTimeToTime(from: Long, to: Long, ascending: Boolean): Single<List<TemporaryBasal>> =
        database.temporaryBasalDao.getTemporaryBasalDataFromTimeToTime(from, to)
            .map { if (!ascending) it.reversed() else it }
            .subscribeOn(Schedulers.io())

    fun getTemporaryBasalsDataIncludingInvalidFromTime(timestamp: Long, ascending: Boolean): Single<List<TemporaryBasal>> =
        database.temporaryBasalDao.getTemporaryBasalDataIncludingInvalidFromTime(timestamp)
            .map { if (!ascending) it.reversed() else it }
            .subscribeOn(Schedulers.io())

    fun getTemporaryBasalsDataIncludingInvalidFromTimeToTime(from: Long, to: Long, ascending: Boolean): Single<List<TemporaryBasal>> =
        database.temporaryBasalDao.getTemporaryBasalDataIncludingInvalidFromTimeToTime(from, to)
            .map { if (!ascending) it.reversed() else it }
            .subscribeOn(Schedulers.io())

    fun getOldestTemporaryBasalRecord(): TemporaryBasal? =
        database.temporaryBasalDao.getOldestRecord()

    // EXTENDED BOLUS
    /*
      * returns a Pair of the next entity to sync and the ID of the "update".
      * The update id might either be the entry id itself if it is a new entry - or the id
      * of the update ("historic") entry. The sync counter should be incremented to that id if it was synced successfully.
      *
      * It is a Maybe as there might be no next element.
      * */

    fun getNextSyncElementExtendedBolus(id: Long): Maybe<Pair<ExtendedBolus, Long>> =
        database.extendedBolusDao.getNextModifiedOrNewAfter(id)
            .flatMap { nextIdElement ->
                val nextIdElemReferenceId = nextIdElement.referenceId
                if (nextIdElemReferenceId == null) {
                    Maybe.just(nextIdElement to nextIdElement.id)
                } else {
                    database.extendedBolusDao.getCurrentFromHistoric(nextIdElemReferenceId)
                        .map { it to nextIdElement.id }
                }
            }

    fun getModifiedExtendedBolusDataFromId(lastId: Long): Single<List<ExtendedBolus>> =
        database.extendedBolusDao.getModifiedFrom(lastId)
            .subscribeOn(Schedulers.io())

    fun getExtendedBolusActiveAt(timestamp: Long): Single<ValueWrapper<ExtendedBolus>> =
        database.extendedBolusDao.getExtendedBolusActiveAt(timestamp)
            .subscribeOn(Schedulers.io())
            .toWrappedSingle()

    fun getExtendedBolusDataFromTime(timestamp: Long, ascending: Boolean): Single<List<ExtendedBolus>> =
        database.extendedBolusDao.getExtendedBolusDataFromTime(timestamp)
            .map { if (!ascending) it.reversed() else it }
            .subscribeOn(Schedulers.io())

    fun getExtendedBolusDataFromTimeToTime(start: Long, end: Long, ascending: Boolean): Single<List<ExtendedBolus>> =
        database.extendedBolusDao.getExtendedBolusDataFromTimeToTime(start, end)
            .map { if (!ascending) it.reversed() else it }
            .subscribeOn(Schedulers.io())

    fun getExtendedBolusDataIncludingInvalidFromTime(timestamp: Long, ascending: Boolean): Single<List<ExtendedBolus>> =
        database.extendedBolusDao.getExtendedBolusDataIncludingInvalidFromTime(timestamp)
            .map { if (!ascending) it.reversed() else it }
            .subscribeOn(Schedulers.io())

    fun getExtendedBolusDataIncludingInvalidFromTimeToTime(start: Long, end: Long, ascending: Boolean): Single<List<ExtendedBolus>> =
        database.extendedBolusDao.getExtendedBolusDataIncludingInvalidFromTimeToTime(start, end)
            .map { if (!ascending) it.reversed() else it }
            .subscribeOn(Schedulers.io())

    fun getOldestExtendedBolusRecord(): ExtendedBolus? =
        database.extendedBolusDao.getOldestRecord()

<<<<<<< HEAD
=======
    // TotalDailyDose
    fun getAllTotalDailyDoses(ascending: Boolean): Single<List<TotalDailyDose>> =
        database.totalDailyDoseDao.getAllTotalDailyDoses()
            .map { if (!ascending) it.reversed() else it }
            .subscribeOn(Schedulers.io())

    fun getLastTotalDailyDoses(count: Int, ascending: Boolean): Single<List<TotalDailyDose>> =
        database.totalDailyDoseDao.getLastTotalDailyDoses(count)
            .map { if (!ascending) it.reversed() else it }
            .subscribeOn(Schedulers.io())


>>>>>>> 430a8719
}

@Suppress("USELESS_CAST")
inline fun <reified T : Any> Maybe<T>.toWrappedSingle(): Single<ValueWrapper<T>> =
    this.map { ValueWrapper.Existing(it) as ValueWrapper<T> }
        .switchIfEmpty(Maybe.just(ValueWrapper.Absent()))
        .toSingle()

sealed class ValueWrapper<T> {
    data class Existing<T>(val value: T) : ValueWrapper<T>()
    class Absent<T> : ValueWrapper<T>()
}<|MERGE_RESOLUTION|>--- conflicted
+++ resolved
@@ -598,8 +598,6 @@
     fun getOldestExtendedBolusRecord(): ExtendedBolus? =
         database.extendedBolusDao.getOldestRecord()
 
-<<<<<<< HEAD
-=======
     // TotalDailyDose
     fun getAllTotalDailyDoses(ascending: Boolean): Single<List<TotalDailyDose>> =
         database.totalDailyDoseDao.getAllTotalDailyDoses()
@@ -612,7 +610,6 @@
             .subscribeOn(Schedulers.io())
 
 
->>>>>>> 430a8719
 }
 
 @Suppress("USELESS_CAST")
